!--------------------------------------------------------------------------!
! The Phantom Smoothed Particle Hydrodynamics code, by Daniel Price et al. !
! Copyright (c) 2007-2020 The Authors (see AUTHORS)                        !
! See LICENCE file for usage and distribution conditions                   !
! http://phantomsph.bitbucket.io/                                          !
!--------------------------------------------------------------------------!
!+
!  MODULE: analysis
!
!  DESCRIPTION:
!   Analysis routine to call MCFOST code to perform post-processing
!   radiation transport
!
!  REFERENCES: None
!
!  OWNER: Christophe Pinte
!
!  $Id$
!
!  RUNTIME PARAMETERS: None
!
!  DEPENDENCIES: dim, eos, io, mcfost2phantom, options, part, timestep,
!    units
!+
!--------------------------------------------------------------------------
module analysis
 use omp_lib

 implicit none
 character(len=20), parameter, public :: analysistype = 'mcfost'
 public :: do_analysis

 private

contains

subroutine do_analysis(dumpfile,num,xyzh,vxyzu,particlemass,npart,time,iunit,initial)
 use mcfost2phantom, only:init_mcfost_phantom,&
                          run_mcfost_phantom,&
                          diffusion_opacity,&
                          deinit_mcfost_phantom
 use part,           only:massoftype,iphase,dustfrac,hfact,npartoftype,&
                          get_ntypes,iamtype,maxphase,maxp,idust,nptmass,&
<<<<<<< HEAD
                          massoftype,xyzmh_ptmass,luminosity,igas,&
                          grainsize,graindens,ndusttypes,rhoh,&
                          do_radiation,radiation,ithick,maxirad,ikappa,iradxi,idflux,&
                          inumph,ivorcl
 use units,          only:umass,utime,udist,unit_velocity,unit_energ
 use io,             only:fatal,warning,iprint
=======
                          massoftype,xyzmh_ptmass,vxyz_ptmass,luminosity,igas,&
                          grainsize,graindens,ndusttypes
 use units,          only:umass,utime,udist
 use io,             only:fatal
>>>>>>> 1ce74650
 use dim,            only:use_dust,lightcurve,maxdusttypes
 use eos,            only:temperature_coef,gmw,gamma
 use timestep,       only:dtmax
 use options,        only:use_dustfrac,use_mcfost,use_Voronoi_limits_file,Voronoi_limits_file, &
                          use_mcfost_stellar_parameters
 use physcon,        only:cm,gram,c,steboltz

 character(len=*), intent(in)    :: dumpfile
 integer,          intent(in)    :: num,npart,iunit
 real,             intent(in)    :: xyzh(:,:)
 real,             intent(in)    :: particlemass,time
 real,             intent(inout) :: vxyzu(:,:)
 logical, optional,intent(in)    :: initial

 logical, save   :: init_mcfost = .false.
 real            :: mu_gas,factor,T_to_u
 real(kind=4)    :: Tdust(npart),n_packets(npart)
 integer         :: ierr,ntypes,dustfluidtype,ilen,nlum,i
 integer(kind=1) :: itype(maxp)
 logical         :: compute_Frad,isinitial
 real(kind=8), dimension(6), save            :: SPH_limits
 real,         dimension(:),     allocatable :: dudt
 real,    parameter :: Tdefault = 1.
 logical, parameter :: write_T_files = .false. ! ask mcfost to write fits files with temperature structure
 integer, parameter :: ISM = 2 ! ISM heating : 0 -> no ISM radiation field, 1 -> ProDiMo, 2 -> Bate & Keto
 character(len=len(dumpfile) + 20) :: mcfost_para_filename
 real :: a_code,c_code,rhoi,steboltz_code,pmassi,Tmin,Tmax,default_kappa,kappa_diffusion
 integer :: omp_threads

 omp_threads = omp_get_max_threads()
 ! call omp_set_dynamic(.false.)
 call omp_set_num_threads(1)

 if (use_mcfost) then
    if (.not.init_mcfost) then
       ilen = index(dumpfile,'_',back=.true.) ! last position of the '_' character
       mcfost_para_filename = dumpfile(1:ilen-1)//'.para'
       call init_mcfost_phantom(mcfost_para_filename,ndusttypes,use_Voronoi_limits_file,&
          Voronoi_limits_file,SPH_limits,ierr, &
          fix_star = use_mcfost_stellar_parameters)
       if (ierr /= 0) call fatal('mcfost-phantom','error in init_mcfost_phantom')
       init_mcfost = .true.
    endif

    ntypes = get_ntypes(npartoftype)
    if (maxphase==maxp) then
       itype = iamtype(iphase)
    else
       itype(:) = 1
    endif
    if (.not. use_dust) then
       ndusttypes = 0
    endif
    if (use_dustfrac) then
       dustfluidtype = 1
    else
       dustfluidtype = 2
    endif

    nlum = npart
    allocate(dudt(nlum))
    if (lightcurve) then
       dudt(1:nlum) = luminosity(1:nlum)
    else
       dudt(1:nlum) = vxyzu(4,1:nlum) * massoftype(igas) / dtmax
    endif

    factor = 1.0/(temperature_coef*gmw*(gamma-1))
    ! this this the factor needed to compute u^(n+1)/dtmax from temperature
    T_to_u = factor * massoftype(igas) /dtmax

<<<<<<< HEAD
    call run_mcfost_phantom(&
         npart,nptmass,ntypes,ndusttypes,dustfluidtype,npartoftype,maxirad,&
         xyzh,vxyzu,radiation,ivorcl,&
         itype,grainsize,graindens,dustfrac,massoftype,&
         xyzmh_ptmass,hfact,umass,utime,udist,nlum,dudt,compute_Frad,SPH_limits,Tdust,&
         n_packets,mu_gas,ierr,write_T_files,ISM,T_to_u)
=======
    call run_mcfost_phantom(npart,nptmass,ntypes,ndusttypes,dustfluidtype,&
         npartoftype,xyzh,vxyzu,itype,grainsize,graindens,dustfrac,massoftype,&
         xyzmh_ptmass,vxyz_ptmass,hfact,umass,utime,udist,nlum,dudt,compute_Frad,SPH_limits,Tdust,&
         Frad,n_packets,mu_gas,ierr,write_T_files,ISM,T_to_u)
    !print*,' mu_gas = ',mu_gas
>>>>>>> 1ce74650

    Tmin = minval(Tdust, mask=(Tdust > 0.))
    Tmax = maxval(Tdust)
    ! (176-17)*0.25
    write(*,*) ''
<<<<<<< HEAD
    write(*,*) 'Minimum temperature = ', Tmin
    write(*,*) 'Maximum temperature = ', Tmax
=======
    write(*,*) 'Minimum temperature = ', minval(Tdust, mask=(Tdust > 1.))
    write(*,*) 'Maximum temperature = ', maxval(Tdust)
>>>>>>> 1ce74650
    write(*,*) ''

    c_code        = c/unit_velocity
    steboltz_code = steboltz/(unit_energ/(udist**2*utime))
    a_code        = 4.*steboltz_code/c_code
    pmassi        = massoftype(igas)
    ! set thermal energy
    if (.not.present(initial)) then
       isinitial=.false.
    else
       isinitial=initial
    endif

    if (do_radiation) then
      radiation(inumph,:) = 0.
      if (isinitial) then
         default_kappa = 0.5
      else
         default_kappa = 0.5*(maxval(radiation(ikappa,:))+minval(radiation(ikappa,:)))&
            *(udist**2/umass)
      endif
      write(iprint,"(/,a,f4.2,' cm^2/g')") &
          ' -}+{- RADIATION: cutoff particles kappa = ',&
          default_kappa
      do i=1,npart
         if (maxphase==maxp) then
            if (iamtype(iphase(i)) /= igas) cycle
         endif
         radiation(inumph,i) = n_packets(i)
         if (radiation(inumph,i) > 1e2) then
            radiation(ithick,i) = 0.
         else
            radiation(ithick,i) = 1.
         endif
         if (isinitial.or.(radiation(ithick,i) < 0.5)) then
            ! initial run (t == 0) OR it has got enough info from mcfost
            ! => set new temperature for gas and radiation
            if (Tdust(i) > 1.) then
               vxyzu(4,i) = Tdust(i)*factor
               ! if the temperature is correct and set by mcfost
               ! => suppose we are at equilibrium
               rhoi = rhoh(xyzh(4,i),pmassi)
               radiation(iradxi,i) = a_code*Tdust(i)**4.0/rhoi
               radiation(idflux,i) = 0
            else
               ! if I got no temperature from mcfost
               ! => lets try to handle the particle by SPH
               if (isinitial) then
                  vxyzu(4,i) = ((Tmax-Tmin)*0.2)*factor
                  rhoi = rhoh(xyzh(4,i),pmassi)
                  radiation(iradxi,i) = a_code*((Tmax-Tmin)*0.2)**4.0/rhoi
                  radiation(idflux,i) = 0
               else
                  radiation(ithick,i) = 1.
               endif
            endif
         ! else
            ! it is not initial run AND the particle has not got info from mcfost
            ! => temperature is old because of diffusion
         endif
         ! no matter what happend on previous stage, we need to set new
         ! diffusion coefficien with regards to a new/old temperatures
         if (radiation(ivorcl,i) > 0) then
            call diffusion_opacity(vxyzu(4,i)/factor,int(radiation(ivorcl,i)),kappa_diffusion)
            radiation(ikappa,i) = kappa_diffusion*(cm**2/gram)/(udist**2/umass)
         else
            radiation(ikappa,i) = default_kappa*(cm**2/gram)/(udist**2/umass)
         endif
      enddo
    else
      do i=1,npart
         if (Tdust(i) > 1.) then
            vxyzu(4,i) = Tdust(i) * factor
         else
            ! if mcfost doesn't return a temperature set it to Tdefault
            vxyzu(4,i) = Tdefault * factor
         endif
      enddo
    endif

    if (allocated(dudt)) deallocate(dudt)

    call omp_set_num_threads(omp_threads)
    ! call omp_set_dynamic(.true.)
    call deinit_mcfost_phantom()
    write(*,*) "End of analysis mcfost"
 endif ! use_mcfost

 return

end subroutine do_analysis

end module<|MERGE_RESOLUTION|>--- conflicted
+++ resolved
@@ -41,19 +41,14 @@
                           deinit_mcfost_phantom
  use part,           only:massoftype,iphase,dustfrac,hfact,npartoftype,&
                           get_ntypes,iamtype,maxphase,maxp,idust,nptmass,&
-<<<<<<< HEAD
-                          massoftype,xyzmh_ptmass,luminosity,igas,&
-                          grainsize,graindens,ndusttypes,rhoh,&
-                          do_radiation,radiation,ithick,maxirad,ikappa,iradxi,idflux,&
-                          inumph,ivorcl
- use units,          only:umass,utime,udist,unit_velocity,unit_energ
- use io,             only:fatal,warning,iprint
-=======
                           massoftype,xyzmh_ptmass,vxyz_ptmass,luminosity,igas,&
                           grainsize,graindens,ndusttypes
+                        !   rhoh,inumph,ivorcl, &
+                        !   do_radiation,radiation,ithick,maxirad,ikappa,iradxi,idflux, &
+! use units,          only:unit_velocity,unit_energ
+! use io,             only:warning,iprint
  use units,          only:umass,utime,udist
  use io,             only:fatal
->>>>>>> 1ce74650
  use dim,            only:use_dust,lightcurve,maxdusttypes
  use eos,            only:temperature_coef,gmw,gamma
  use timestep,       only:dtmax
@@ -125,32 +120,26 @@
     ! this this the factor needed to compute u^(n+1)/dtmax from temperature
     T_to_u = factor * massoftype(igas) /dtmax
 
-<<<<<<< HEAD
-    call run_mcfost_phantom(&
-         npart,nptmass,ntypes,ndusttypes,dustfluidtype,npartoftype,maxirad,&
-         xyzh,vxyzu,radiation,ivorcl,&
-         itype,grainsize,graindens,dustfrac,massoftype,&
-         xyzmh_ptmass,hfact,umass,utime,udist,nlum,dudt,compute_Frad,SPH_limits,Tdust,&
-         n_packets,mu_gas,ierr,write_T_files,ISM,T_to_u)
-=======
+   !  Call to mcfost on phantom-radiation branch
+   !  call run_mcfost_phantom(&
+   !    npart,nptmass,ntypes,ndusttypes,dustfluidtype,npartoftype,maxirad,&
+   !    xyzh,vxyzu,radiation,ivorcl,&
+   !    itype,grainsize,graindens,dustfrac,massoftype,&
+   !    xyzmh_ptmass,hfact,umass,utime,udist,nlum,dudt,compute_Frad,SPH_limits,Tdust,&
+   !    n_packets,mu_gas,ierr,write_T_files,ISM,T_to_u)
+
     call run_mcfost_phantom(npart,nptmass,ntypes,ndusttypes,dustfluidtype,&
          npartoftype,xyzh,vxyzu,itype,grainsize,graindens,dustfrac,massoftype,&
          xyzmh_ptmass,vxyz_ptmass,hfact,umass,utime,udist,nlum,dudt,compute_Frad,SPH_limits,Tdust,&
          Frad,n_packets,mu_gas,ierr,write_T_files,ISM,T_to_u)
     !print*,' mu_gas = ',mu_gas
->>>>>>> 1ce74650
 
     Tmin = minval(Tdust, mask=(Tdust > 0.))
     Tmax = maxval(Tdust)
     ! (176-17)*0.25
     write(*,*) ''
-<<<<<<< HEAD
     write(*,*) 'Minimum temperature = ', Tmin
     write(*,*) 'Maximum temperature = ', Tmax
-=======
-    write(*,*) 'Minimum temperature = ', minval(Tdust, mask=(Tdust > 1.))
-    write(*,*) 'Maximum temperature = ', maxval(Tdust)
->>>>>>> 1ce74650
     write(*,*) ''
 
     c_code        = c/unit_velocity

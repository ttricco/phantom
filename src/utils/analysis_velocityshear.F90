!--------------------------------------------------------------------------!
! The Phantom Smoothed Particle Hydrodynamics code, by Daniel Price et al. !
! Copyright (c) 2007-2020 The Authors (see AUTHORS)                        !
! See LICENCE file for usage and distribution conditions                   !
! http://phantomsph.bitbucket.io/                                          !
!--------------------------------------------------------------------------!
!+
!  MODULE: analysis
!
!  DESCRIPTION:
!  Analysis routine which computes the velocity shear tensor for all particles
!
!  Sij = 0.5*(di vj + dj vi)
!
!  and writes the eigenvalues and eigenvectors to file
!  REFERENCES: None
!
!  REFERENCES: None
!
!  OWNER: Daniel Price
!
!  $Id$
!
!  RUNTIME PARAMETERS: None
!
!  DEPENDENCIES: dim, getneigbours, kernel, part
!+
!--------------------------------------------------------------------------
module analysis
 use getneigbours,    only:generate_neighbour_lists, read_neighbours, write_neighbours, &
                           neighcount,neighb,neighmax
 implicit none
 character(len=20), parameter, public :: analysistype = 'velocityshear'

 integer, parameter                     :: it_max = 10
 integer, allocatable, dimension(:)     ::  eigenpart
 real,    allocatable, dimension(:)     :: xbin,ybin,zbin
 real,    allocatable, dimension(:,:)   :: eigenvalues
 real,    allocatable, dimension(:,:,:) :: eigenvectors
 logical                                :: write_neighbour_list = .true.  ! Write the neighbour list to file, if true

 public :: do_analysis

 private

contains

subroutine do_analysis(dumpfile,num,xyzh,vxyzu,particlemass,npart,time,iunit)

 use dim, only: maxp
 use part, only: iphase,maxphase, igas, get_partinfo

 implicit none

 character(len=*), intent(in) :: dumpfile
 integer,          intent(in) :: num,npart,iunit
 real,             intent(in) :: xyzh(:,:),vxyzu(:,:)
 real,             intent(in) :: particlemass,time

 integer :: i, iwrite, iamtypei
 integer :: it_num, rot_num, ndigits


 real, dimension(3)   :: eigen
 real, dimension(3,3) :: eigenvec, tensor

 logical :: iactivei, iamdusti,iamgasi
 logical :: existneigh

 character(len=100) :: neighbourfile, valuefile, vectorfile
 character(len= 10) :: fmtstring,numstring

 !***************************************
 !1. Obtain Neighbour Lists
 !****************************************

 ! Check if a neighbour file is present

 neighbourfile = 'neigh_'//TRIM(dumpfile)
 inquire(file=neighbourfile,exist = existneigh)

 if (existneigh.eqv..true.) then
    print*, 'Neighbour file ', TRIM(neighbourfile), ' found'
    call read_neighbours(neighbourfile,npart)

 else

    ! If there is no neighbour file, generate the list
    print*, 'No neighbour file found: generating'

    call generate_neighbour_lists(xyzh,vxyzu,npart,dumpfile,write_neighbour_list)

 endif

 print*, 'Neighbour lists acquired'
 print*, 'Calculating velocity shear tensor and computing eigenvalues'

 allocate(xbin(npart), ybin(npart), zbin(npart))
 allocate(eigenpart(npart))
 allocate(eigenvalues(3,npart))
 allocate(eigenvectors(3,3,npart))

 iwrite = 0
 over_parts: do i=1,npart

    ! Only calculate for gas particles

    if (maxphase==maxp) then
       call get_partinfo(iphase(i),iactivei,iamgasi,iamdusti,iamtypei)
    else
       iactivei = .true.
       iamtypei = igas
       iamdusti = .false.
       iamgasi = .true.
    endif

    if (.not.iamgasi) cycle over_parts

    iwrite = iwrite +1

    !************************************************
    ! 2. Calculate the velocity shear tensor for all particles
    !***********************************************

    tensor(:,:) = 0.0
    call calc_velocitysheartensor(i,tensor, xyzh,vxyzu)

    !print*, tensor(:,:)
    !***********************************************
    ! 3. Calculate the eigenvalues and eigenvectors
    !***********************************************

    it_num = 0
    rot_num = 0

    call jacobi_eigenvalue(3,tensor,it_max,eigenvec,eigen,it_num,rot_num)
    !print*, eigen


    ! Store data in arrays for later writing to file

    xbin(iwrite) = xyzh(1,i)
    ybin(iwrite) = xyzh(2,i)
    zbin(iwrite) = xyzh(3,i)
    eigenpart(iwrite) = i
    eigenvalues(:,iwrite) = eigen(:)
    eigenvectors(:,:,iwrite) = eigenvec(:,:)

 enddo over_parts
 print*, '- Done'
! End of loop over particles

!*********************************************
! 4. Write to eigenvalue and eigenvector files
!*********************************************

 if (num==0) then
    ndigits = 1
 else
    ndigits = int(log10(real(num)))+1
 endif

 print*, num, ndigits
 write(fmtstring, "('(I',I1,')')") ndigits

 write(numstring, fmtstring) num
 valuefile = 'eig0'//TRIM(numstring)
 vectorfile = 'evc0'//TRIM(numstring)


 call write_eigenfiles(valuefile,vectorfile, iwrite)

end subroutine do_analysis
!-----------------------------------------------------
!+
! Calculates the velocity shear tensor for particle ipart
!+
!-----------------------------------------------------
subroutine calc_velocitysheartensor(ipart,tensor, xyzh,vxyzu)
 use dim, only: gravity, maxp
 use kernel, only: get_kernel, get_kernel_grav1
 use part, only: igas, iphase, maxphase, rhoh, massoftype, get_partinfo

 integer, intent(in) :: ipart
 real,    intent(in) :: xyzh(:,:), vxyzu(:,:)
 real,    dimension(3,3), intent(out) :: tensor

 integer :: j,k, imat, jmat, iamtypei
 real    :: rij,rij2, hj1,hj21,hj41,q2i,qi
 real    :: rhoj, wabi, grkerni, dphidhi, grpmrho1
 logical :: iactivei,iamdusti, iamgasi

 real, dimension(3) :: dr

 over_neighbours: do k = 1, neighcount(ipart)

    if (k>neighmax) exit

    j = neighb(ipart,k)

    if (maxphase==maxp) then
       call get_partinfo(iphase(j),iactivei,iamgasi,iamdusti,iamtypei)
    else
       iactivei = .true.
       iamtypei = igas
       iamdusti = .false.
       iamgasi = .true.
    endif

    if (ipart==j) cycle
    if (.not.iamgasi) cycle

    ! Calculate gradient of SPH kernel
    ! Separation of particles

    rij2 = 0.0
    do jmat = 1,3
       dr(jmat) = xyzh(jmat,ipart) - xyzh(jmat,j)
       rij2 = rij2 + dr(jmat)*dr(jmat)
    enddo

    rij = sqrt(rij2)

    ! Smoothing lengths
    hj1 = 1.0/xyzh(4,j)
    hj21 = hj1*hj1
    hj41 = hj21*hj21

    ! r/h
    q2i = rij2*hj21
    qi = rij*hj1

    !--kernel and gradient
    if (gravity) then
       call get_kernel_grav1(q2i,qi,wabi,grkerni,dphidhi)
    else
       call get_kernel(q2i,qi,wabi,grkerni)
    endif

    ! Prefactor to SPH sum = grad*mass/rho
    rhoj = rhoh(xyzh(4,j),massoftype(igas))
    grpmrho1 = grkerni*massoftype(igas)/rhoj

    ! Loops for matrix elements i,j
    tensor_calc: do imat = 1,3
       do jmat = 1,3
          tensor(imat,jmat) = tensor(imat,jmat) - &
    grpmrho1*hj41*(dr(imat)*(vxyzu(jmat,j)-vxyzu(jmat,ipart)) + &
    dr(jmat)*(vxyzu(imat,j)-vxyzu(imat,ipart)))
       enddo
    enddo tensor_calc
    ! End of matrix loop

 enddo over_neighbours
 ! End of loop over nearest neighbours

 tensor(:,:) = 0.5*tensor(:,:)

 return
end subroutine calc_velocitysheartensor


!----------------------------------------------------
!+
! Calculate eigenvalues and eigenvectors of a tensor
! using the classical Jacobi rotation method
! (authored by John Burkardt,
! distributed under the GNU LGPL license)
!+
!----------------------------------------------------

subroutine jacobi_eigenvalue ( n, a, it_max, v, d, it_num, rot_num )

!*****************************************************************************80
!
!! JACOBI_EIGENVALUE carries out the Jacobi eigenvalue iteration.
!
!  Discussion:
!
!    This function computes the eigenvalues and eigenvectors of a
!    real symmetric matrix, using Rutishauser's modfications of the classical
!    Jacobi rotation method with threshold pivoting.
!
!  Licensing:
!
!    This code is distributed under the GNU LGPL license.
!
!  Modified:
!
!    17 September 2013
!
!  Author:
!
!    FORTRAN90 version by John Burkardt
!
!  Parameters:
!
!    Input, integer ( kind = 4 ) N, the order of the matrix.
!
!    Input, real ( kind = 8 ) A(N,N), the matrix, which must be square, real,
!    and symmetric.
!
!    Input, integer ( kind = 4 ) IT_MAX, the maximum number of iterations.
!
!    Output, real ( kind = 8 ) V(N,N), the matrix of eigenvectors.
!
!    Output, real ( kind = 8 ) D(N), the eigenvalues, in descending order.
!
!    Output, integer ( kind = 4 ) IT_NUM, the total number of iterations.
!
!    Output, integer ( kind = 4 ) ROT_NUM, the total number of rotations.
!
 implicit none

 integer ( kind = 4 ) n

 real ( kind = 8 ) a(n,n)
 real ( kind = 8 ) bw(n)
 real ( kind = 8 ) c
 real ( kind = 8 ) d(n)
 real ( kind = 8 ) g
 real ( kind = 8 ) gapq
 real ( kind = 8 ) h
 integer ( kind = 4 ) i
 integer ( kind = 4 ) it_max
 integer ( kind = 4 ) it_num
 integer ( kind = 4 ) j
 integer ( kind = 4 ) k
 integer ( kind = 4 ) l
 integer ( kind = 4 ) m
 integer ( kind = 4 ) p
 integer ( kind = 4 ) q
 integer ( kind = 4 ) rot_num
 real ( kind = 8 ) s
 real ( kind = 8 ) t
 real ( kind = 8 ) tau
 real ( kind = 8 ) term
 real ( kind = 8 ) termp
 real ( kind = 8 ) termq
 real ( kind = 8 ) theta
 real ( kind = 8 ) thresh
 real ( kind = 8 ) v(n,n)
 real ( kind = 8 ) w(n)
 real ( kind = 8 ) zw(n)

 do j = 1, n
    do i = 1, n
       v(i,j) = 0.0D+00
    enddo
    v(j,j) = 1.0D+00
 enddo

 do i = 1, n
    d(i) = a(i,i)
 enddo

 bw(1:n) = d(1:n)
 zw(1:n) = 0.0D+00
 it_num = 0
 rot_num = 0

 do while ( it_num < it_max )

    it_num = it_num + 1
!
!  The convergence threshold is based on the size of the elements in
!  the strict upper triangle of the matrix.
!
    thresh = 0.0D+00
    do j = 1, n
       do i = 1, j - 1
          thresh = thresh + a(i,j) ** 2
       enddo
    enddo

    thresh = sqrt ( thresh ) / real ( 4 * n, kind = 8 )

    if ( thresh == 0.0D+00 ) then
       exit
    endif

    do p = 1, n
       do q = p + 1, n

          gapq = 10.0D+00 * abs ( a(p,q) )
          termp = gapq + abs ( d(p) )
          termq = gapq + abs ( d(q) )
!
!  Annihilate tiny offdiagonal elements.
!
          if ( 4 < it_num .and. &
             termp == abs ( d(p) ) .and. &
             termq == abs ( d(q) ) ) then

             a(p,q) = 0.0D+00
!
!  Otherwise, apply a rotation.
!
          elseif ( thresh <= abs ( a(p,q) ) ) then

             h = d(q) - d(p)
             term = abs ( h ) + gapq

             if ( term == abs ( h ) ) then
                t = a(p,q) / h
             else
                theta = 0.5D+00 * h / a(p,q)
                t = 1.0D+00 / ( abs ( theta ) + sqrt ( 1.0D+00 + theta * theta ) )
                if ( theta < 0.0D+00 ) then
                   t = - t
                endif
             endif

             c = 1.0D+00 / sqrt ( 1.0D+00 + t * t )
             s = t * c
             tau = s / ( 1.0D+00 + c )
             h = t * a(p,q)
!
!  Accumulate corrections to diagonal elements.
!
             zw(p) = zw(p) - h
             zw(q) = zw(q) + h
             d(p) = d(p) - h
             d(q) = d(q) + h

             a(p,q) = 0.0D+00
!
!  Rotate, using information from the upper triangle of A only.
!
             do j = 1, p - 1
                g = a(j,p)
                h = a(j,q)
                a(j,p) = g - s * ( h + g * tau )
                a(j,q) = h + s * ( g - h * tau )
             enddo

             do j = p + 1, q - 1
                g = a(p,j)
                h = a(j,q)
                a(p,j) = g - s * ( h + g * tau )
                a(j,q) = h + s * ( g - h * tau )
             enddo

             do j = q + 1, n
                g = a(p,j)
                h = a(q,j)
                a(p,j) = g - s * ( h + g * tau )
                a(q,j) = h + s * ( g - h * tau )
             enddo
!
!  Accumulate information in the eigenvector matrix.
!
             do j = 1, n
                g = v(j,p)
                h = v(j,q)
                v(j,p) = g - s * ( h + g * tau )
                v(j,q) = h + s * ( g - h * tau )
             enddo

             rot_num = rot_num + 1

          endif

       enddo
    enddo

    bw(1:n) = bw(1:n) + zw(1:n)
    d(1:n) = bw(1:n)
    zw(1:n) = 0.0D+00

 enddo
!
!  Restore upper triangle of input matrix.
!
 do j = 1, n
    do i = 1, j - 1
       a(i,j) = a(j,i)
    enddo
 enddo
!
!  Ascending sort the eigenvalues and eigenvectors.
!
 do k = 1, n - 1

    m = k

    do l = k + 1, n
       if ( d(l) < d(m) ) then
          m = l
       endif
    enddo

    if ( m /= k ) then

       t    = d(m)
       d(m) = d(k)
       d(k) = t

       w(1:n)   = v(1:n,m)
       v(1:n,m) = v(1:n,k)
       v(1:n,k) = w(1:n)

    endif

 enddo

 return
end subroutine jacobi_eigenvalue



!----------------------------------------------------
!+
! Write eigenvalue and eigenvector data to file
!+
!----------------------------------------------------
subroutine write_eigenfiles(valuefile,vectorfile, ngas)

 integer, intent(in) :: ngas
 integer :: i
 character(100) :: valuefile, vectorfile


! Write eigenvalues to file
 print*, 'Writing eigenvalues to file ', TRIM(valuefile)
 open(27,file=TRIM(valuefile), status='unknown',form='unformatted')
 write(27) ngas
 write(27) (eigenpart(i),i=1,ngas)
 write(27) (xbin(i), i=1,ngas)
 write(27) (ybin(i), i=1,ngas)
 write(27) (zbin(i), i=1,ngas)
 write(27) (eigenvalues(1,i), i=1,ngas)
 write(27) (eigenvalues(2,i), i=1,ngas)
 write(27) (eigenvalues(3,i), i=1,ngas)
 close(27)

! Now write the eigenvectors to file
 print*, 'Writing eigenvectors to file ', TRIM(vectorfile)
 open(27,file=TRIM(vectorfile),status='unknown', form='unformatted')
 write(27) ngas
 write(27) (eigenpart(i),i=1,ngas)
 write(27) (eigenvectors(1,1:3,i),i=1,ngas)
 write(27) (eigenvectors(2,1:3,i),i=1,ngas)
 write(27) (eigenvectors(3,1:3,i),i=1,ngas)


end subroutine write_eigenfiles
<<<<<<< HEAD

end module analysis
=======
!----------------------------------------------------
end module
>>>>>>> a95d3e7f
<|MERGE_RESOLUTION|>--- conflicted
+++ resolved
@@ -545,10 +545,5 @@
 
 
 end subroutine write_eigenfiles
-<<<<<<< HEAD
-
-end module analysis
-=======
-!----------------------------------------------------
-end module
->>>>>>> a95d3e7f
+
+end module analysis
!--------------------------------------------------------------------------!
! The Phantom Smoothed Particle Hydrodynamics code, by Daniel Price et al. !
! Copyright (c) 2007-2022 The Authors (see AUTHORS)                        !
! See LICENCE file for usage and distribution conditions                   !
! http://phantomsph.bitbucket.io/                                          !
!--------------------------------------------------------------------------!
module readwrite_infile
!
! This module contains all routines required for
!  reading and writing of input file
!
! :References: None
!
! :Owner: Daniel Price
!
! :Runtime parameters:
!   - C_cour             : *Courant number*
!   - C_force            : *dt_force number*
!   - alpha              : *art. viscosity parameter*
!   - alphaB             : *art. resistivity parameter*
!   - alphamax           : *MAXIMUM art. viscosity parameter*
!   - alphau             : *art. conductivity parameter*
!   - avdecayconst       : *decay time constant for viscosity switches*
!   - beta               : *beta viscosity*
!   - bulkvisc           : *magnitude of bulk viscosity*
!   - calc_erot          : *include E_rot in the ev_file*
!   - dtmax              : *time between dumps*
!   - dtmax_dratio       : *dynamic dtmax: density ratio controlling decrease (<=0 to ignore)*
!   - dtmax_max          : *dynamic dtmax: maximum allowed dtmax (=dtmax if <= 0)*
!   - dtmax_min          : *dynamic dtmax: minimum allowed dtmax*
!   - dtwallmax          : *maximum wall time between dumps (hhh:mm, 000:00=ignore)*
!   - dumpfile           : *dump file to start from*
!   - flux_limiter       : *limit radiation flux*
!   - hdivbbmax_max      : *max factor to decrease cleaning timestep propto B/(h|divB|)*
!   - hfact              : *h in units of particle spacing [h = hfact(m/rho)^(1/3)]*
!   - iopacity_type      : *opacity method (0=inf,1=mesa,-1=preserve)*
!   - ipdv_heating       : *heating from PdV work (0=off, 1=on)*
!   - irealvisc          : *physical viscosity type (0=none,1=const,2=Shakura/Sunyaev)*
!   - iresistive_heating : *resistive heating (0=off, 1=on)*
!   - ishock_heating     : *shock heating (0=off, 1=on)*
!   - iverbose           : *verboseness of log (-1=quiet 0=default 1=allsteps 2=debug 5=max)*
!   - logfile            : *file to which output is directed*
!   - nfulldump          : *full dump every n dumps*
!   - nmax               : *maximum number of timesteps (0=just get derivs and stop)*
!   - nmaxdumps          : *stop after n full dumps (-ve=ignore)*
!   - nout               : *write dumpfile every n dtmax (-ve=ignore)*
!   - overcleanfac       : *factor to increase cleaning speed (decreases time step)*
!   - psidecayfac        : *div B diffusion parameter*
!   - ptol               : *tolerance on pmom iterations*
!   - rhofinal_cgs       : *maximum allowed density (cgs) (<=0 to ignore)*
!   - rkill              : *deactivate particles outside this radius (<0 is off)*
!   - shearparam         : *magnitude of shear viscosity (irealvisc=1) or alpha_SS (irealvisc=2)*
!   - tmax               : *end time*
!   - tolh               : *tolerance on h-rho iterations*
!   - tolv               : *tolerance on v iterations in timestepping*
!   - twallmax           : *maximum wall time (hhh:mm, 000:00=ignore)*
!   - use_mcfost         : *use the mcfost library*
!   - xtol               : *tolerance on xyz iterations*
!
! :Dependencies: cooling, damping, dim, dust, dust_formation, eos,
!   externalforces, forcing, gravwaveutils, growth, infile_utils, inject,
!   io, linklist, metric, nicil_sup, options, part, photoevap, ptmass,
!   ptmass_radiation, timestep, viscosity
!
 use timestep,  only:dtmax_dratio,dtmax_max,dtmax_min
 use options,   only:nfulldump,nmaxdumps,twallmax,iexternalforce,idamp,tolh, &
                     alpha,alphau,alphaB,beta,avdecayconst,damp,rkill, &
                     ipdv_heating,ishock_heating,iresistive_heating, &
                     icooling,psidecayfac,overcleanfac,hdivbbmax_max,alphamax,calc_erot,rhofinal_cgs, &
                     use_mcfost,use_Voronoi_limits_file,Voronoi_limits_file,use_mcfost_stellar_parameters,&
                     exchange_radiation_energy,limit_radiation_flux,iopacity_type,mcfost_computes_Lacc, &
                     ien_type
 use timestep,  only:dtwallmax,tolv,xtol,ptol
 use viscosity, only:irealvisc,shearparam,bulkvisc
 use part,      only:hfact
 use io,        only:iverbose
 use dim,       only:do_radiation,nucleation
 implicit none
 logical :: incl_runtime2 = .false.
 character(len=80), parameter, public :: &
    modid="$Id$"

contains

!-----------------------------------------------------------------
!+
!  writes an input file
!+
!-----------------------------------------------------------------
subroutine write_infile(infile,logfile,evfile,dumpfile,iwritein,iprint)
 use timestep,        only:tmax,dtmax,nmax,nout,C_cour,C_force
 use io,              only:fatal
 use infile_utils,    only:write_inopt
#ifdef DRIVING
 use forcing,         only:write_options_forcing
#endif
 use externalforces,  only:write_options_externalforces
 use damping,         only:write_options_damping
 use linklist,        only:write_inopts_link
#ifdef DUST
 use dust,            only:write_options_dust
#ifdef DUSTGROWTH
 use growth,          only:write_options_growth
#endif
#endif
#ifdef PHOTO
 use photoevap,       only:write_options_photoevap
#endif
#ifdef INJECT_PARTICLES
 use inject,          only:write_options_inject
#endif
 use dust_formation,  only:write_options_dust_formation
#ifdef NONIDEALMHD
 use nicil_sup,       only:write_options_nicil
#endif
#ifdef GR
 use metric,          only:write_options_metric
#endif
 use eos,             only:write_options_eos,ieos
 use ptmass,          only:write_options_ptmass
 use ptmass_radiation,only:write_options_ptmass_radiation
 use cooling,         only:write_options_cooling
 use gravwaveutils,   only:write_options_gravitationalwaves
 use dim,             only:maxvxyzu,maxptmass,gravity,sink_radiation,gr
 use part,            only:h2chemistry,maxp,mhd,maxalpha,nptmass
 character(len=*), intent(in) :: infile,logfile,evfile,dumpfile
 integer,          intent(in) :: iwritein,iprint
 integer                      :: ierr
 character(len=10)            :: startdate,starttime

 if (iwritein /= iprint) then
    open(unit=iwritein,iostat=ierr,file=infile,status='replace',form='formatted')
    if (ierr /= 0) call fatal('write_infile','error creating input file, exiting...')
 endif

 if (iwritein /= iprint) then
!
! get date and time to timestamp the header
!
    call date_and_time(startdate,starttime)
    startdate = startdate(7:8)//'/'//startdate(5:6)//'/'//startdate(1:4)
    starttime = starttime(1:2)//':'//starttime(3:4)//':'//starttime(5:)
!
! write header to the file
!
    write(iwritein,"(a)") '# Runtime options file for Phantom, written '//startdate//' '//starttime
    write(iwritein,"(a)") '# Options not present assume their default values'
    write(iwritein,"(a)") '# This file is updated automatically after a full dump'
 endif

 write(iwritein,"(/,a)") '# job name'
 call write_inopt(trim(logfile),'logfile','file to which output is directed',iwritein)
 call write_inopt(trim(dumpfile),'dumpfile','dump file to start from',iwritein)

 write(iwritein,"(/,a)") '# options controlling run time and input/output'
 call write_inopt(tmax,'tmax','end time',iwritein)
 call write_inopt(dtmax,'dtmax','time between dumps',iwritein)
 call write_inopt(nmax,'nmax','maximum number of timesteps (0=just get derivs and stop)',iwritein)
 call write_inopt(nout,'nout','write dumpfile every n dtmax (-ve=ignore)',iwritein)
 call write_inopt(nmaxdumps,'nmaxdumps','stop after n full dumps (-ve=ignore)',iwritein)
 call write_inopt(real(twallmax),'twallmax','maximum wall time (hhh:mm, 000:00=ignore)',iwritein,time=.true.)
 call write_inopt(real(dtwallmax),'dtwallmax','maximum wall time between dumps (hhh:mm, 000:00=ignore)',iwritein,time=.true.)
 call write_inopt(nfulldump,'nfulldump','full dump every n dumps',iwritein)
 call write_inopt(iverbose,'iverbose','verboseness of log (-1=quiet 0=default 1=allsteps 2=debug 5=max)',iwritein)

 if (incl_runtime2 .or. rhofinal_cgs > 0.0 .or. dtmax_dratio > 1.0 .or. calc_erot) then
    write(iwritein,"(/,a)") '# options controlling run time and input/output: supplementary features'
    call write_inopt(rhofinal_cgs,'rhofinal_cgs','maximum allowed density (cgs) (<=0 to ignore)',iwritein)
    call write_inopt(dtmax_dratio,'dtmax_dratio','dynamic dtmax: density ratio controlling decrease (<=0 to ignore)',iwritein)
    call write_inopt(dtmax_max,'dtmax_max','dynamic dtmax: maximum allowed dtmax (=dtmax if <= 0)',iwritein)
    call write_inopt(dtmax_min,'dtmax_min','dynamic dtmax: minimum allowed dtmax',iwritein)
    call write_inopt(calc_erot,'calc_erot','include E_rot in the ev_file',iwritein)
 endif

 write(iwritein,"(/,a)") '# options controlling accuracy'
 call write_inopt(C_cour,'C_cour','Courant number',iwritein)
 call write_inopt(C_force,'C_force','dt_force number',iwritein)
 call write_inopt(tolv,'tolv','tolerance on v iterations in timestepping',iwritein,exp=.true.)
 call write_inopt(hfact,'hfact','h in units of particle spacing [h = hfact(m/rho)^(1/3)]',iwritein)
 call write_inopt(tolh,'tolh','tolerance on h-rho iterations',iwritein,exp=.true.)
 if (gr) then
    call write_inopt(xtol,'xtol','tolerance on xyz iterations',iwritein)
    call write_inopt(ptol,'ptol','tolerance on pmom iterations',iwritein)
 endif

 call write_inopts_link(iwritein)

 write(iwritein,"(/,a)") '# options controlling hydrodynamics, artificial dissipation'
 if (maxalpha==maxp) then
    call write_inopt(alpha,'alpha','MINIMUM art. viscosity parameter',iwritein)
    call write_inopt(alphamax,'alphamax','MAXIMUM art. viscosity parameter',iwritein)
 else
    call write_inopt(alpha,'alpha','art. viscosity parameter',iwritein)
 endif
 if (maxvxyzu >= 4) then
    call write_inopt(alphau,'alphau','art. conductivity parameter',iwritein)
 endif
 if (mhd) then
    call write_inopt(alphaB,'alphaB','art. resistivity parameter',iwritein)
    call write_inopt(psidecayfac,'psidecayfac','div B diffusion parameter',iwritein)
    call write_inopt(overcleanfac,'overcleanfac','factor to increase cleaning speed (decreases time step)',iwritein)
    call write_inopt(hdivbbmax_max,'hdivbbmax_max','max factor to decrease cleaning timestep propto B/(h|divB|)',iwritein)
 endif
 call write_inopt(beta,'beta','beta viscosity',iwritein)
 call write_inopt(avdecayconst,'avdecayconst','decay time constant for viscosity switches',iwritein)

 call write_options_damping(iwritein,idamp)

 !
 ! thermodynamics
 !
 call write_options_eos(iwritein)
 if (maxvxyzu >= 4 .and. (ieos==2 .or. ieos==10 .or. ieos==15 .or. ieos==12 .or. ieos==16) ) then
    call write_inopt(ipdv_heating,'ipdv_heating','heating from PdV work (0=off, 1=on)',iwritein)
    call write_inopt(ishock_heating,'ishock_heating','shock heating (0=off, 1=on)',iwritein)
    if (mhd) then
       call write_inopt(iresistive_heating,'iresistive_heating','resistive heating (0=off, 1=on)',iwritein)
    endif
    if (gr) then
       call write_inopt(ien_type,'ien_type','energy variable (0=auto, 1=entropy, 2=energy)',iwritein)
    endif
 endif

 if (maxvxyzu >= 4) call write_options_cooling(iwritein)

#ifdef MCFOST
 call write_inopt(use_mcfost,'use_mcfost','use the mcfost library',iwritein)
 if (use_Voronoi_limits_file) call write_inopt(Voronoi_limits_file,'Voronoi_limits_file',&
      'Limit file for the Voronoi tesselation',iwritein)
 call write_inopt(use_mcfost_stellar_parameters,'use_mcfost_stars',&
      'Fix the stellar parameters to mcfost values or update using sink mass',iwritein)
 call write_inopt(mcfost_computes_Lacc,'mcfost_computes_Lacc',&
      'Should mcfost compute the accretion luminosity',iwritein)
#endif

 ! only write sink options if they are used, or if self-gravity is on
 if (nptmass > 0 .or. gravity) call write_options_ptmass(iwritein)

 call write_options_externalforces(iwritein,iexternalforce)

 write(iwritein,"(/,a)") '# options controlling physical viscosity'
 call write_inopt(irealvisc,'irealvisc','physical viscosity type (0=none,1=const,2=Shakura/Sunyaev)',iwritein)
 call write_inopt(shearparam,'shearparam','magnitude of shear viscosity (irealvisc=1) or alpha_SS (irealvisc=2)',iwritein)
 call write_inopt(bulkvisc,'bulkvisc','magnitude of bulk viscosity',iwritein)

#ifdef DRIVING
 call write_options_forcing(iwritein)
#endif

#ifdef DUST
 call write_options_dust(iwritein)
#ifdef DUSTGROWTH
 call write_options_growth(iwritein)
#endif
#endif

#ifdef PHOTO
 call write_options_photoevap(iwritein)
#endif

#ifdef INJECT_PARTICLES
 call write_options_inject(iwritein)
#endif
 if (nucleation) call write_options_dust_formation(iwritein)

 write(iwritein,"(/,a)") '# options for injecting/removing particles'
 call write_inopt(rkill,'rkill','deactivate particles outside this radius (<0 is off)',iwritein)

 if (sink_radiation) then
    write(iwritein,"(/,a)") '# options controling radiation pressure from sink particles'
    call write_options_ptmass_radiation(iwritein)
 endif
#ifdef NONIDEALMHD
 call write_options_nicil(iwritein)
#endif

 if (do_radiation) then
    write(iwritein,"(/,a)") '# options for radiation'
    call write_inopt(exchange_radiation_energy,'gas-rad_exchange','exchange energy between gas and radiation',iwritein)
    call write_inopt(limit_radiation_flux,'flux_limiter','limit radiation flux',iwritein)
    call write_inopt(iopacity_type,'iopacity_type','opacity method (0=inf,1=mesa,-1=preserve)',iwritein)
 endif
#ifdef GR
 call write_options_metric(iwritein)
#endif
 call write_options_gravitationalwaves(iwritein)

 if (iwritein /= iprint) close(unit=iwritein)
 if (iwritein /= iprint) write(iprint,"(/,a)") ' input file '//trim(infile)//' written successfully.'

 return
end subroutine write_infile

!-----------------------------------------------------------------
!+
!  reads parameters for the run from the input file
!+
!-----------------------------------------------------------------
subroutine read_infile(infile,logfile,evfile,dumpfile)
<<<<<<< HEAD
 use dim,             only:maxvxyzu,maxptmass,gravity,sink_radiation,itau_alloc
=======
 use dim,             only:maxvxyzu,maxptmass,gravity,sink_radiation,nucleation
>>>>>>> aa07d545
 use timestep,        only:tmax,dtmax,nmax,nout,C_cour,C_force
 use eos,             only:use_entropy,read_options_eos,ieos
 use io,              only:ireadin,iwritein,iprint,warn,die,error,fatal,id,master
 use infile_utils,    only:read_next_inopt,contains_loop,write_infile_series
#ifdef DRIVING
 use forcing,         only:read_options_forcing,write_options_forcing
#endif
 use externalforces,  only:read_options_externalforces
 use linklist,        only:read_inopts_link
#ifdef DUST
 use dust,            only:read_options_dust
#ifdef DUSTGROWTH
 use growth,          only:read_options_growth
#endif
#endif
#ifdef GR
 use metric,          only:read_options_metric
#endif
#ifdef PHOTO
 use photoevap,       only:read_options_photoevap
#endif
#ifdef INJECT_PARTICLES
 use inject,          only:read_options_inject
#endif
 use dust_formation,  only:read_options_dust_formation,idust_opacity
#ifdef NONIDEALMHD
 use nicil_sup,       only:read_options_nicil
#endif
 use part,            only:mhd,nptmass
 use cooling,         only:read_options_cooling
 use ptmass,          only:read_options_ptmass
 use ptmass_radiation,only:read_options_ptmass_radiation,isink_radiation,alpha_rad
 use damping,         only:read_options_damping
 use gravwaveutils,   only:read_options_gravitationalwaves
 character(len=*), parameter   :: label = 'read_infile'
 character(len=*), intent(in)  :: infile
 character(len=*), intent(out) :: logfile,evfile,dumpfile
 character(len=len(infile)+4)  :: infilenew
 character(len=10) :: cline
 character(len=20) :: name
 character(len=120) :: valstring
 integer :: ierr,ireaderr,line,idot,ngot,nlinesread
 real    :: ratio
 logical :: imatch,igotallrequired,igotallturb,igotalllink,igotloops
 logical :: igotallbowen,igotallcooling,igotalldust,igotallextern,igotallinject,igotallgrowth
 logical :: igotallionise,igotallnonideal,igotalleos,igotallptmass,igotallphoto,igotalldamping
 logical :: igotallprad,igotalldustform,igotallgw
 integer, parameter :: nrequired = 1

 ireaderr = 0
 ierr     = 0
 line     = 0
 idot     = index(infile,'.in') - 1
 if (idot <= 1) idot = len_trim(infile)
 logfile    = infile(1:idot)//'01.log'
 dumpfile   = infile(1:idot)//'_00000.tmp'
 ngot            = 0
 igotallturb     = .true.
 igotalldust     = .true.
 igotallgrowth   = .true.
 igotallphoto    = .true.
 igotalllink     = .true.
 igotallextern   = .true.
 igotallinject   = .true.
 igotalleos      = .true.
 igotallcooling  = .true.
 igotalldamping  = .true.
 igotloops       = .false.
 igotallionise   = .true.
 igotallnonideal = .true.
 igotallbowen    = .true.
 igotallptmass   = .true.
 igotallprad     = .true.
 igotalldustform = .true.
 igotallgw       = .true.
 use_Voronoi_limits_file = .false.

 open(unit=ireadin,err=999,file=infile,status='old',form='formatted')
 do while (ireaderr == 0)
    call read_next_inopt(name,valstring,ireadin,ireaderr,nlinesread)
    if (contains_loop(valstring)) igotloops = .true.
    line = line + nlinesread

    !print*,'name: '//trim(name),' value: '//trim(valstring)
    select case(trim(name))
    case('logfile')
       logfile = trim(valstring(1:min(len(logfile),len(valstring))))
       idot = index(logfile,'.log') - 1
       if (idot <= 1) idot = len_trim(logfile)
       evfile  = logfile(1:idot)//'.ev'
    case('dumpfile')
       dumpfile = trim(valstring(1:min(len(dumpfile),len(valstring))))
       ngot = ngot + 1
    case('tmax')
       read(valstring,*,iostat=ierr) tmax
    case('dtmax')
       read(valstring,*,iostat=ierr) dtmax
    case('nmax')
       read(valstring,*,iostat=ierr) nmax
    case('nout')
       read(valstring,*,iostat=ierr) nout
    case('nmaxdumps')
       read(valstring,*,iostat=ierr) nmaxdumps
    case('twallmax')
       read(valstring,*,iostat=ierr) twallmax
    case('dtwallmax')
       read(valstring,*,iostat=ierr) dtwallmax
    case('iverbose')
       read(valstring,*,iostat=ierr) iverbose
    case('rhofinal_cgs')
       read(valstring,*,iostat=ierr) rhofinal_cgs
       incl_runtime2 = .true.
    case('calc_erot')
       read(valstring,*,iostat=ierr) calc_erot
       incl_runtime2 = .true.
    case('dtmax_dratio')
       read(valstring,*,iostat=ierr) dtmax_dratio
       incl_runtime2 = .true.
    case('dtmax_max')
       read(valstring,*,iostat=ierr) dtmax_max
       if (dtmax_max <= 0.0) dtmax_max = dtmax
       ! to prevent comparison errors from round-off
       ratio = dtmax_max/dtmax
       ratio = int(ratio+0.5)+0.0001
       dtmax_max = dtmax*ratio
    case('dtmax_min')
       read(valstring,*,iostat=ierr) dtmax_min
       ! to prevent comparison errors from round-off
       if (dtmax_min > epsilon(dtmax_min)) then
          ratio = dtmax/dtmax_min
          ratio = int(ratio+0.5)+0.0001
          dtmax_min = dtmax/ratio
       endif
    case('C_cour')
       read(valstring,*,iostat=ierr) C_cour
    case('C_force')
       read(valstring,*,iostat=ierr) C_force
    case('tolv')
       read(valstring,*,iostat=ierr) tolv
    case('xtol')
       read(valstring,*,iostat=ierr) xtol
    case('ptol')
       read(valstring,*,iostat=ierr) ptol
    case('hfact')
       read(valstring,*,iostat=ierr) hfact
    case('tolh')
       read(valstring,*,iostat=ierr) tolh
    case('rkill')
       read(valstring,*,iostat=ierr) rkill
    case('nfulldump')
       read(valstring,*,iostat=ierr) nfulldump
    case('alpha')
       read(valstring,*,iostat=ierr) alpha
    case('alphamax')
       read(valstring,*,iostat=ierr) alphamax
    case('alphau')
       read(valstring,*,iostat=ierr) alphau
    case('alphaB')
       read(valstring,*,iostat=ierr) alphaB
    case('psidecayfac')
       read(valstring,*,iostat=ierr) psidecayfac
    case('overcleanfac')
       read(valstring,*,iostat=ierr) overcleanfac
    case('hdivbbmax_max')
       read(valstring,*,iostat=ierr) hdivbbmax_max
    case('beta')
       read(valstring,*,iostat=ierr) beta
    case('avdecayconst')
       read(valstring,*,iostat=ierr) avdecayconst
    case('ipdv_heating')
       read(valstring,*,iostat=ierr) ipdv_heating
    case('ishock_heating')
       read(valstring,*,iostat=ierr) ishock_heating
    case('iresistive_heating')
       read(valstring,*,iostat=ierr) iresistive_heating
    case('ien_type')
       read(valstring,*,iostat=ierr) ien_type
    case('irealvisc')
       read(valstring,*,iostat=ierr) irealvisc
    case('shearparam')
       read(valstring,*,iostat=ierr) shearparam
    case('bulkvisc')
       read(valstring,*,iostat=ierr) bulkvisc
#ifdef MCFOST
    case('use_mcfost')
       read(valstring,*,iostat=ierr) use_mcfost
    case('Voronoi_limits_file')
       read(valstring,*,iostat=ierr) Voronoi_limits_file
       use_Voronoi_limits_file = .true.
    case('use_mcfost_stars')
       read(valstring,*,iostat=ierr) use_mcfost_stellar_parameters
    case('mcfost_computes_Lacc')
       read(valstring,*,iostat=ierr) mcfost_computes_Lacc
#endif
    case('gas-rad_exchange')
       read(valstring,*,iostat=ierr) exchange_radiation_energy
    case('flux_limiter')
       read(valstring,*,iostat=ierr) limit_radiation_flux
    case('iopacity_type')
       read(valstring,*,iostat=ierr) iopacity_type
    case default
       imatch = .false.
       if (.not.imatch) call read_options_externalforces(name,valstring,imatch,igotallextern,ierr,iexternalforce)
#ifdef DRIVING
       if (.not.imatch) call read_options_forcing(name,valstring,imatch,igotallturb,ierr)
#endif
       if (.not.imatch) call read_inopts_link(name,valstring,imatch,igotalllink,ierr)
#ifdef DUST
       !--Extract if one-fluid dust is used from the fileid
       if (.not.imatch) call read_options_dust(name,valstring,imatch,igotalldust,ierr)
#ifdef DUSTGROWTH
       if (.not.imatch) call read_options_growth(name,valstring,imatch,igotallgrowth,ierr)
#endif
#endif
#ifdef GR
       if (.not.imatch) call read_options_metric(name,valstring,imatch,igotalldust,ierr)
#endif
#ifdef PHOTO
       if (.not.imatch) call read_options_photoevap(name,valstring,imatch,igotallphoto,ierr)
#endif
#ifdef INJECT_PARTICLES
       if (.not.imatch) call read_options_inject(name,valstring,imatch,igotallinject,ierr)
#endif
       if (.not.imatch .and. nucleation) call read_options_dust_formation(name,valstring,imatch,igotalldustform,ierr)
       if (.not.imatch .and. sink_radiation) then
          call read_options_ptmass_radiation(name,valstring,imatch,igotallprad,ierr)
       endif
#ifdef NONIDEALMHD
       if (.not.imatch) call read_options_nicil(name,valstring,imatch,igotallnonideal,ierr)
#endif
       if (.not.imatch) call read_options_eos(name,valstring,imatch,igotalleos,ierr)
       if (.not.imatch .and. maxvxyzu >= 4) call read_options_cooling(name,valstring,imatch,igotallcooling,ierr)
       if (.not.imatch) call read_options_damping(name,valstring,imatch,igotalldamping,ierr,idamp)
       if (maxptmass > 0) then
          if (.not.imatch) call read_options_ptmass(name,valstring,imatch,igotallptmass,ierr)
          !
          ! read whatever sink options are present, but make them not compulsory
          ! if there are no sinks used and there is no self-gravity
          !
          if (nptmass==0 .and. .not.gravity) igotallptmass = .true.
       endif
       if (.not.imatch) call read_options_gravitationalwaves(name,valstring,imatch,igotallgw,ierr)

       if (len_trim(name) /= 0 .and. .not.imatch) then
          call warn('read_infile','unknown variable '//trim(adjustl(name))// &
                     ' in input file, value = '//trim(adjustl(valstring)))
       endif
    end select
    if (ierr /= 0 .and. len_trim(name) /= 0) &
       call fatal('read_infile','error extracting '//trim(adjustl(name))//' from input file')
 enddo
 close(unit=ireadin)

 igotallrequired = (ngot  >=  nrequired) .and. igotalllink   .and. igotallbowen   .and. igotalldust &
                    .and. igotalleos    .and. igotallcooling .and. igotallextern  .and. igotallturb &
                    .and. igotallptmass .and. igotallinject  .and. igotallionise  .and. igotallnonideal &
                    .and. igotallphoto  .and. igotallgrowth  .and. igotalldamping .and. igotallprad &
                    .and. igotalldustform .and. igotallgw

 if (ierr /= 0 .or. ireaderr > 0 .or. .not.igotallrequired) then
    ierr = 1
    if (id==master) then
       if (igotallrequired) then
          write(cline,"(i10)") line
          call error('read_infile','error reading '//trim(infile)//' at line '//trim(adjustl(cline)))
          infilenew = trim(infile)//'.new'
       else
          call error('read_infile','input file '//trim(infile)//' is incomplete for current compilation')
          if (.not.igotalleos) write(*,*) 'missing equation of state options'
          if (.not.igotallcooling) write(*,*) 'missing cooling options'
          if (.not.igotalldamping) write(*,*) 'missing damping options'
          if (.not.igotalllink) write(*,*) 'missing link options'
          if (.not.igotallbowen) write(*,*) 'missing Bowen dust options'
          if (.not.igotalldust) write(*,*) 'missing dust options'
          if (.not.igotallgrowth) write(*,*) 'missing growth options'
          if (.not.igotallphoto) write(*,*) 'missing photoevaporation options'
          if (.not.igotallextern) write(*,*) 'missing external force options'
          if (.not.igotallinject) write(*,*) 'missing inject-particle options'
          if (.not.igotallionise) write(*,*) 'missing ionisation options'
          if (.not.igotallnonideal) write(*,*) 'missing non-ideal MHD options'
          if (.not.igotallturb) write(*,*) 'missing turbulence-driving options'
          if (.not.igotallprad) write(*,*) 'missing sink particle radiation options'
          if (.not.igotallptmass) write(*,*) 'missing sink particle options'
          if (.not.igotalldustform) write(*,*) 'missing dusty wind options'
          if (.not.igotallgw) write(*,*) 'missing gravitational wave options'
          infilenew = trim(infile)
       endif
       write(*,"(a)") ' REWRITING '//trim(infilenew)//' with all current and available options...'
       call write_infile(infilenew,logfile,evfile,dumpfile,iwritein,iprint)

       if (trim(infilenew) /= trim(infile)) then
          write(*,"(/,a)") ' useful commands to cut and paste:'
          write(*,*) ' diff '//trim(infilenew)//' '//trim(infile)
          write(*,*) ' mv '//trim(infilenew)//' '//trim(infile)
       else
          write(*,"(/,a)") ' (try again using revised input file)'
       endif
    endif
    call die
 elseif (igotloops) then
    if (id==master) then
       write(iprint,"(1x,a)") 'loops detected in input file:'
       call write_infile_series(ireadin,iwritein,infile,line,ierr)
       if (ierr /= 0) call fatal(label,'error writing input file series')
    endif
    call die
 endif
!
!--check options for possible errors
!
 if (id==master) then
    if (dtmax > tmax) call warn(label,'no output dtmax > tmax',1)
    if (nout > nmax)  call warn(label,'no output nout > nmax',1)
    if (nout==0)     call fatal(label,'nout = 0')
    if (C_cour <= 0.)  call fatal(label,'Courant number < 0')
    if (C_cour > 1.)  call fatal(label,'ridiculously big courant number!!')
    if (C_force <= 0.) call fatal(label,'bad choice for force timestep control')
    if (tolv <= 0.)    call fatal(label,'silly choice for tolv (< 0)')
    if (tolv > 1.e-1) call warn(label,'dangerously large tolerance on v iterations')
    if (xtol <= 0.)    call fatal(label,'silly choice for xtol (< 0)')
    if (xtol > 1.e-1) call warn(label,'dangerously large tolerance on xyz iterations')
    if (ptol <= 0.)    call fatal(label,'silly choice for ptol (< 0)')
    if (ptol > 1.e-1) call warn(label,'dangerously large tolerance on pmom iterations')
    if (nfulldump==0 .or. nfulldump > 10000) call fatal(label,'nfulldump = 0')
    if (nfulldump >= 50) call warn(label,'no full dumps for a long time...',1)
    if (twallmax < 0.)  call fatal(label,'invalid twallmax (use 000:00 to ignore)')
    if (dtwallmax < 0.) call fatal(label,'invalid dtwallmax (use 000:00 to ignore)')
    if (hfact < 1. .or. hfact > 5.) &
                         call warn(label,'ridiculous choice of hfact',4)
    if (tolh > 1.e-3)   call warn(label,'tolh is quite large!',2)
    if (tolh < epsilon(tolh)) call fatal(label,'tolh too small to ever converge')
    !if (damp < 0.)     call fatal(label,'damping < 0')
    !if (damp > 1.)     call warn(label,'damping ridiculously big')
    if (alpha < 0.)    call fatal(label,'stupid choice of alpha')
    if (alphau < 0.)   call fatal(label,'stupid choice of alphau')
    if (alphau > tiny(alphau) .and. use_entropy) &
                        call fatal(label,'cannot use thermal conductivity if evolving entropy')
    if (alpha > 10.)   call warn(label,'very large alpha, need to change timestep',2)
    if (alphau > 10.)  call warn(label,'very large alphau, check timestep',3)
    if (alphamax < tiny(alphamax)) call warn(label,'alphamax = 0 means no shock viscosity',2)
    if (alphamax < 1.) call warn(label,'alphamax < 1 is dangerous if there are shocks: don''t publish crap',2)
    if (alphamax < 0. .or. alphamax > 100.) call fatal(label,'stupid value for alphamax (generally 0.0-1.0)')
    if (mhd) then
       if (alphaB < 0.)   call warn(label,'stupid choice of alphaB',4)
       if (alphaB > 10.)  call warn(label,'very large alphaB, check timestep',3)
       if (alphaB < 1.)   call warn(label,'alphaB < 1 is not recommended, please don''t publish rubbish',2)
       if (psidecayfac < 0.) call fatal(label,'stupid value for psidecayfac')
       if (psidecayfac > 2.) call warn(label,'psidecayfac set outside recommended range (0.1-2.0)')
       if (overcleanfac < 1.0) call warn(label,'overcleanfac less than 1')
       if (hdivbbmax_max < overcleanfac) then
          call warn(label,'Resetting hdivbbmax_max = overcleanfac')
          hdivbbmax_max = overcleanfac
       endif
    endif
    if (beta < 0.)     call fatal(label,'beta < 0')
    if (beta > 4.)     call warn(label,'very high beta viscosity set')
#ifndef MCFOST
    if (maxvxyzu >= 4 .and. (ieos /= 2 .and. ieos /= 4 .and. ieos /= 10 .and. ieos /=11 .and. &
                             ieos /=12 .and. ieos /= 15 .and. ieos /= 16 .and. ieos /= 20)) &
       call fatal(label,'only ieos=2 makes sense if storing thermal energy')
#endif
    if (irealvisc < 0 .or. irealvisc > 12)  call fatal(label,'invalid setting for physical viscosity')
    if (shearparam < 0.)                     call fatal(label,'stupid value for shear parameter (< 0)')
    if (irealvisc==2 .and. shearparam > 1) call error(label,'alpha > 1 for shakura-sunyaev viscosity')
    if (iverbose > 99 .or. iverbose < -9)   call fatal(label,'invalid verboseness setting (two digits only)')
    if (icooling > 0 .and. ieos /= 2) call fatal(label,'cooling requires adiabatic eos (ieos=2)')
    if (icooling > 0 .and. (ipdv_heating <= 0 .or. ishock_heating <= 0)) &
<<<<<<< HEAD
       call fatal(label,'cooling requires shock and work contributions')
#ifdef WIND
    if (((isink_radiation == 1 .or. isink_radiation == 3 ) .and. idust_opacity == 0 ) &
       .and. alpha_rad < 1.d-10 .and. itau_alloc == 0) &
       call fatal(label,'no radiation pressure force! adapt isink_radiation/idust_opacity/alpha_rad/iray_resolution')
    if (isink_radiation > 1 .and. idust_opacity == 0 ) &
       call fatal(label,'dust opacity not used! change isink_radiation or idust_opacity')
#endif
=======
         call fatal(label,'cooling requires shock and work contributions')
    if (((isink_radiation == 1 .and. idust_opacity == 0 ) .or. isink_radiation == 3 ) .and. alpha_rad < 1.d-10) &
         call fatal(label,'no radiation pressure force! adapt isink_radiation/idust_opacity/alpha_rad')
    if (isink_radiation > 1 .and. idust_opacity == 0 ) &
         call fatal(label,'dust opacity not used! change isink_radiation or idust_opacity')
>>>>>>> aa07d545
 endif
 return

999 continue
 if (id == master) then
    call error('Phantom','input file '//trim(infile)//' not found')
    if (adjustl(infile(1:1)) /= ' ') then
       write(*,*) ' creating one with default options...'
       infilenew = trim(infile)
       call write_infile(infilenew,logfile,evfile,dumpfile,iwritein,iprint)
    endif
 endif
 call die

end subroutine read_infile

end module readwrite_infile<|MERGE_RESOLUTION|>--- conflicted
+++ resolved
@@ -297,11 +297,7 @@
 !+
 !-----------------------------------------------------------------
 subroutine read_infile(infile,logfile,evfile,dumpfile)
-<<<<<<< HEAD
- use dim,             only:maxvxyzu,maxptmass,gravity,sink_radiation,itau_alloc
-=======
- use dim,             only:maxvxyzu,maxptmass,gravity,sink_radiation,nucleation
->>>>>>> aa07d545
+ use dim,             only:maxvxyzu,maxptmass,gravity,sink_radiation,nucleation,itau_alloc
  use timestep,        only:tmax,dtmax,nmax,nout,C_cour,C_force
  use eos,             only:use_entropy,read_options_eos,ieos
  use io,              only:ireadin,iwritein,iprint,warn,die,error,fatal,id,master
@@ -669,22 +665,12 @@
     if (iverbose > 99 .or. iverbose < -9)   call fatal(label,'invalid verboseness setting (two digits only)')
     if (icooling > 0 .and. ieos /= 2) call fatal(label,'cooling requires adiabatic eos (ieos=2)')
     if (icooling > 0 .and. (ipdv_heating <= 0 .or. ishock_heating <= 0)) &
-<<<<<<< HEAD
-       call fatal(label,'cooling requires shock and work contributions')
-#ifdef WIND
+         call fatal(label,'cooling requires shock and work contributions')
     if (((isink_radiation == 1 .or. isink_radiation == 3 ) .and. idust_opacity == 0 ) &
        .and. alpha_rad < 1.d-10 .and. itau_alloc == 0) &
-       call fatal(label,'no radiation pressure force! adapt isink_radiation/idust_opacity/alpha_rad/iray_resolution')
-    if (isink_radiation > 1 .and. idust_opacity == 0 ) &
-       call fatal(label,'dust opacity not used! change isink_radiation or idust_opacity')
-#endif
-=======
-         call fatal(label,'cooling requires shock and work contributions')
-    if (((isink_radiation == 1 .and. idust_opacity == 0 ) .or. isink_radiation == 3 ) .and. alpha_rad < 1.d-10) &
          call fatal(label,'no radiation pressure force! adapt isink_radiation/idust_opacity/alpha_rad')
     if (isink_radiation > 1 .and. idust_opacity == 0 ) &
          call fatal(label,'dust opacity not used! change isink_radiation or idust_opacity')
->>>>>>> aa07d545
  endif
  return
 

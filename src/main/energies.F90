!--------------------------------------------------------------------------!
! The Phantom Smoothed Particle Hydrodynamics code, by Daniel Price et al. !
! Copyright (c) 2007-2024 The Authors (see AUTHORS)                        !
! See LICENCE file for usage and distribution conditions                   !
! http://phantomsph.github.io/                                             !
!--------------------------------------------------------------------------!
module energies
!
! Calculates global quantities on the particles
!   To Developer: See instructions in evwrite.F90 about adding values
!                 to the .ev file
!
! :References: None
!
! :Owner: Daniel Price
!
! :Runtime parameters: None
!
! :Dependencies: boundary_dyn, centreofmass, dim, dust, eos, eos_piecewise,
!   externalforces, gravwaveutils, io, kernel, metric_tools, mpiutils,
!   nicil, options, part, ptmass, subgroup, timestep, units, utils_gr,
!   vectorutils, viscosity
!
 use dim,   only:maxdusttypes,maxdustsmall
 use units, only:utime
 implicit none

 logical,         public    :: gas_only,track_mass,track_lum
 real,            public    :: ekin,etherm,emag,epot,etot,eacc,totmom,angtot,mtot,xyzcom(3)
 real,            public    :: ekinacc,ethermacc,emagacc,epotacc,eradacc,etotall
 real,            public    :: hdivBonB_ave,hdivBonB_max
 real,            public    :: vrms,rmsmach,accretedmass,mdust(maxdusttypes),mgas
 real,            public    :: xcom,ycom,zcom,xmom,ymom,zmom,angx,angy,angz
 real,            public    :: totlum,angxall,angyall,angzall,angall
 real,            public    :: hx(4),hp(4),ddq_xy(3,3)
 integer,         public    :: iquantities
 integer(kind=8), public    :: ndead,npartall,np_cs_eq_0,np_e_eq_0
 integer,         public    :: iev_time,iev_ekin,iev_etherm,iev_emag,iev_epot,iev_etot,iev_totmom,iev_com(3),&
                               iev_angmom,iev_rho,iev_dt,iev_dtx,iev_entrop,iev_rmsmach,iev_vrms,iev_rhop(6),&
                               iev_alpha,iev_B,iev_divB,iev_hdivB,iev_beta,iev_temp,iev_etao,iev_etah(2),&
                               iev_etaa,iev_vel,iev_vhall,iev_vion,iev_n(7),&
                               iev_dtg,iev_ts,iev_dm(maxdusttypes),iev_momall,iev_angall,iev_maccsink(2),&
                               iev_macc,iev_eacc,iev_totlum,iev_erot(4),iev_viscrat,iev_gws(8),&
                               iev_mass,iev_bdy(3,2)
 integer,         public    :: iev_erad
 real,            public    :: erad
 integer,         parameter :: inumev  = 150  ! maximum number of quantities to be printed in .ev
 integer,         parameter :: iev_sum = 1    ! array index of the sum of the quantity
 integer,         parameter :: iev_max = 2    ! array index of the maximum of the quantity
 integer,         parameter :: iev_min = 3    ! array index of the minimum of the quantity
 integer,         parameter :: iev_ave = 4    ! array index of the average of the quantity
 ! Subroutines
 public  :: compute_energies,ev_data_update
 private :: get_erot,initialise_ev_data,collate_ev_data,finalise_ev_data
 ! Arrays
 real,             public :: ev_data(4,0:inumev),erot_com(6)

contains

!----------------------------------------------------------------
!+
!  Subroutine to compute global quantities on the particles
!+
!----------------------------------------------------------------
subroutine compute_energies(t)
 use dim,            only:maxp,maxvxyzu,maxalpha,maxtypes,mhd_nonideal,maxp_hard,&
                          lightcurve,use_dust,maxdusttypes,do_radiation,gr,use_krome
 use part,           only:rhoh,xyzh,vxyzu,massoftype,npart,maxphase,iphase,&
                          alphaind,Bevol,divcurlB,iamtype,igamma,&
                          igas,idust,iboundary,istar,idarkmatter,ibulge,&
                          nptmass,xyzmh_ptmass,vxyz_ptmass,fxyz_ptmass,isdeadh,&
                          isdead_or_accreted,epot_sinksink,imacc,ispinx,ispiny,&
                          ispinz,mhd,gravity,poten,dustfrac,eos_vars,itemp,igasP,ics,&
                          nden_nimhd,eta_nimhd,iion,ndustsmall,graindens,grainsize,&
<<<<<<< HEAD
                          iamdust,ndusttypes,rad,iradxi,gtgrad,group_info,n_group
=======
                          iamdust,ndusttypes,rad,iradxi,gtgrad,group_info,bin_info,n_group
>>>>>>> 11b3a724
 use part,           only:pxyzu,fxyzu,fext
 use gravwaveutils,  only:calculate_strain,calc_gravitwaves
 use centreofmass,   only:get_centreofmass_accel
 use eos,            only:polyk,gamma,eos_is_non_ideal,eos_outputs_gasP
 use eos_piecewise,  only:gamma_pwp
 use io,             only:id,fatal,master
 use externalforces, only:externalforce,externalforce_vdependent,was_accreted,accradius1
 use options,        only:iexternalforce,calc_erot,alpha,ieos,use_dustfrac
 use mpiutils,       only:reduceall_mpi
 use ptmass,         only:get_accel_sink_gas,use_regnbody
<<<<<<< HEAD
 use subgroup,     only:get_pot_subsys
=======
 use subgroup,       only:get_pot_subsys
>>>>>>> 11b3a724
 use viscosity,      only:irealvisc,shearfunc
 use nicil,          only:nicil_update_nimhd,nicil_get_halldrift,nicil_get_ambidrift, &
                     use_ohm,use_hall,use_ambi,n_data_out,n_warn,eta_constant
 use boundary_dyn,   only:dynamic_bdy,find_dynamic_boundaries
 use kernel,         only:radkern
 use timestep,       only:dtmax
 use part,           only:metrics
 use metric_tools,   only:unpack_metric
 use utils_gr,       only:dot_product_gr,get_geodesic_accel
 use vectorutils,    only:cross_product3D
 use part,           only:luminosity
 use dust,           only:get_ts,idrag
 real, intent(in) :: t
 integer :: iregime,idusttype,ierr
 real    :: ev_data_thread(4,0:inumev)
 real    :: xi,yi,zi,hi,vxi,vyi,vzi,v2i,Bxi,Byi,Bzi,Bi,B2i,rhoi
 real    :: xmomacc,ymomacc,zmomacc,angaccx,angaccy,angaccz,dm
 real    :: epoti,pmassi,dnptot,dnpgas,tsi
 real    :: xmomall,ymomall,zmomall,rho1i,vsigi
 real    :: ponrhoi,spsoundi,dumx,dumy,dumz,gammai
 real    :: divBi,hdivBonBi,alphai,valfven2i,betai
 real    :: n_total,n_total1,n_ion,shearparam_art,shearparam_phys,ratio_phys_to_av
 real    :: gasfrac,rhogasi,dustfracisum,dustfraci(maxdusttypes),dust_to_gas(maxdusttypes)
 real    :: etaohm,etahall,etaambi,vhall,vion
 real    :: curlBi(3),vhalli(3),vioni(3),data_out(n_data_out)
 real    :: erotxi,erotyi,erotzi,fdum(3),x0(3),v0(3),a0(3),xyz_x_all(3),xyz_n_all(3)
 real    :: ekini,ethermi,epottmpi,eradi,emagi
 real    :: pdotv,bigvi(1:3),alpha_gr,beta_gr_UP(1:3),lorentzi,pxi,pyi,pzi
 real    :: gammaijdown(1:3,1:3),angi(1:3),fourvel_space(3)
 integer :: i,j,itype,iu
 integer :: ierrlist(n_warn)
 integer(kind=8) :: np,npgas,nptot,np_rho(maxtypes),np_rho_thread(maxtypes)
 logical :: was_not_accreted

 ! initialise values
 itype  = igas
 pmassi = massoftype(igas)
 ekin   = 0.
 etherm = 0.
 if (maxvxyzu < 4 .and. gamma < 1.0001 .and. ieos/=9) etherm = 1.5*polyk
 epot = 0.
 emag = 0.
 etot = 0.
 erad = 0.
 xcom = 0.
 ycom = 0.
 zcom = 0.
 mtot = 0.
 dm   = 0.
 xmom = 0.
 ymom = 0.
 zmom = 0.
 angx = 0.
 angy = 0.
 angz = 0.
 iu   = 4
 np   = 0
 vrms = 0.
 rmsmach = 0.
 npgas   = 0
 xmomacc = 0.
 ymomacc = 0.
 zmomacc = 0.
 angaccx = 0.
 angaccy = 0.
 angaccz = 0.
 ekinacc = 0.
 ethermacc = 0.
 emagacc = 0.
 epotacc = 0.
 eradacc = 0.
 mgas    = 0.
 mdust   = 0.
 mgas    = 0.
 np_cs_eq_0 = 0
 np_e_eq_0  = 0
 ierrlist = 0
 if (maxalpha==maxp) then
    alphai = 0.
 else
    alphai = alpha
 endif
 np_rho      = 0
 call initialise_ev_data(ev_data)

!$omp parallel default(none) &
!$omp shared(maxp,maxphase,maxalpha) &
!$omp shared(xyzh,vxyzu,pxyzu,rad,iexternalforce,npart,t,id) &
!$omp shared(alphaind,massoftype,irealvisc,iu) &
!$omp shared(ieos,gamma,nptmass,xyzmh_ptmass,vxyz_ptmass,xyzcom) &
!$omp shared(Bevol,divcurlB,iphase,poten,dustfrac,use_dustfrac) &
!$omp shared(use_ohm,use_hall,use_ambi,nden_nimhd,eta_nimhd,eta_constant) &
!$omp shared(ev_data,np_rho,erot_com,calc_erot,gas_only,track_mass) &
!$omp shared(calc_gravitwaves) &
!$omp shared(iev_erad,iev_rho,iev_dt,iev_entrop,iev_rhop,iev_alpha) &
!$omp shared(iev_B,iev_divB,iev_hdivB,iev_beta,iev_temp,iev_etao,iev_etah) &
!$omp shared(iev_etaa,iev_vel,iev_vhall,iev_vion,iev_n) &
!$omp shared(iev_dtg,iev_ts,iev_macc,iev_totlum,iev_erot,iev_viscrat) &
!$omp shared(eos_vars,grainsize,graindens,ndustsmall,metrics) &
!$omp private(i,j,xi,yi,zi,hi,rhoi,vxi,vyi,vzi,Bxi,Byi,Bzi,Bi,B2i,epoti,vsigi,v2i) &
!$omp private(ponrhoi,spsoundi,gammai,dumx,dumy,dumz,valfven2i,divBi,hdivBonBi,curlBi) &
!$omp private(rho1i,shearparam_art,shearparam_phys,ratio_phys_to_av,betai) &
!$omp private(gasfrac,rhogasi,dustfracisum,dustfraci,dust_to_gas,n_total,n_total1,n_ion) &
!$omp private(etaohm,etahall,etaambi,vhalli,vhall,vioni,vion,data_out) &
!$omp private(ekini,ethermi,emagi,eradi,epottmpi) &
!$omp private(erotxi,erotyi,erotzi,fdum) &
!$omp private(ev_data_thread,np_rho_thread) &
!$omp firstprivate(alphai,itype,pmassi) &
!$omp private(pxi,pyi,pzi,gammaijdown,alpha_gr,beta_gr_UP,bigvi,lorentzi,pdotv,angi,fourvel_space) &
!$omp shared(idrag) &
!$omp private(tsi,iregime,idusttype,was_not_accreted) &
!$omp shared(luminosity,track_lum) &
!$omp reduction(+:np,npgas,np_cs_eq_0,np_e_eq_0) &
!$omp reduction(+:xcom,ycom,zcom,mtot,xmom,ymom,zmom,angx,angy,angz,mdust,mgas) &
!$omp reduction(+:xmomacc,ymomacc,zmomacc,angaccx,angaccy,angaccz) &
!$omp reduction(+:ekinacc,ethermacc,emagacc,epotacc,eradacc) &
!$omp reduction(+:ekin,etherm,emag,epot,erad,vrms,rmsmach,ierrlist)
 call initialise_ev_data(ev_data_thread)
 np_rho_thread  = 0
!$omp do
 do i=1,npart
    xi = xyzh(1,i)
    yi = xyzh(2,i)
    zi = xyzh(3,i)
    hi = xyzh(4,i)
    was_not_accreted = .not.was_accreted(iexternalforce,hi)
    if (.not.isdead_or_accreted(hi) .or. .not. was_not_accreted) then
       if (maxphase==maxp) then
          itype = iamtype(iphase(i))
          if (itype <= 0) call fatal('energies','particle type <= 0')
          pmassi = massoftype(itype)
       endif

       rhoi = rhoh(hi,pmassi)
       if (was_not_accreted) then
          call ev_data_update(ev_data_thread,iev_rho,rhoi)
          if (.not.gas_only) then
             select case(itype)
             case(igas)
                call ev_data_update(ev_data_thread,iev_rhop(1), rhoi)
                np_rho_thread(igas) =  np_rho_thread(igas) + 1
             case(idust)
                call ev_data_update(ev_data_thread,iev_rhop(2),rhoi)
                np_rho_thread(idust) =  np_rho_thread(idust) + 1
             case(iboundary)
                call ev_data_update(ev_data_thread,iev_rhop(3), rhoi)
                np_rho_thread(iboundary) =  np_rho_thread(iboundary) + 1
             case(istar)
                call ev_data_update(ev_data_thread,iev_rhop(4),rhoi)
                np_rho_thread(istar) =  np_rho_thread(istar) + 1
             case(idarkmatter)
                call ev_data_update(ev_data_thread,iev_rhop(5),  rhoi)
                np_rho_thread(idarkmatter) =  np_rho_thread(idarkmatter) + 1
             case(ibulge)
                call ev_data_update(ev_data_thread,iev_rhop(6), rhoi)
                np_rho_thread(ibulge) =  np_rho_thread(ibulge) + 1
             end select
          endif
          np = np + 1
       endif

       vxi  = vxyzu(1,i)
       vyi  = vxyzu(2,i)
       vzi  = vxyzu(3,i)

       if (gr) then
          pxi  = pxyzu(1,i)
          pyi  = pxyzu(2,i)
          pzi  = pxyzu(3,i)

          call unpack_metric(metrics(:,:,:,i),betaUP=beta_gr_UP,alpha=alpha_gr,gammaijdown=gammaijdown)
          bigvi    = (vxyzu(1:3,i)+beta_gr_UP)/alpha_gr
          v2i      = dot_product_gr(bigvi,bigvi,gammaijdown)
          lorentzi = 1./sqrt(1.-v2i)
          pdotv    = pxi*vxi + pyi*vyi + pzi*vzi

          ! angular momentum
          fourvel_space = (lorentzi/alpha_gr)*vxyzu(1:3,i)
          call cross_product3D(xyzh(1:3,i),fourvel_space,angi) ! position cross with four-velocity

          ! kinetic energy
          ekini = pmassi*(pdotv + alpha_gr/lorentzi - 1.) ! The 'kinetic term' in total specific energy, minus rest mass
       else
          pxi = vxi
          pyi = vyi
          pzi = vzi

          ! centre of mass
          xcom = xcom + pmassi*xi
          ycom = ycom + pmassi*yi
          zcom = zcom + pmassi*zi

          ! angular momentum
          angi(1) = (yi*vzi - zi*vyi)
          angi(2) = (zi*vxi - xi*vzi)
          angi(3) = (xi*vyi - yi*vxi)

          ! kinetic energy and rms velocity
          v2i   = vxi*vxi + vyi*vyi + vzi*vzi
          ekini = pmassi*v2i
       endif

       if (was_not_accreted) then
          ! total mass
          mtot = mtot + pmassi

          ! linear momentum
          xmom = xmom + pmassi*pxi
          ymom = ymom + pmassi*pyi
          zmom = zmom + pmassi*pzi

          ! angular momentum
          angx = angx + pmassi*angi(1)
          angy = angy + pmassi*angi(2)
          angz = angz + pmassi*angi(3)

          ! kinetic energy & rms velocity
          ekin = ekin + ekini
          vrms = vrms + v2i
       else
          call ev_data_update(ev_data_thread,iev_macc,pmassi)

          ! linear momentum (accreted particles)
          xmomacc = xmomacc + pmassi*pxi
          ymomacc = ymomacc + pmassi*pyi
          zmomacc = zmomacc + pmassi*pzi

          ! angular momentum (accreted particles)
          angaccx = angaccx + pmassi*angi(1)
          angaccy = angaccy + pmassi*angi(2)
          angaccz = angaccz + pmassi*angi(3)

          ! kinetic energy (accreted particles
          ekinacc = ekinacc + ekini
       endif

       ! rotational energy around each axis through the Centre of mass
       ! note: for efficiency, centre of mass is from the previous time energies was called
       if (calc_erot .and. was_not_accreted) then
          call get_erot(xi,yi,zi,vxi,vyi,vzi,xyzcom,pmassi,erotxi,erotyi,erotzi)
          call ev_data_update(ev_data_thread,iev_erot(1),erotxi)
          call ev_data_update(ev_data_thread,iev_erot(2),erotyi)
          call ev_data_update(ev_data_thread,iev_erot(3),erotzi)
       endif

       ! potential energy
       epoti = 0.
       if (iexternalforce > 0 .and. .not.gr) then
          dumx = 0.
          dumy = 0.
          dumz = 0.
          epottmpi = 0.
          call externalforce(iexternalforce,xi,yi,zi,hi,t,dumx,dumy,dumz,epottmpi,ii=i)
          call externalforce_vdependent(iexternalforce,xyzh(1:3,i),vxyzu(1:3,i),fdum,epottmpi)
          epoti = pmassi*epottmpi
       endif
       if (nptmass > 0) then
          dumx = 0.
          dumy = 0.
          dumz = 0.
          epottmpi = 0.
          call get_accel_sink_gas(nptmass,xi,yi,zi,hi,xyzmh_ptmass,dumx,dumy,dumz,epottmpi)
          epoti = epoti + pmassi*epottmpi
       endif
       if (gravity) epoti = epoti + poten(i)
       if (was_not_accreted) then
          epot = epot + epoti
       else
          epotacc = epotacc + epoti
       endif

       !
       ! total dust mass for each species
       !
       if (use_dust .and. was_not_accreted) then
          if (iamdust(iphase(i))) then
             idusttype = ndustsmall + itype - idust + 1
             mdust(idusttype) = mdust(idusttype) + pmassi
          endif
       endif

       if (do_radiation) then
          eradi = pmassi*rad(iradxi,i)
          if (was_not_accreted) then
             erad = erad + eradi
          else
             eradacc = eradacc + eradi
          endif
       endif

       !
       ! the following apply ONLY to gas particles
       !
       isgas: if (itype==igas) then

          if (use_dustfrac) then
             dustfraci    = dustfrac(:,i)
             dustfracisum = sum(dustfraci)
             gasfrac      = 1. - dustfracisum
             dust_to_gas  = dustfraci(:)/gasfrac
             if (was_not_accreted) then
                do j=1,ndustsmall
                   call ev_data_update(ev_data_thread,iev_dtg,dust_to_gas(j))
                enddo
                mdust(1:ndustsmall) = mdust(1:ndustsmall) + pmassi*dustfraci(1:ndustsmall)
             endif
          else
             dustfraci    = 0.
             dustfracisum = 0.
             gasfrac      = 1.
          endif
          if (was_not_accreted) then
             npgas = npgas + 1
             mgas = mgas + pmassi*gasfrac
          endif

          ! thermal energy
          ponrhoi  = eos_vars(igasP,i)/rhoi
          spsoundi = eos_vars(ics,i)
          gammai   = eos_vars(igamma,i)
          if (maxvxyzu >= 4) then
             ethermi = pmassi*vxyzu(4,i)*gasfrac
             if (gr) ethermi = (alpha_gr/lorentzi)*ethermi

             if (was_not_accreted) then
                if (vxyzu(iu,i) < tiny(vxyzu(iu,i))) np_e_eq_0 = np_e_eq_0 + 1
                if (spsoundi < tiny(spsoundi) .and. vxyzu(iu,i) > 0. ) np_cs_eq_0 = np_cs_eq_0 + 1
             endif
          else
             if ((ieos==2 .or. ieos == 5 .or. ieos == 17) .and. gammai > 1.001) then
                !--thermal energy using polytropic equation of state
                ethermi = pmassi*ponrhoi/(gammai-1.)*gasfrac
             elseif (ieos==9) then
                !--thermal energy using piecewise polytropic equation of state
                ethermi = pmassi*ponrhoi/(gamma_pwp(rhoi)-1.)*gasfrac
             else
                ethermi = 0.
             endif
             if (spsoundi < tiny(spsoundi) .and. was_not_accreted) np_cs_eq_0 = np_cs_eq_0 + 1
          endif
          vsigi = spsoundi

          if (was_not_accreted) then
             etherm = etherm + ethermi
          else
             ethermacc = ethermacc + ethermi
          endif

          if (was_not_accreted) then
             ! entropy
             call ev_data_update(ev_data_thread,iev_entrop,pmassi*ponrhoi*rhoi**(1.-gammai))

             ! gas temperature
             if (eos_is_non_ideal(ieos) .or. eos_outputs_gasP(ieos)) then
                call ev_data_update(ev_data_thread,iev_temp,eos_vars(itemp,i))
             endif

             ! min and mean stopping time
             if (use_dustfrac) then
                rhogasi = rhoi*gasfrac
                do j=1,ndustsmall
                   call get_ts(idrag,j,grainsize(j),graindens(j),rhogasi,rhoi*dustfracisum,spsoundi,0.,tsi,iregime)
                   call ev_data_update(ev_data_thread,iev_ts,tsi)
                enddo
             endif

             if (track_lum .and. lightcurve) call ev_data_update(ev_data_thread,iev_totlum,real(luminosity(i)))

             ! rms mach number
             if (spsoundi > 0.) rmsmach = rmsmach + v2i/spsoundi**2

             ! max of dissipation parameters
             if (maxalpha==maxp) then
                alphai = alphaind(1,i)
                call ev_data_update(ev_data_thread,iev_alpha,alphai)
             endif

             ! physical viscosity
             if (irealvisc /= 0) then
                shearparam_art  = 0.1*alphai*hi*vsigi
                shearparam_phys = shearfunc(xi,yi,zi,spsoundi)
                if (shearparam_art > 0.) then
                   ratio_phys_to_av = shearparam_phys/shearparam_art
                else
                   ratio_phys_to_av = 0.
                endif
                call ev_data_update(ev_data_thread,iev_viscrat,ratio_phys_to_av)
             endif
          endif

          ! mhd parameters
          if (mhd) then
             Bxi       = Bevol(1,i)*rhoi
             Byi       = Bevol(2,i)*rhoi
             Bzi       = Bevol(3,i)*rhoi
             B2i       = Bxi*Bxi + Byi*Byi + Bzi*Bzi
             Bi        = sqrt(B2i)
             rho1i     = 1./rhoi
             valfven2i = B2i*rho1i
             vsigi     = sqrt(valfven2i + spsoundi*spsoundi)
             emagi     = pmassi*B2i*rho1i

             if (was_not_accreted) then
                emag      = emag + emagi
                divBi     = abs(divcurlB(1,i))
                if (B2i > 0.) then
                   hdivBonBi = hi*divBi/Bi
                   betai     = 2.0*ponrhoi*rhoi/B2i ! plasma beta
                else
                   hdivBonBi = 0.
                   betai     = 0.
                endif
                call ev_data_update(ev_data_thread,iev_B,    Bi       )
                call ev_data_update(ev_data_thread,iev_divB, divBi    )
                call ev_data_update(ev_data_thread,iev_hdivB,hdivBonBi)
                call ev_data_update(ev_data_thread,iev_beta, betai    )

                if ( mhd_nonideal ) then
                   call nicil_update_nimhd(0,etaohm,etahall,etaambi,Bi,rhoi, &
                                        eos_vars(itemp,i),nden_nimhd(:,i),ierrlist,data_out)
                   curlBi = divcurlB(2:4,i)
                   if (use_ohm) then
                      call ev_data_update(ev_data_thread,iev_etao,   etaohm      )
                   endif
                   if (use_hall) then
                      call nicil_get_halldrift(etahall,Bxi,Byi,Bzi,curlBi,vhalli)
                      vhall = sqrt( dot_product(vhalli,vhalli) )
                      call ev_data_update(ev_data_thread,iev_etah(1),etahall     )
                      call ev_data_update(ev_data_thread,iev_etah(2),abs(etahall))
                      call ev_data_update(ev_data_thread,iev_vhall  ,vhall       )
                   endif
                   if (use_ambi) then
                      call nicil_get_ambidrift(etaambi,Bxi,Byi,Bzi,curlBi,vioni)
                      vion   = sqrt( dot_product(vioni,  vioni  ) )
                      call ev_data_update(ev_data_thread,iev_etaa,   etaambi     )
                      call ev_data_update(ev_data_thread,iev_vel,    sqrt(v2i)   )
                      call ev_data_update(ev_data_thread,iev_vion,   vion        )
                   endif
                   if (.not.eta_constant) then
                      n_ion = 0
                      do j = 9,21
                         n_ion = n_ion + data_out(j)
                      enddo
                      n_total = data_out(5)
                      if (n_total > 0.) then
                         n_total1 = 1.0/n_total
                      else
                         n_total1 = 0.0         ! only possible if eta_constant = .true.
                      endif
                      eta_nimhd(iion,i) = n_ion*n_total1    ! Save ionisation fraction for the dump file
                      call ev_data_update(ev_data_thread,iev_n(1),n_ion*n_total1)
                      call ev_data_update(ev_data_thread,iev_n(2),data_out( 8)*n_total1)
                      call ev_data_update(ev_data_thread,iev_n(3),data_out( 8))
                      call ev_data_update(ev_data_thread,iev_n(4),n_total-n_ion)
                      call ev_data_update(ev_data_thread,iev_n(5),data_out(24))
                      call ev_data_update(ev_data_thread,iev_n(6),data_out(23))
                      call ev_data_update(ev_data_thread,iev_n(7),data_out(22))
                   endif
                endif
             else
                emagacc = emagacc + emagi
             endif
          endif
       endif isgas
    endif
 enddo
!$omp enddo
!
!--add contribution from sink particles
!
 if (id==master) then
    !$omp do
    do i=1,nptmass
       xi     = xyzmh_ptmass(1,i)
       yi     = xyzmh_ptmass(2,i)
       zi     = xyzmh_ptmass(3,i)
       pmassi = xyzmh_ptmass(4,i)
       if (pmassi < 0.) cycle

       vxi    = vxyz_ptmass(1,i)
       vyi    = vxyz_ptmass(2,i)
       vzi    = vxyz_ptmass(3,i)

       !phii   = fxyz_ptmass(4,i)

       xcom = xcom + pmassi*xi
       ycom = ycom + pmassi*yi
       zcom = zcom + pmassi*zi
       mtot = mtot + pmassi

       xmom   = xmom + pmassi*vxi
       ymom   = ymom + pmassi*vyi
       zmom   = zmom + pmassi*vzi

       angx   = angx + pmassi*(yi*vzi - zi*vyi)
       angy   = angy + pmassi*(zi*vxi - xi*vzi)
       angz   = angz + pmassi*(xi*vyi - yi*vxi)

       angx   = angx + xyzmh_ptmass(ispinx,i)
       angy   = angy + xyzmh_ptmass(ispiny,i)
       angz   = angz + xyzmh_ptmass(ispinz,i)

       v2i    = vxi*vxi + vyi*vyi + vzi*vzi
       ekin   = ekin + pmassi*v2i

       ! rotational energy around each axis through the origin
       if (calc_erot) then
          call get_erot(xi,yi,zi,vxi,vyi,vzi,xyzcom,pmassi,erotxi,erotyi,erotzi)
          call ev_data_update(ev_data_thread,iev_erot(1),erotxi)
          call ev_data_update(ev_data_thread,iev_erot(2),erotyi)
          call ev_data_update(ev_data_thread,iev_erot(3),erotzi)
       endif
    enddo
    !$omp enddo
 endif

!$omp critical(collatedata)
 call collate_ev_data(ev_data_thread,ev_data)
 if (.not.gas_only) then
    do i = 1,maxtypes
       np_rho(i) = np_rho(i) + np_rho_thread(i)
    enddo
 endif
!$omp end critical(collatedata)
!$omp end parallel

 !--Determing the number of active gas particles
 nptot    = reduceall_mpi('+',np)
 npgas    = reduceall_mpi('+',npgas)
 npartall = reduceall_mpi('+',npart)
 ndead    = npartall - nptot
 if (nptot > 0) then
    dnptot = 1./real(nptot)
 else
    dnptot = 0.
 endif
 if (npgas > 0) then
    dnpgas = 1./real(npgas)
 else
    dnpgas = 0.
 endif
 !--Number of gas particles without a sound speed or energy
 np_cs_eq_0 = reduceall_mpi('+',np_cs_eq_0)
 np_e_eq_0  = reduceall_mpi('+',np_e_eq_0)
 !
 !--Finalise the arrays & correct as necessary;
 !  Almost all of the average quantities are over gas particles only
 !
 call finalise_ev_data(ev_data,dnpgas)

 if (.not.gr) ekin = 0.5*ekin
 emag = 0.5*emag
 ekin = reduceall_mpi('+',ekin)
 !LS I don't know what to do here ? gamma should be replaced by gammai ?
 if (maxvxyzu >= 4 .or. gamma >= 1.0001) etherm = reduceall_mpi('+',etherm)
 emag = reduceall_mpi('+',emag)
 epot = reduceall_mpi('+',epot)
 erad = reduceall_mpi('+',erad)
 if (nptmass > 1) then
    if (use_regnbody) then
<<<<<<< HEAD
       call get_pot_subsys(n_group,group_info,xyzmh_ptmass,fxyz_ptmass,gtgrad,epot_sinksink)
=======
       call get_pot_subsys(n_group,group_info,bin_info,xyzmh_ptmass,vxyz_ptmass,fxyz_ptmass,gtgrad,epot_sinksink)
>>>>>>> 11b3a724
    endif
    epot = epot + epot_sinksink
 endif

 etot = ekin + etherm + emag + epot + erad
 etotall = etot

 xcom = reduceall_mpi('+',xcom)
 ycom = reduceall_mpi('+',ycom)
 zcom = reduceall_mpi('+',zcom)
 mtot = reduceall_mpi('+',mtot)
 if (mtot > 0.0) dm = 1.0 / mtot
 xcom = xcom * dm
 ycom = ycom * dm
 zcom = zcom * dm

 xmom = reduceall_mpi('+',xmom)
 ymom = reduceall_mpi('+',ymom)
 zmom = reduceall_mpi('+',zmom)
 totmom = sqrt(xmom*xmom + ymom*ymom + zmom*zmom)

 angx = reduceall_mpi('+',angx)
 angy = reduceall_mpi('+',angy)
 angz = reduceall_mpi('+',angz)
 angtot = sqrt(angx*angx + angy*angy + angz*angz)

 vrms    = reduceall_mpi('+',vrms)
 rmsmach = reduceall_mpi('+',rmsmach)
 vrms    = sqrt(vrms*dnptot)
 rmsmach = sqrt(rmsmach*dnpgas)

 !--fill in the relevant array elements for energy & momentum
 ev_data(iev_sum,iev_time  ) = t
 ev_data(iev_sum,iev_ekin  ) = ekin
 ev_data(iev_sum,iev_etherm) = etherm
 ev_data(iev_sum,iev_emag  ) = emag
 ev_data(iev_sum,iev_epot  ) = epot
 ev_data(iev_sum,iev_etot  ) = etot
 ev_data(iev_sum,iev_erad  ) = erad
 ev_data(iev_sum,iev_totmom) = totmom
 ev_data(iev_sum,iev_angmom) = angtot
 ev_data(iev_sum,iev_com(1)) = xcom
 ev_data(iev_sum,iev_com(2)) = ycom
 ev_data(iev_sum,iev_com(3)) = zcom
 do i=1,ndusttypes
    ev_data(iev_sum,iev_dm(i)) = mdust(i)
 enddo
 ev_data(iev_sum,iev_vrms   ) = vrms
 ev_data(iev_sum,iev_rmsmach) = rmsmach
 xyzcom(1) = xcom
 xyzcom(2) = ycom
 xyzcom(3) = zcom

 if (calc_erot) then
    ev_data(iev_sum,iev_erot(1)) = 0.5*ev_data(iev_sum,iev_erot(1))
    ev_data(iev_sum,iev_erot(2)) = 0.5*ev_data(iev_sum,iev_erot(2))
    ev_data(iev_sum,iev_erot(3)) = 0.5*ev_data(iev_sum,iev_erot(3))
    ev_data(iev_sum,iev_erot(4)) = sqrt(ev_data(iev_sum,iev_erot(1))**2 &
                                 +      ev_data(iev_sum,iev_erot(2))**2 &
                                 +      ev_data(iev_sum,iev_erot(3))**2)
 endif

 if (use_dust) then
    mgas  = reduceall_mpi('+',mgas)
    mdust = reduceall_mpi('+',mdust)
 endif

 if (.not. gas_only) then
    do i = 1,maxtypes
       np_rho(i) = reduceall_mpi('+',np_rho(i))
    enddo
    ! correct the average densities so that division is by n_p and not n_gas
    ev_data(iev_ave,iev_rho) = ev_data(iev_ave,iev_rho)*real(npgas)*dnptot
    if (np_rho(idust)       > 0) ev_data(iev_ave,iev_rhop(2)) = ev_data(iev_ave,iev_rhop(2))*real(npgas)/real(np_rho(idust))
    if (np_rho(iboundary)   > 0) ev_data(iev_ave,iev_rhop(3)) = ev_data(iev_ave,iev_rhop(3))*real(npgas)/real(np_rho(iboundary))
    if (np_rho(istar)       > 0) ev_data(iev_ave,iev_rhop(4)) = ev_data(iev_ave,iev_rhop(4))*real(npgas)/real(np_rho(istar))
    if (np_rho(idarkmatter) > 0) ev_data(iev_ave,iev_rhop(5)) = ev_data(iev_ave,iev_rhop(5))*real(npgas)/real(np_rho(idarkmatter))
    if (np_rho(ibulge)      > 0) ev_data(iev_ave,iev_rhop(6)) = ev_data(iev_ave,iev_rhop(6))*real(npgas)/real(np_rho(ibulge))
 endif

 if (iexternalforce > 0) then
    xmomacc   = reduceall_mpi('+',xmomacc)
    ymomacc   = reduceall_mpi('+',ymomacc)
    zmomacc   = reduceall_mpi('+',zmomacc)

    xmomall   = xmom + xmomacc
    ymomall   = ymom + ymomacc
    zmomall   = zmom + zmomacc
    ev_data(iev_sum,iev_momall) = sqrt(xmomall*xmomall + ymomall*ymomall + zmomall*zmomall)

    angaccx = reduceall_mpi('+',angaccx)
    angaccy = reduceall_mpi('+',angaccy)
    angaccz = reduceall_mpi('+',angaccz)
    angxall = angx + angaccx
    angyall = angy + angaccy
    angzall = angz + angaccz
    angall  = sqrt(angxall*angxall + angyall*angyall + angzall*angzall)
    ev_data(iev_sum,iev_angall) = angall

    ekinacc   = reduceall_mpi('+',ekinacc)
    epotacc   = reduceall_mpi('+',epotacc)
    ethermacc = reduceall_mpi('+',ethermacc)
    emagacc   = reduceall_mpi('+',emagacc)
    eradacc   = reduceall_mpi('+',eradacc)
    eacc      = ekinacc + ethermacc + emagacc + epotacc + eradacc
    etotall   = etotall + eacc
 endif

 if (track_mass) then
    accretedmass = ev_data(iev_sum,iev_macc)
    if (accradius1 > 0.) then
       !eacc = accretedmass/accradius1
       ev_data(iev_sum,iev_eacc) = eacc ! total accretion energy
    endif
 endif
 if (track_lum) totlum = ev_data(iev_sum,iev_totlum)

 if (calc_gravitwaves) then
    pmassi = massoftype(igas)
    x0 = 0.; v0 = 0.; a0 = 0.  ! use the origin by default
    if (gr) then
       !call get_geodesic_accel(axyz,npart,vxyzu(1:3,:),metrics,metricderivs)
       !call calculate_strain(hx,hp,pmassi,x0,v0,a0,npart,xyzh,vxyzu,axyz)
       call calculate_strain(hx,hp,pmassi,ddq_xy,x0,v0,a0,npart,xyzh,vxyzu(1:3,:),fxyzu,&
              fext,nptmass,xyzmh_ptmass,vxyz_ptmass,fxyz_ptmass)
    else
       if (iexternalforce==0) then  ! if no external forces, use centre of mass of particles
          x0 = (/xcom,ycom,zcom/)
          v0 = (/xmom,ymom,zmom/)
          call get_centreofmass_accel(a0,npart,xyzh,fxyzu,fext,nptmass,xyzmh_ptmass,fxyz_ptmass)
       endif
       call calculate_strain(hx,hp,pmassi,ddq_xy,x0,v0,a0,npart,xyzh,vxyzu(1:3,:),fxyzu,&
              fext,nptmass,xyzmh_ptmass,vxyz_ptmass,fxyz_ptmass)
    endif
    ev_data(iev_sum,iev_gws(1)) = hx(1)
    ev_data(iev_sum,iev_gws(2)) = hp(1)
    ev_data(iev_sum,iev_gws(3)) = hx(2)
    ev_data(iev_sum,iev_gws(4)) = hp(2)
    ev_data(iev_sum,iev_gws(5)) = hx(3)
    ev_data(iev_sum,iev_gws(6)) = hp(3)
    ev_data(iev_sum,iev_gws(7)) = hx(4)
    ev_data(iev_sum,iev_gws(8)) = hp(4)
 endif

 if (mhd) then
    hdivBonB_max = ev_data(iev_max,iev_hdivB)
    hdivBonB_ave = ev_data(iev_ave,iev_hdivB)
 endif

 if (maxp==maxp_hard) then
    ev_data(iev_sum,iev_mass) = mtot
 endif

 if (dynamic_bdy) then
    call find_dynamic_boundaries(npart,nptmass,dtmax,xyz_n_all,xyz_x_all,ierr)
    ev_data(iev_sum,iev_bdy(1,1)) = xyz_n_all(1)
    ev_data(iev_sum,iev_bdy(1,2)) = xyz_x_all(1)
    ev_data(iev_sum,iev_bdy(2,1)) = xyz_n_all(2)
    ev_data(iev_sum,iev_bdy(2,2)) = xyz_x_all(2)
    ev_data(iev_sum,iev_bdy(3,1)) = xyz_n_all(3)
    ev_data(iev_sum,iev_bdy(3,2)) = xyz_x_all(3)
    if (ierr==1) call fatal('energies','there is no high density gas for the dynamic boundaries')
 endif

end subroutine compute_energies
!----------------------------------------------------------------
!+
!  calculates rotational energy
!+
!----------------------------------------------------------------
subroutine get_erot(xi,yi,zi,vxi,vyi,vzi,xyzcom,pmassi,erotxi,erotyi,erotzi)
 real, intent(in)  :: xi,yi,zi,vxi,vyi,vzi,pmassi,xyzcom(3)
 real, intent(out) :: erotxi,erotyi,erotzi
 real              :: dx,dy,dz,dvx,dvy,dvz
 real              :: rcrossvx,rcrossvy,rcrossvz,radxy2,radyz2,radxz2
 !
 erotxi = 0.0
 erotyi = 0.0
 erotzi = 0.0

 dx  = xi  - xyzcom(1)
 dy  = yi  - xyzcom(2)
 dz  = zi  - xyzcom(3)
 dvx = vxi              ! results are less reliable if subtracting vcom
 dvy = vyi
 dvz = vzi

 rcrossvx = (dy*dvz - dz*dvy)
 rcrossvy = (dz*dvx - dx*dvz)
 rcrossvz = (dx*dvy - dy*dvx)

 radxy2 = dx*dx + dy*dy
 radyz2 = dy*dy + dz*dz
 radxz2 = dx*dx + dz*dz

 if (radyz2 > 0.) erotxi = pmassi*rcrossvx*rcrossvx/radyz2
 if (radxz2 > 0.) erotyi = pmassi*rcrossvy*rcrossvy/radxz2
 if (radxy2 > 0.) erotzi = pmassi*rcrossvz*rcrossvz/radxy2

end subroutine get_erot
!----------------------------------------------------------------
!+
!  initiallised the ev_data array
!+
!----------------------------------------------------------------
subroutine initialise_ev_data(evdata)
 real,    intent(inout) :: evdata(4,0:inumev)

 evdata            = 0.0
 evdata(iev_max,:) = -huge(evdata(iev_max,:))
 evdata(iev_min,:) =  huge(evdata(iev_min,:))

end subroutine initialise_ev_data
!----------------------------------------------------------------
!+
!  update the ev_data_array
!+
!----------------------------------------------------------------
subroutine ev_data_update(evdata,itag,val)
 integer, intent(in)    :: itag
 real,    intent(in)    :: val
 real,    intent(inout) :: evdata(4,0:inumev)

 evdata(iev_sum,itag) =     evdata(iev_sum,itag)+val
 evdata(iev_max,itag) = max(evdata(iev_max,itag),val)
 evdata(iev_min,itag) = min(evdata(iev_min,itag),val)

end subroutine ev_data_update
!----------------------------------------------------------------
!+
!  combines the ev_data from the various threads
!+
!----------------------------------------------------------------
subroutine collate_ev_data(evdata_thread,evdata)
 real,            intent(in)    :: evdata_thread(4,0:inumev)
 real,            intent(inout) :: evdata(4,0:inumev)
 integer                        :: i

 do i = 1,iquantities
    evdata(iev_sum,i) =     evdata(iev_sum,i)+evdata_thread(iev_sum,i)
    evdata(iev_max,i) = max(evdata(iev_max,i),evdata_thread(iev_max,i))
    evdata(iev_min,i) = min(evdata(iev_min,i),evdata_thread(iev_min,i))
 enddo

end subroutine collate_ev_data
!----------------------------------------------------------------
!+
!  Performs final generic housekeeping on the ev_data array
!+
!----------------------------------------------------------------
subroutine finalise_ev_data(evdata,dnptot)
 use mpiutils, only:reduceall_mpi
 real,            intent(inout) :: evdata(4,0:inumev)
 real,            intent(in)    :: dnptot
 integer                        :: i

 do i = 1,iquantities
    evdata(iev_sum,i) = reduceall_mpi('+',  evdata(iev_sum,i))
    evdata(iev_max,i) = reduceall_mpi('max',evdata(iev_max,i))
    evdata(iev_min,i) = reduceall_mpi('min',evdata(iev_min,i))
    evdata(iev_ave,i) = evdata(iev_sum,i)*dnptot
 enddo

end subroutine finalise_ev_data
!----------------------------------------------------------------
end module energies<|MERGE_RESOLUTION|>--- conflicted
+++ resolved
@@ -72,11 +72,7 @@
                           isdead_or_accreted,epot_sinksink,imacc,ispinx,ispiny,&
                           ispinz,mhd,gravity,poten,dustfrac,eos_vars,itemp,igasP,ics,&
                           nden_nimhd,eta_nimhd,iion,ndustsmall,graindens,grainsize,&
-<<<<<<< HEAD
-                          iamdust,ndusttypes,rad,iradxi,gtgrad,group_info,n_group
-=======
                           iamdust,ndusttypes,rad,iradxi,gtgrad,group_info,bin_info,n_group
->>>>>>> 11b3a724
  use part,           only:pxyzu,fxyzu,fext
  use gravwaveutils,  only:calculate_strain,calc_gravitwaves
  use centreofmass,   only:get_centreofmass_accel
@@ -87,11 +83,7 @@
  use options,        only:iexternalforce,calc_erot,alpha,ieos,use_dustfrac
  use mpiutils,       only:reduceall_mpi
  use ptmass,         only:get_accel_sink_gas,use_regnbody
-<<<<<<< HEAD
- use subgroup,     only:get_pot_subsys
-=======
  use subgroup,       only:get_pot_subsys
->>>>>>> 11b3a724
  use viscosity,      only:irealvisc,shearfunc
  use nicil,          only:nicil_update_nimhd,nicil_get_halldrift,nicil_get_ambidrift, &
                      use_ohm,use_hall,use_ambi,n_data_out,n_warn,eta_constant
@@ -652,11 +644,7 @@
  erad = reduceall_mpi('+',erad)
  if (nptmass > 1) then
     if (use_regnbody) then
-<<<<<<< HEAD
-       call get_pot_subsys(n_group,group_info,xyzmh_ptmass,fxyz_ptmass,gtgrad,epot_sinksink)
-=======
        call get_pot_subsys(n_group,group_info,bin_info,xyzmh_ptmass,vxyz_ptmass,fxyz_ptmass,gtgrad,epot_sinksink)
->>>>>>> 11b3a724
     endif
     epot = epot + epot_sinksink
  endif

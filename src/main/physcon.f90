!--------------------------------------------------------------------------!
! The Phantom Smoothed Particle Hydrodynamics code, by Daniel Price et al. !
! Copyright (c) 2007-2023 The Authors (see AUTHORS)                        !
! See LICENCE file for usage and distribution conditions                   !
! http://phantomsph.github.io/                                             !
!--------------------------------------------------------------------------!
module physcon
!
! Physical and mathematical constants (as in sphNG)
!
! :References: None
!
! :Owner: Daniel Price
!
! :Runtime parameters: None
!
! :Dependencies: None
!
 implicit none
!
!--Mathematical constants (keep these in variable precision to avoid warnings)
!
<<<<<<< HEAD
 real(kind=8), parameter :: pi       =  3.1415926536d0
 real(kind=8), parameter :: twopi    =  6.2831853072d0
 real(kind=8), parameter :: fourpi   = 12.5663706144d0
 real(kind=8), parameter :: piontwo  =  1.5707963268d0
 real(kind=8), parameter :: rpiontwo =  1.2533141373d0          !square root of (Pi/2)
 real(kind=8), parameter :: roottwo  =  1.4142135624d0
 real(kind=8), parameter :: deg_to_rad = pi/180d0
=======
 real, parameter :: pi       =  3.1415926536d0
 real, parameter :: twopi    =  6.2831853072d0
 real, parameter :: fourpi   = 12.5663706144d0
 real, parameter :: piontwo  =  1.5707963268d0
 real, parameter :: rpiontwo =  1.2533141373d0          !square root of (Pi/2)
 real, parameter :: roottwo  =  1.4142135624d0
>>>>>>> f80b5ec5
!
!--Physical constants
!
 real(kind=8), parameter :: c = 2.997924d10                     !Speed of light            cm/s
 real(kind=8), parameter :: gg = 6.672041d-8                    !Gravitational constant    dyn cm^2 g^-2
 !                          cm^3 s^-2 g^-1

 real(kind=8), parameter :: Rg = 8.31446261815324d7             !Gas constant              erg/K/g
 real(kind=8), parameter :: cgsmu0 = 4.*pi
 real(kind=8), parameter :: mass_electron_cgs = 9.10938291d-28  !Electron mass             g
 real(kind=8), parameter :: mass_proton_cgs = 1.67262158d-24    !Proton mass               g
 real(kind=8), parameter :: atomic_mass_unit = 1.660538921d-24  !Atomic mass unit          g
 real(kind=8), parameter :: cross_section_H2_cgs = 2.367d-15    !Hydrogen molecule cs      cm^-2
 real(kind=8), parameter :: radconst = 7.5646d-15               !Radiation constant        erg cm^-3 K^-4
 real(kind=8), parameter :: kboltz = 1.38066d-16                !Boltzmann constant        erg/K
 real(kind=8), parameter :: kb_on_mh = kboltz/mass_proton_cgs   !kB/m_H                    erg/K/g
 real(kind=8), parameter :: eV     = 1.60219d-12                !electron volt             erg
 real(kind=8), parameter :: qe     = 4.8032068d-10              !charge on electron        esu
 real(kind=8), parameter :: planckh  =   6.6260755d-27          !Planck's Constant         erg.s
 real(kind=8), parameter :: planckhbar = 1.05457266d-27         !Planck's Constant/(2pi)   erg.s
 real(kind=8), parameter :: thomcs     = 6.6525d-25             !Thomson cross section     cm^2
 real(kind=8), parameter :: finestr    = 7.2974d-3              !Fine structure constant   unitless
 real(kind=8), parameter :: steboltz   = 5.67051d-5             !Stefan-Boltzmann constant erg cm^-2K^-4 s^-1
 real(kind=8), parameter :: avogadro   = 6.0221408577d23        !Avogadro's number         mole^-1
 real(kind=8), parameter :: Ro         = 3.00000000             !Rossby number without dimension
 real(kind=8), parameter :: patm       = 1.013250d6             !Standard atmospheric pressure in cgs

!--Astronomical constants (cgs units)
!
!--Solar mass and radius
!
 real(kind=8), parameter :: solarm = 1.9891d33                  !Mass of the Sun           g
 real(kind=8), parameter :: solarr = 6.959500d10                !Radius of the Sun         cm
 real(kind=8), parameter :: solarl = 3.9d33                     !Luminosity of the Sun     erg/s
!
!--Earth mass and radius
!
 real(kind=8), parameter :: earthm = 5.979d27                   !Mass of the Earth         g
 real(kind=8), parameter :: earthr = 6.371315d8                 !Radius of the Earth       cm
 real(kind=8), parameter :: jupiterm = 1.89813d30               !Mass of Jupiter           g
 real(kind=8), parameter :: jupiterr = 7.1492e9                 !Equatorial radius Jupiter cm
 real(kind=8), parameter :: ceresm = 8.958d23                   !Mass of Ceres             g
 real(kind=8), parameter :: gram = 1.d0
!
!--Distance scale
!
 real(kind=8), parameter :: au = 1.496d13                       !Astronomical unit         cm
 real(kind=8), parameter :: ly = 9.4605d17                      !Light year                cm
 real(kind=8), parameter :: pc = 3.086d18                       !Parsec                    cm
 real(kind=8), parameter :: kpc = 3.086d21                      !Kiloparsec                cm
 real(kind=8), parameter :: Mpc = 3.086d24                      !Megaparsec                cm
 real(kind=8), parameter :: km = 1.d5                           !Kilometer                 cm
 real(kind=8), parameter :: cm = 1.d0                           !Centimetre                cm
 real(kind=8), parameter :: mm = 0.1d0                          !Millimetre                cm
 real(kind=8), parameter :: micron = 1.d-4                      !Micron                    cm
 real(kind=8), parameter :: nm = 1.d-7                          !Nanometre                 cm
 real(kind=8), parameter :: angstrom = 1.d-8                    !Angstrom                  cm
!
!--Time scale
!
 real(kind=8), parameter :: seconds = 1.d0
 real(kind=8), parameter :: minutes = 6.0d1
 real(kind=8), parameter :: hours = 3.6d3
 real(kind=8), parameter :: days = 8.64d4
 real(kind=8), parameter :: years = 3.1556926d7
!
!--Energy conversion
!
 real(kind=8), parameter :: eVtoK = 1.1604519d4                 !Degrees kelvin per eV     K/eV

end module physcon<|MERGE_RESOLUTION|>--- conflicted
+++ resolved
@@ -20,22 +20,13 @@
 !
 !--Mathematical constants (keep these in variable precision to avoid warnings)
 !
-<<<<<<< HEAD
- real(kind=8), parameter :: pi       =  3.1415926536d0
- real(kind=8), parameter :: twopi    =  6.2831853072d0
- real(kind=8), parameter :: fourpi   = 12.5663706144d0
- real(kind=8), parameter :: piontwo  =  1.5707963268d0
- real(kind=8), parameter :: rpiontwo =  1.2533141373d0          !square root of (Pi/2)
- real(kind=8), parameter :: roottwo  =  1.4142135624d0
- real(kind=8), parameter :: deg_to_rad = pi/180d0
-=======
  real, parameter :: pi       =  3.1415926536d0
  real, parameter :: twopi    =  6.2831853072d0
  real, parameter :: fourpi   = 12.5663706144d0
  real, parameter :: piontwo  =  1.5707963268d0
  real, parameter :: rpiontwo =  1.2533141373d0          !square root of (Pi/2)
  real, parameter :: roottwo  =  1.4142135624d0
->>>>>>> f80b5ec5
+ real, parameter :: deg_to_rad = pi/180.
 !
 !--Physical constants
 !

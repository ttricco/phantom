!--------------------------------------------------------------------------!
! The Phantom Smoothed Particle Hydrodynamics code, by Daniel Price et al. !
! Copyright (c) 2007-2020 The Authors (see AUTHORS)                        !
! See LICENCE file for usage and distribution conditions                   !
! http://phantomsph.bitbucket.io/                                          !
!--------------------------------------------------------------------------!
!+
!  MODULE: linklist
!
!  DESCRIPTION:
!  This module contains all routines required for
!  link-list based neighbour-finding
!
!  THIS VERSION USES A K-D TREE
!
!  REFERENCES: None
!
!  OWNER: Daniel Price
!
!  $Id$
!
!  RUNTIME PARAMETERS:
!    tree_accuracy -- tree opening criterion (0.0-1.0)
!
!  DEPENDENCIES: allocutils, boundary, dim, dtypekdtree, infile_utils, io,
!    kdtree, kernel, mpiutils, part
!+
!--------------------------------------------------------------------------
module linklist
 use dim,          only:maxp,ncellsmax
 use part,         only:ll
 use dtypekdtree,  only:kdnode
 use kdtree,       only:iorder,inoderange
 implicit none
 character(len=80), parameter, public :: &  ! module version
    modid="$Id$"

 public :: iorder,inoderange

 integer,               allocatable :: cellatid(:)
 integer,     public,   allocatable :: ifirstincell(:)
 type(kdnode),          allocatable :: nodeglobal(:)
 type(kdnode), public,  allocatable :: node(:)
 integer,               allocatable :: nodemap(:)

 integer(kind=8), public :: ncells
 real, public            :: dxcell
 real, public :: dcellx = 0.,dcelly = 0.,dcellz = 0.

 integer              :: globallevel,refinelevels

 public :: allocate_linklist, deallocate_linklist
 public :: set_linklist, get_neighbour_list, write_inopts_link, read_inopts_link
 public :: get_distance_from_centre_of_mass, getneigh_pos
 public :: set_hmaxcell,get_hmaxcell,update_hmax_remote
 public :: get_cell_location,get_cell_list
 public :: sync_hmax_mpi
 public :: node_is_active

 private

contains

subroutine allocate_linklist
 use allocutils, only:allocate_array
 use kdtree,     only:allocate_kdtree

 call allocate_array('cellatid', cellatid, ncellsmax+1)
 call allocate_array('ifirstincell', ifirstincell, ncellsmax+1)
 call allocate_array('nodeglobal', nodeglobal, ncellsmax+1)
 call allocate_array('node', node, ncellsmax+1)
 call allocate_array('nodemap', nodemap, ncellsmax+1)
<<<<<<< HEAD
=======
 call allocate_kdtree()
>>>>>>> d12888e7

end subroutine allocate_linklist

subroutine deallocate_linklist
 use kdtree,   only:deallocate_kdtree

 if (allocated(cellatid)) deallocate(cellatid)
 if (allocated(ifirstincell)) deallocate(ifirstincell)
 if (allocated(nodeglobal)) deallocate(nodeglobal)
 if (allocated(node)) deallocate(node)
 if (allocated(nodemap)) deallocate(nodemap)

 call deallocate_kdtree()

end subroutine deallocate_linklist

subroutine get_cell_list(istart,iend)
 integer, intent(out) :: istart,iend

 istart = 1
 iend = ncells

end subroutine get_cell_list

logical function node_is_active(icell)
 integer, intent(in) :: icell

 !--skip empty cells AND inactive cells
 node_is_active = (ifirstincell(icell) > 0)

end function node_is_active

subroutine get_hmaxcell(inode,hmaxcell)
 integer, intent(in)  :: inode
 real,    intent(out) :: hmaxcell

 hmaxcell = node(inode)%hmax

end subroutine get_hmaxcell

subroutine set_hmaxcell(inode,hmaxcell)
!!!$ use omputils, only:ipart_omp_lock,nlockgrp
 integer, intent(in) :: inode
 real,    intent(in) :: hmaxcell
 integer :: n

 n = inode
 node(n)%hmax = hmaxcell

 ! walk tree up
 do while (node(n)%parent /= 0)
    n = node(n)%parent
!$omp critical (hmax)
    node(n)%hmax = max(node(n)%hmax, hmaxcell)
!$omp end critical (hmax)
 enddo

end subroutine set_hmaxcell

subroutine update_hmax_remote() !(ncells)
 use mpiutils, only:reduceall_mpi
 !integer(kind=8), intent(in) :: ncells
 integer :: n,j
 real :: hmaxcell

 ! could do only active cells by checking ifirstincell >= 0
 do n=1,int(ncells)
    if (ifirstincell(n) > 0) then
       ! reduce on leaf nodes
       node(n)%hmax = reduceall_mpi('max',node(n)%hmax)

       ! propagate up local tree from active cells
       hmaxcell = node(n)%hmax
       j = n
       do while (node(j)%parent  /=  0)
          j = node(j)%parent
          node(j)%hmax = max(node(j)%hmax, hmaxcell)
       enddo
    endif
 enddo

end subroutine update_hmax_remote

subroutine get_distance_from_centre_of_mass(inode,xi,yi,zi,dx,dy,dz,xcen)
 integer,   intent(in)           :: inode
 real,      intent(in)           :: xi,yi,zi
 real,      intent(out)          :: dx,dy,dz
 real,      intent(in), optional :: xcen(3)

 if (present(xcen)) then
    dx = xi - xcen(1)
    dy = yi - xcen(2)
    dz = zi - xcen(3)
 else
    dx = xi - node(inode)%xcen(1)
    dy = yi - node(inode)%xcen(2)
    dz = zi - node(inode)%xcen(3)
 endif

end subroutine get_distance_from_centre_of_mass

subroutine set_linklist(npart,nactive,xyzh,vxyzu)
 use dtypekdtree,  only:ndimtree
 use kdtree,       only:maketree
#ifdef MPI
 use kdtree,       only: maketreeglobal
#endif
 use timing, only:getused

#ifdef MPI
 integer, intent(inout) :: npart
#else
 integer, intent(in)    :: npart
#endif
 integer, intent(in)    :: nactive
 real,    intent(inout) :: xyzh(4,maxp)
 real,    intent(in)    :: vxyzu(:,:)
 real(4) :: t1,t2

#ifdef MPI
 call maketreeglobal(nodeglobal,node,nodemap,globallevel,refinelevels,xyzh,npart,ndimtree,cellatid,ifirstincell,ncells)
#else
 call getused(t1)
 call maketree(node,xyzh,npart,ndimtree,ifirstincell,ncells)
 call getused(t2)
 print*,' TIMING = ',t2-t1
#endif

end subroutine set_linklist

!-----------------------------------------------------------------------
!+
! Using the k-d tree, compiles the neighbour list for the
! current cell (this list is common to all particles in the cell)
!
! the list is returned in 'listneigh' (length nneigh)
!+
!-----------------------------------------------------------------------
subroutine get_neighbour_list(inode,listneigh,nneigh,xyzh,xyzcache,ixyzcachesize, &
                              getj,f,remote_export, &
                              cell_xpos,cell_xsizei,cell_rcuti,local_gravity)
 use kdtree, only:getneigh,lenfgrav
 use kernel, only:radkern
#ifdef PERIODIC
 use io,       only:warning
 use boundary, only:dxbound,dybound,dzbound
#endif
 integer, intent(in)  :: inode,ixyzcachesize
 integer, intent(out) :: listneigh(:)
 integer, intent(out) :: nneigh
 real,    intent(in)  :: xyzh(4,maxp)
 real,    intent(out) :: xyzcache(:,:)
 logical, intent(in),  optional :: getj
 real,    intent(out), optional :: f(lenfgrav)
 logical, intent(out), optional :: remote_export(:)
 real,    intent(in),  optional :: cell_xpos(3),cell_xsizei,cell_rcuti
 logical, intent(in),  optional :: local_gravity
 real :: xpos(3)
 real :: fgrav(lenfgrav),fgrav_global(lenfgrav)
 real :: xsizei,rcuti
 logical :: get_j
!
!--retrieve geometric centre of the node and the search radius (e.g. 2*hmax)
!
 if (present(cell_xpos)) then
    xpos = cell_xpos
    xsizei = cell_xsizei
    rcuti = cell_rcuti
 else
    call get_cell_location(inode,xpos,xsizei,rcuti)
 endif

#ifdef PERIODIC
 if (rcuti > 0.5*min(dxbound,dybound,dzbound)) then
    call warning('get_neighbour_list', '2h > 0.5*L in periodic neighb. '//&
                'search: USE HIGHER RES, BIGGER BOX or LOWER MINPART IN TREE')
 endif
#endif
 !
 !--perform top-down tree walk to find all particles within radkern*h
 !  and force due to node-node interactions
 !
 ! print*,' searching for cell ',icell,' xpos = ',xpos(:),' hmax = ',rcut/radkern
 get_j = .false.
 if (present(getj)) get_j = getj

 if (present(f)) then
    fgrav_global = 0.0
#ifdef MPI
    if (present(remote_export)) then
       remote_export = .false.
       call getneigh(nodeglobal,xpos,xsizei,rcuti,3,listneigh,nneigh,xyzh,xyzcache,ixyzcachesize,&
                cellatid,get_j,fgrav_global,remote_export=remote_export)
    endif
#endif
    call getneigh(node,xpos,xsizei,rcuti,3,listneigh,nneigh,xyzh,xyzcache,ixyzcachesize,&
              ifirstincell,get_j,fgrav)
    if (present(local_gravity)) then
       f = fgrav
    else
       f = fgrav + fgrav_global
    endif
 else
#ifdef MPI
    if (present(remote_export)) then
       remote_export = .false.
       call getneigh(nodeglobal,xpos,xsizei,rcuti,3,listneigh,nneigh,xyzh,xyzcache,ixyzcachesize,&
              cellatid,get_j,remote_export=remote_export)
    endif
#endif
    call getneigh(node,xpos,xsizei,rcuti,3,listneigh,nneigh,xyzh,xyzcache,ixyzcachesize,&
               ifirstincell,get_j)
 endif

end subroutine get_neighbour_list

subroutine getneigh_pos(xpos,xsizei,rcuti,ndim,listneigh,nneigh,xyzh,xyzcache,ixyzcachesize,ifirstincell)
 use dim,    only:maxneigh
 use kdtree, only:getneigh
 integer, intent(in)  :: ndim,ixyzcachesize
 real,    intent(in)  :: xpos(ndim)
 real,    intent(in)  :: xsizei,rcuti
 integer, intent(out) :: listneigh(maxneigh)
 integer, intent(out) :: nneigh
 real,    intent(in)  :: xyzh(4,maxp)
 real,    intent(out) :: xyzcache(:,:)
 integer, intent(in)  :: ifirstincell(ncellsmax+1)

 call getneigh(node,xpos,xsizei,rcuti,ndim,listneigh,nneigh,xyzh,xyzcache,ixyzcachesize, &
               ifirstincell,.false.)

end subroutine getneigh_pos

!-----------------------------------------------------------------------
!+
!  writes input options to the input file
!+
!-----------------------------------------------------------------------
subroutine write_inopts_link(iunit)
 use kdtree,       only:tree_accuracy
 use infile_utils, only:write_inopt
 use part,         only:gravity
 integer, intent(in) :: iunit

 if (gravity) then
    call write_inopt(tree_accuracy,'tree_accuracy','tree opening criterion (0.0-1.0)',iunit)
 endif

end subroutine write_inopts_link

!-----------------------------------------------------------------------
!+
!  reads input options from the input file
!+
!-----------------------------------------------------------------------
subroutine read_inopts_link(name,valstring,imatch,igotall,ierr)
 use kdtree, only:tree_accuracy
 use part,   only:gravity
 use io,     only:fatal
 character(len=*), intent(in)  :: name,valstring
 logical,          intent(out) :: imatch,igotall
 integer,          intent(out) :: ierr
 integer, save :: ngot = 0

 imatch = .false.
 igotall = .true.
 ierr = 0
 if (gravity) then
    imatch = .true.
    igotall = .false.
    select case(trim(name))
    case('tree_accuracy')
       read(valstring,*,iostat=ierr) tree_accuracy
       ngot = ngot + 1
       if ((tree_accuracy < 0. .or. tree_accuracy > 1.0)) &
          call fatal('read_inopts_kdtree','tree accuracy out of range (0.0-1.0)')
    case default
       imatch = .false.
    end select
    if (ngot >= 1) igotall = .true.
 endif

end subroutine read_inopts_link

subroutine get_cell_location(inode,xpos,xsizei,rcuti)
 use kernel, only:radkern
 integer,            intent(in)     :: inode
 real,               intent(out)    :: xpos(3)
 real,               intent(out)    :: xsizei
 real,               intent(out)    :: rcuti

 xpos    = node(inode)%xcen(1:3)
 xsizei  = node(inode)%size
 rcuti   = radkern*node(inode)%hmax

end subroutine get_cell_location

subroutine sync_hmax_mpi
 use mpiutils,  only:reduceall_mpi
 use io,        only:nprocs
 integer :: i, n
 real    :: hmax(2**(globallevel+refinelevels+1)-1)

 hmax(:) = 0.0
 ! copy hmax values into contiguous array
 do i = 2,2**(refinelevels+1)-1
    hmax(nodemap(i)) = node(i)%hmax
 enddo

 ! reduce across threads
 hmax = reduceall_mpi('max', hmax)

 ! put values back into node
 do i = 2*nprocs,2**(globallevel+refinelevels+1)-1
    nodeglobal(i)%hmax = hmax(i)
 enddo

 ! walk tree up
 do i = 2*nprocs,4*nprocs
    n = i
    do while (nodeglobal(n)%parent /= 0)
       n = nodeglobal(n)%parent
       nodeglobal(n)%hmax = max(nodeglobal(n)%hmax, hmax(i))
    enddo
 enddo

end subroutine sync_hmax_mpi

end module linklist<|MERGE_RESOLUTION|>--- conflicted
+++ resolved
@@ -70,10 +70,7 @@
  call allocate_array('nodeglobal', nodeglobal, ncellsmax+1)
  call allocate_array('node', node, ncellsmax+1)
  call allocate_array('nodemap', nodemap, ncellsmax+1)
-<<<<<<< HEAD
-=======
  call allocate_kdtree()
->>>>>>> d12888e7
 
 end subroutine allocate_linklist
 

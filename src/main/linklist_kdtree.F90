!--------------------------------------------------------------------------!
! The Phantom Smoothed Particle Hydrodynamics code, by Daniel Price et al. !
! Copyright (c) 2007-2020 The Authors (see AUTHORS)                        !
! See LICENCE file for usage and distribution conditions                   !
! http://phantomsph.bitbucket.io/                                          !
!--------------------------------------------------------------------------!
module linklist
!
! This module contains all routines required for
!  link-list based neighbour-finding
!
!  THIS VERSION USES A K-D TREE
!
! :References: None
!
! :Owner: Daniel Price
!
! :Runtime parameters:
!   - tree_accuracy : *tree opening criterion (0.0-1.0)*
!
! :Dependencies: allocutils, boundary, dim, dtypekdtree, infile_utils, io,
!   kdtree, kernel, mpiutils, part
!
<<<<<<< HEAD
 use dim,          only:maxp,ncellsmax
=======
!  DEPENDENCIES: allocutils, boundary, dim, dtypekdtree, infile_utils, io,
!    kdtree, kernel, mpiutils, part
!+
!--------------------------------------------------------------------------
module linklist
 use dim,          only:ncellsmax
>>>>>>> d0469541
 use part,         only:ll
 use dtypekdtree,  only:kdnode
 implicit none
 character(len=80), parameter, public :: &  ! module version
    modid="$Id$"

 integer,               allocatable :: cellatid(:)
 integer,     public,   allocatable :: ifirstincell(:)
 type(kdnode),          allocatable :: nodeglobal(:)
 type(kdnode), public,  allocatable :: node(:)
 integer,               allocatable :: nodemap(:)

 integer(kind=8), public :: ncells
 real, public            :: dxcell
 real, public :: dcellx = 0.,dcelly = 0.,dcellz = 0.

 integer              :: globallevel,refinelevels

 public :: allocate_linklist, deallocate_linklist
 public :: set_linklist, get_neighbour_list, write_inopts_link, read_inopts_link
 public :: get_distance_from_centre_of_mass, getneigh_pos
 public :: set_hmaxcell,get_hmaxcell,update_hmax_remote
 public :: get_cell_location
 public :: sync_hmax_mpi

 private

contains

subroutine allocate_linklist
 use allocutils, only:allocate_array
 use kdtree,     only:allocate_kdtree

 call allocate_array('cellatid', cellatid, ncellsmax+1)
 call allocate_array('ifirstincell', ifirstincell, ncellsmax+1)
 call allocate_array('nodeglobal', nodeglobal, ncellsmax+1)
 call allocate_array('node', node, ncellsmax+1)
 call allocate_array('nodemap', nodemap, ncellsmax+1)
 call allocate_kdtree()

end subroutine allocate_linklist

subroutine deallocate_linklist
 use kdtree,   only:deallocate_kdtree

 if (allocated(cellatid)) deallocate(cellatid)
 if (allocated(ifirstincell)) deallocate(ifirstincell)
 if (allocated(nodeglobal)) deallocate(nodeglobal)
 if (allocated(node)) deallocate(node)
 if (allocated(nodemap)) deallocate(nodemap)

 call deallocate_kdtree()

end subroutine deallocate_linklist

subroutine get_hmaxcell(inode,hmaxcell)
 integer, intent(in)  :: inode
 real,    intent(out) :: hmaxcell

 hmaxcell = node(inode)%hmax

end subroutine get_hmaxcell

subroutine set_hmaxcell(inode,hmaxcell)
!!!$ use omputils, only:ipart_omp_lock,nlockgrp
 integer, intent(in) :: inode
 real,    intent(in) :: hmaxcell
 integer :: n

 n = inode
 node(n)%hmax = hmaxcell

 ! walk tree up
 do while (node(n)%parent /= 0)
    n = node(n)%parent
!$omp critical (hmax)
    node(n)%hmax = max(node(n)%hmax, hmaxcell)
!$omp end critical (hmax)
 enddo

end subroutine set_hmaxcell

subroutine update_hmax_remote(ncells)
 use mpiutils, only:reduceall_mpi
 integer(kind=8), intent(in) :: ncells
 integer :: n,j
 real :: hmaxcell

 ! could do only active cells by checking ifirstincell >= 0
 do n=1,int(ncells)
    if (ifirstincell(n) > 0) then
       ! reduce on leaf nodes
       node(n)%hmax = reduceall_mpi('max',node(n)%hmax)

       ! propagate up local tree from active cells
       hmaxcell = node(n)%hmax
       j = n
       do while (node(j)%parent  /=  0)
          j = node(j)%parent
          node(j)%hmax = max(node(j)%hmax, hmaxcell)
       enddo
    endif
 enddo

end subroutine update_hmax_remote

subroutine get_distance_from_centre_of_mass(inode,xi,yi,zi,dx,dy,dz,xcen)
 integer,   intent(in)           :: inode
 real,      intent(in)           :: xi,yi,zi
 real,      intent(out)          :: dx,dy,dz
 real,      intent(in), optional :: xcen(3)

 if (present(xcen)) then
    dx = xi - xcen(1)
    dy = yi - xcen(2)
    dz = zi - xcen(3)
 else
    dx = xi - node(inode)%xcen(1)
    dy = yi - node(inode)%xcen(2)
    dz = zi - node(inode)%xcen(3)
 endif

end subroutine get_distance_from_centre_of_mass

subroutine set_linklist(npart,nactive,xyzh,vxyzu)
 use dtypekdtree,  only:ndimtree
 use kdtree,       only:maketree
#ifdef MPI
 use kdtree,       only: maketreeglobal
#endif

#ifdef MPI
 integer, intent(inout) :: npart
#else
 integer, intent(in)    :: npart
#endif
 integer, intent(in)    :: nactive
 real,    intent(inout) :: xyzh(:,:)
 real,    intent(in)    :: vxyzu(:,:)

#ifdef MPI
 call maketreeglobal(nodeglobal,node,nodemap,globallevel,refinelevels,xyzh,npart,ndimtree,cellatid,ifirstincell,ncells)
#else
 call maketree(node,xyzh,npart,ndimtree,ifirstincell,ncells)
#endif

end subroutine set_linklist

!-----------------------------------------------------------------------
!+
! Using the k-d tree, compiles the neighbour list for the
! current cell (this list is common to all particles in the cell)
!
! the list is returned in 'listneigh' (length nneigh)
!+
!-----------------------------------------------------------------------
subroutine get_neighbour_list(inode,listneigh,nneigh,xyzh,xyzcache,ixyzcachesize, &
                              getj,f,remote_export, &
                              cell_xpos,cell_xsizei,cell_rcuti,local_gravity)
 use kdtree, only:getneigh,lenfgrav
 use kernel, only:radkern
#ifdef PERIODIC
 use io,       only:warning
 use boundary, only:dxbound,dybound,dzbound
#endif
 integer, intent(in)  :: inode,ixyzcachesize
 integer, intent(out) :: listneigh(:)
 integer, intent(out) :: nneigh
 real,    intent(in)  :: xyzh(:,:)
 real,    intent(out) :: xyzcache(:,:)
 logical, intent(in),  optional :: getj
 real,    intent(out), optional :: f(lenfgrav)
 logical, intent(out), optional :: remote_export(:)
 real,    intent(in),  optional :: cell_xpos(3),cell_xsizei,cell_rcuti
 logical, intent(in),  optional :: local_gravity
 real :: xpos(3)
 real :: fgrav(lenfgrav),fgrav_global(lenfgrav)
 real :: xsizei,rcuti
 logical :: get_j
!
!--retrieve geometric centre of the node and the search radius (e.g. 2*hmax)
!
 if (present(cell_xpos)) then
    xpos = cell_xpos
    xsizei = cell_xsizei
    rcuti = cell_rcuti
 else
    call get_cell_location(inode,xpos,xsizei,rcuti)
 endif

#ifdef PERIODIC
 if (rcuti > 0.5*min(dxbound,dybound,dzbound)) then
    call warning('get_neighbour_list', '2h > 0.5*L in periodic neighb. '//&
                'search: USE HIGHER RES, BIGGER BOX or LOWER MINPART IN TREE')
 endif
#endif
 !
 !--perform top-down tree walk to find all particles within radkern*h
 !  and force due to node-node interactions
 !
 ! print*,' searching for cell ',icell,' xpos = ',xpos(:),' hmax = ',rcut/radkern
 get_j = .false.
 if (present(getj)) get_j = getj

 if (present(f)) then
    fgrav_global = 0.0
#ifdef MPI
    if (present(remote_export)) then
       remote_export = .false.
       call getneigh(nodeglobal,xpos,xsizei,rcuti,3,listneigh,nneigh,xyzh,xyzcache,ixyzcachesize,&
                cellatid,get_j,fgrav_global,remote_export=remote_export)
    endif
#endif
    call getneigh(node,xpos,xsizei,rcuti,3,listneigh,nneigh,xyzh,xyzcache,ixyzcachesize,&
              ifirstincell,get_j,fgrav)
    if (present(local_gravity)) then
       f = fgrav
    else
       f = fgrav + fgrav_global
    endif
 else
#ifdef MPI
    if (present(remote_export)) then
       remote_export = .false.
       call getneigh(nodeglobal,xpos,xsizei,rcuti,3,listneigh,nneigh,xyzh,xyzcache,ixyzcachesize,&
              cellatid,get_j,remote_export=remote_export)
    endif
#endif
    call getneigh(node,xpos,xsizei,rcuti,3,listneigh,nneigh,xyzh,xyzcache,ixyzcachesize,&
               ifirstincell,get_j)
 endif

end subroutine get_neighbour_list

subroutine getneigh_pos(xpos,xsizei,rcuti,ndim,listneigh,nneigh,xyzh,xyzcache,ixyzcachesize,ifirstincell)
 use kdtree, only:getneigh
 integer, intent(in)  :: ndim,ixyzcachesize
 real,    intent(in)  :: xpos(ndim)
 real,    intent(in)  :: xsizei,rcuti
 integer, intent(out) :: listneigh(:)
 integer, intent(out) :: nneigh
 real,    intent(in)  :: xyzh(:,:)
 real,    intent(out) :: xyzcache(:,:)
 integer, intent(in)  :: ifirstincell(:) !ncellsmax+1)

 call getneigh(node,xpos,xsizei,rcuti,ndim,listneigh,nneigh,xyzh,xyzcache,ixyzcachesize, &
               ifirstincell,.false.)

end subroutine getneigh_pos

!-----------------------------------------------------------------------
!+
!  writes input options to the input file
!+
!-----------------------------------------------------------------------
subroutine write_inopts_link(iunit)
 use kdtree,       only:tree_accuracy
 use infile_utils, only:write_inopt
 use part,         only:gravity
 integer, intent(in) :: iunit

 if (gravity) then
    call write_inopt(tree_accuracy,'tree_accuracy','tree opening criterion (0.0-1.0)',iunit)
 endif

end subroutine write_inopts_link

!-----------------------------------------------------------------------
!+
!  reads input options from the input file
!+
!-----------------------------------------------------------------------
subroutine read_inopts_link(name,valstring,imatch,igotall,ierr)
 use kdtree, only:tree_accuracy
 use part,   only:gravity
 use io,     only:fatal
 character(len=*), intent(in)  :: name,valstring
 logical,          intent(out) :: imatch,igotall
 integer,          intent(out) :: ierr
 integer, save :: ngot = 0

 imatch = .false.
 igotall = .true.
 ierr = 0
 if (gravity) then
    imatch = .true.
    igotall = .false.
    select case(trim(name))
    case('tree_accuracy')
       read(valstring,*,iostat=ierr) tree_accuracy
       ngot = ngot + 1
       if ((tree_accuracy < 0. .or. tree_accuracy > 1.0)) &
          call fatal('read_inopts_kdtree','tree accuracy out of range (0.0-1.0)')
    case default
       imatch = .false.
    end select
    if (ngot >= 1) igotall = .true.
 endif

end subroutine read_inopts_link

subroutine get_cell_location(inode,xpos,xsizei,rcuti)
 use kernel, only:radkern
 integer,            intent(in)     :: inode
 real,               intent(out)    :: xpos(3)
 real,               intent(out)    :: xsizei
 real,               intent(out)    :: rcuti

 xpos    = node(inode)%xcen(1:3)
 xsizei  = node(inode)%size
 rcuti   = radkern*node(inode)%hmax

end subroutine get_cell_location

subroutine sync_hmax_mpi
 use mpiutils,  only:reduceall_mpi
 use io,        only:nprocs
 integer :: i, n
 real    :: hmax(2**(globallevel+refinelevels+1)-1)

 hmax(:) = 0.0
 ! copy hmax values into contiguous array
 do i = 2,2**(refinelevels+1)-1
    hmax(nodemap(i)) = node(i)%hmax
 enddo

 ! reduce across threads
 hmax = reduceall_mpi('max', hmax)

 ! put values back into node
 do i = 2*nprocs,2**(globallevel+refinelevels+1)-1
    nodeglobal(i)%hmax = hmax(i)
 enddo

 ! walk tree up
 do i = 2*nprocs,4*nprocs
    n = i
    do while (nodeglobal(n)%parent /= 0)
       n = nodeglobal(n)%parent
       nodeglobal(n)%hmax = max(nodeglobal(n)%hmax, hmax(i))
    enddo
 enddo

end subroutine sync_hmax_mpi

end module linklist<|MERGE_RESOLUTION|>--- conflicted
+++ resolved
@@ -21,16 +21,7 @@
 ! :Dependencies: allocutils, boundary, dim, dtypekdtree, infile_utils, io,
 !   kdtree, kernel, mpiutils, part
 !
-<<<<<<< HEAD
- use dim,          only:maxp,ncellsmax
-=======
-!  DEPENDENCIES: allocutils, boundary, dim, dtypekdtree, infile_utils, io,
-!    kdtree, kernel, mpiutils, part
-!+
-!--------------------------------------------------------------------------
-module linklist
  use dim,          only:ncellsmax
->>>>>>> d0469541
  use part,         only:ll
  use dtypekdtree,  only:kdnode
  implicit none

!--------------------------------------------------------------------------!
! The Phantom Smoothed Particle Hydrodynamics code, by Daniel Price et al. !
! Copyright (c) 2007-2024 The Authors (see AUTHORS)                        !
! See LICENCE file for usage and distribution conditions                   !
! http://phantomsph.github.io/                                             !
!--------------------------------------------------------------------------!
module readwrite_dumps_common
!
! readwrite_dumps_common
!
! :References: None
!
! :Owner: Daniel Price
!
! :Runtime parameters: None
!
! :Dependencies: boundary, boundary_dyn, checkconserved, dim, dump_utils,
!   dust, dust_formation, eos, externalforces, fileutils, gitinfo, io,
<<<<<<< HEAD
!   options, part, ptmass, setup_params, sphNGutils, timestep, units
=======
!   options, part, setup_params, sphNGutils, timestep, units
>>>>>>> 11b3a724
!
 use dump_utils, only:lenid
 implicit none

contains

!--------------------------------------------------------------------
!+
!  contruct header string based on compile-time options
!  these are for information only (ie. not important for restarting)
!+
!--------------------------------------------------------------------
character(len=lenid) function fileident(firstchar,codestring)
 use part,    only:mhd,npartoftype,idust,gravity,lightcurve
 use options, only:use_dustfrac
 use dim,     only:use_dustgrowth,phantom_version_string,use_krome,store_dust_temperature,do_nucleation,h2chemistry
 use gitinfo, only:gitsha
 character(len=2), intent(in) :: firstchar
 character(len=*), intent(in), optional :: codestring
 character(len=10) :: datestring, timestring
 character(len=30) :: string
!
!--print date and time stamp in file header
!
 call date_and_time(datestring,timestring)
 datestring = datestring(7:8)//'/'//datestring(5:6)//'/'//datestring(1:4)
 timestring = timestring(1:2)//':'//timestring(3:4)//':'//timestring(5:)

 string = ' '
 if (gravity) string = trim(string)//'+grav'
 if (npartoftype(idust) > 0) string = trim(string)//'+dust'
 if (use_dustfrac) string = trim(string)//'+1dust'
 if (h2chemistry) string = trim(string)//'+H2chem'
 if (lightcurve) string = trim(string)//'+lightcurve'
 if (use_dustgrowth) string = trim(string)//'+dustgrowth'
 if (use_krome) string = trim(string)//'+krome'
 if (store_dust_temperature) string = trim(string)//'+Tdust'
 if (do_nucleation) string = trim(string)//'+nucleation'
 if (present(codestring)) then
    fileident = firstchar//':'//trim(codestring)//':'//trim(phantom_version_string)//':'//gitsha
 else
    fileident = firstchar//':Phantom'//':'//trim(phantom_version_string)//':'//gitsha
 endif

 if (mhd) then
    fileident = trim(fileident)//' (mhd+clean'//trim(string)//')  : '//trim(datestring)//' '//trim(timestring)
 else
    fileident = trim(fileident)//' (hydro'//trim(string)//'): '//trim(datestring)//' '//trim(timestring)
 endif

end function fileident

!--------------------------------------------------------------------
!+
!  extract various options used in Phantom from the fileid string
!+
!--------------------------------------------------------------------
subroutine get_options_from_fileid(fileid,tagged,phantomdump,smalldump,&
                                   use_onefluiddust,ierr)
 character(len=lenid), intent(in)  :: fileid
 logical,              intent(out) :: tagged,phantomdump,smalldump,use_onefluiddust
 integer,              intent(out) :: ierr
!
!--if file is a small dump, return an error code but still read what
!  can be read from a small dump
!
 ierr = 0
 tagged      = .false.
 smalldump   = .false.
 phantomdump = .false.
 if (fileid(2:2)=='T') tagged = .true.
 if (fileid(1:1) /= 'F') then
    !write(*,*) 'ERROR! file header indicates file is not a full dump'
    ierr = 1
    if (fileid(1:1)=='S') smalldump = .true.
 endif
 if (index(fileid,'Phantom') /= 0) then
    phantomdump = .true.
 elseif (index(fileid,'sphNG') /= 0) then
    phantomdump = .false.
    write(*,*) 'reading dump in sphNG format'
 else
    write(*,*) 'WARNING: could not determine Phantom/sphNG from fileident'
    write(*,*) '(assuming sphNG...)'
    phantomdump = .false.
 endif
 if (index(fileid,'+1dust') /= 0) then
    use_onefluiddust = .true.
 else
    use_onefluiddust = .false.
 endif

end subroutine get_options_from_fileid

!--------------------------------------------------------------------
!+
!  utility to extract header variables to phantom
!+
!-------------------------------------------------------------------
subroutine unfill_header(hdr,phantomdump,got_tags,nparttot, &
                         nblocks,npart,npartoftype, &
                         tfile,hfactfile,alphafile,iprint,id,nprocs,ierr)
 use dim,        only:maxdustlarge,use_dust
 use io,         only:master ! check this
 use eos,        only:isink
 use part,       only:maxtypes,igas,idust,ndustsmall,ndustlarge,ndusttypes,&
                      npartoftypetot
 use units,      only:udist,umass,utime,set_units_extra,set_units
 use dump_utils, only:extract,dump_h
 use fileutils,  only:make_tags_unique
 type(dump_h),    intent(in)  :: hdr
 logical,         intent(in)  :: phantomdump,got_tags
 integer(kind=8), intent(out) :: nparttot
 integer,         intent(out) :: nblocks,npart,npartoftype(maxtypes)
 real,            intent(out) :: tfile,hfactfile,alphafile
 integer,         intent(in)  :: iprint,id,nprocs
 integer,         intent(out) :: ierr
 integer         :: nparttoti,npartoftypetoti(maxtypes),ntypesinfile,nptinfile
 integer         :: ierr1,ierrs(3),i,counter
 integer(kind=8) :: ntypesinfile8
 character(len=10) :: dust_label(maxdustlarge)

 ierr = 0
 nparttot = 0
 npartoftypetot(:) = 0
 npart = 0
 npartoftype(:) = 0
 isink = 0
 call extract('ntypes',ntypesinfile,hdr,ierr1)
 if (ierr1 /= 0 .or. ntypesinfile < 1) then
    if (phantomdump .and. got_tags) then
       ierr = 4
       return
    else
       ntypesinfile = 5
    endif
 endif

 ! extract quantities from integer header
 call extract('nparttot',nparttoti,hdr,ierr1)
 if (ierr1 /= 0) then
    ierr = 5
    return
 endif
 if (ntypesinfile > maxtypes) then
    write(*,*) 'WARNING: number of particle types in file exceeds array limits'
    write(*,*) 'READING ONLY FIRST ',maxtypes,' OF ',ntypesinfile,' particle types'
    ntypesinfile = maxtypes
 endif
 call extract('npartoftype',npartoftypetoti(1:ntypesinfile),hdr,ierr1)
 if (ierr1 /= 0) then
    npartoftype(1) = nparttoti  ! assume only gas particles
 endif
 call extract('nblocks',nblocks,hdr,ierr1,default=1)
 if (ierr1 /= 0) write(*,*) 'number of MPI blocks not read: assuming 1'

 nparttot = int(nparttoti,kind=8)
 npartoftypetot = int(npartoftypetoti,kind=8)
 if (nblocks==1) then
    npartoftype(1:ntypesinfile) = int(npartoftypetot(1:ntypesinfile))
    if (npartoftype(idust) > 0) write(*,*) 'n(gas) = ',npartoftype(igas)
    counter = 0
    do i=1,maxdustlarge
       if (npartoftype(idust+i-1) > 0) then
          counter = counter + 1
       endif
    enddo
    dust_label = 'dust'
    call make_tags_unique(counter,dust_label)
    do i=1,counter
       write(*,*) 'n('//trim(dust_label(i))//') = ',npartoftype(idust+i-1)
    enddo
 endif
 call extract('isink',isink,hdr,ierr1)

!--non-MPI dumps
 if (nprocs==1) then
    if (nparttoti > huge(npart)) then
       write (*,*) 'ERROR in readdump: number of particles exceeds 32 bit limit, must use int(kind=8)''s ',nparttoti
       ierr = 4
       return
    endif
 endif
 if (nblocks==1) then
    npart = int(nparttoti)
    nparttot = npart
    if (id==master) write (iprint,*) 'npart = ',npart
 endif
 if (got_tags) then
    call extract('ntypes',ntypesinfile8,hdr,ierr1)
    ntypesinfile = int(ntypesinfile8)
 endif
 if (ntypesinfile > maxtypes) then
    write(*,*) 'WARNING: number of particle types in file exceeds array limits'
    write(*,*) 'READING ONLY FIRST ',maxtypes,' OF ',ntypesinfile,' particle types'
    ntypesinfile = maxtypes
 endif
 call extract('nparttot',nparttot,hdr,ierr1)
 if (nblocks > 1) then
    call extract('npartoftype',npartoftype(1:ntypesinfile),hdr,ierr1)
 endif
 if (id==master) write(*,*) 'npart(total) = ',nparttot
!
!--number of dust species
!
 if (use_dust) then
    call extract('ndustsmall',ndustsmall,hdr,ierrs(1))
    call extract('ndustlarge',ndustlarge,hdr,ierrs(2))
    if (any(ierrs(1:2) /= 0)) then
       call extract('ndustfluids',ndustsmall,hdr,ierrs(1)) ! for backwards compatibility
       if (ierrs(1) /= 0) write(*,*) 'ERROR reading number of small/large grain types from file header'
    endif
    ndusttypes = ndustsmall + ndustlarge
 endif
!
!--units
!
 call extract('udist',udist,hdr,ierrs(1))
 call extract('umass',umass,hdr,ierrs(2))
 call extract('utime',utime,hdr,ierrs(3))
 if (all(ierrs(1:3)==0)) then
    call set_units_extra()
 else
    write(iprint,*) 'ERROR reading units from dump file, assuming default'
    call set_units()  ! use default units
 endif
 ! get nptmass from header, needed to figure out if gwinspiral info is sensible
 call extract('nptmass',nptinfile,hdr,ierrs(1))
!--default real
 call unfill_rheader(hdr,phantomdump,ntypesinfile,nptinfile,&
                     tfile,hfactfile,alphafile,iprint,ierr)
 if (ierr /= 0) return

 if (id==master) write(iprint,*) 'time = ',tfile

end subroutine unfill_header

!--------------------------------------------------------------------
!+
!  subroutine to fill the real header with various things
!+
!-------------------------------------------------------------------
subroutine fill_header(sphNGdump,t,nparttot,npartoftypetot,nblocks,nptmass,hdr,ierr)
 use eos,            only:write_headeropts_eos,polyk2
 use options,        only:tolh,alpha,alphau,alphaB,iexternalforce,ieos
 use part,           only:massoftype,hfact,Bextx,Bexty,Bextz,ndustsmall,ndustlarge,&
                          idust,grainsize,graindens,ndusttypes
 use checkconserved, only:get_conserv,etot_in,angtot_in,totmom_in,mdust_in
 use setup_params,   only:rhozero
 use timestep,       only:dtmax_user,idtmax_n_next,idtmax_frac_next,C_cour,C_force
 use externalforces, only:write_headeropts_extern
 use boundary,       only:xmin,xmax,ymin,ymax,zmin,zmax
 use boundary_dyn,   only:dynamic_bdy,dxyz,rho_bkg_ini,irho_bkg_ini
 use dump_utils,     only:reset_header,add_to_rheader,add_to_header,add_to_iheader,num_in_header,dump_h,maxphead
 use dim,            only:use_dust,maxtypes,use_dustgrowth,do_nucleation, &
                          phantom_version_major,phantom_version_minor,phantom_version_micro,periodic,idumpfile
 use units,          only:udist,umass,utime,unit_Bfield
 use dust_formation, only:write_headeropts_dust_formation

 logical,         intent(in)    :: sphNGdump
 real,            intent(in)    :: t
 integer(kind=8), intent(in)    :: nparttot,npartoftypetot(:)
 integer,         intent(in)    :: nblocks,nptmass
 type(dump_h),    intent(inout) :: hdr
 integer,         intent(out)   :: ierr
 integer :: number

 ierr = 0
 ! default int
 call add_to_iheader(int(nparttot),'nparttot',hdr,ierr)
 call add_to_iheader(maxtypes,'ntypes',hdr,ierr)
 call add_to_iheader(int(npartoftypetot(1:maxtypes)),'npartoftype',hdr,ierr)
 call add_to_iheader(nblocks,'nblocks',hdr,ierr)
 call add_to_iheader(nptmass,'nptmass',hdr,ierr)
 call add_to_iheader(ndustlarge,'ndustlarge',hdr,ierr)
 call add_to_iheader(ndustsmall,'ndustsmall',hdr,ierr)
 call add_to_iheader(idust,'idust',hdr,ierr)
 call add_to_iheader(idtmax_n_next,'idtmax_n',hdr,ierr)
 call add_to_iheader(idtmax_frac_next,'idtmax_frac',hdr,ierr)
 call add_to_iheader(idumpfile,'idumpfile',hdr,ierr)
 call add_to_iheader(phantom_version_major,'majorv',hdr,ierr)
 call add_to_iheader(phantom_version_minor,'minorv',hdr,ierr)
 call add_to_iheader(phantom_version_micro,'microv',hdr,ierr)

 ! int*8
 call add_to_header(nparttot,'nparttot',hdr,ierr)
 call add_to_header(int(maxtypes,kind=8),'ntypes',hdr,ierr)
 call add_to_header(npartoftypetot(1:maxtypes),'npartoftype',hdr,ierr)

 ! int*4
 call add_to_header(iexternalforce,'iexternalforce',hdr,ierr)
 call add_to_header(ieos,'ieos',hdr,ierr)
 call write_headeropts_eos(ieos,hdr,ierr)

 ! default real variables
 call add_to_rheader(t,'time',hdr,ierr)
 call add_to_rheader(dtmax_user,'dtmax',hdr,ierr)
 call add_to_rheader(rhozero,'rhozero',hdr,ierr)
 if (sphNGdump) then ! number = 23
    call add_to_rheader(0.,'escaptot',hdr,ierr)
    call add_to_rheader(0.,'tkin',hdr,ierr)
    call add_to_rheader(0.,'tgrav',hdr,ierr)
    call add_to_rheader(0.,'tterm',hdr,ierr)
    call add_to_rheader(0.,'anglostx',hdr,ierr)
    call add_to_rheader(0.,'anglosty',hdr,ierr)
    call add_to_rheader(0.,'anglostz',hdr,ierr)
    call add_to_rheader(0.,'specang',hdr,ierr)
    call add_to_rheader(0.,'ptmassin',hdr,ierr)
    call add_to_rheader(0.,'tmag',hdr,ierr)
    call add_to_rheader(Bextx,'Bextx',hdr,ierr)
    call add_to_rheader(Bexty,'Bexty',hdr,ierr)
    call add_to_rheader(Bextz,'Bextz',hdr,ierr)
    call add_to_rheader(0.,'hzero',hdr,ierr)
    call add_to_rheader(1.5*polyk2,'uzero_n2',hdr,ierr)
    call add_to_rheader(0.,'hmass',hdr,ierr)
    call add_to_rheader(0.,'gapfac',hdr,ierr)
    call add_to_rheader(0.,'pmassinitial',hdr,ierr)
 else ! number = 49
    call add_to_rheader(hfact,'hfact',hdr,ierr)
    call add_to_rheader(tolh,'tolh',hdr,ierr)
    call add_to_rheader(C_cour,'C_cour',hdr,ierr)
    call add_to_rheader(C_force,'C_force',hdr,ierr)
    call add_to_rheader(alpha,'alpha',hdr,ierr)
    call add_to_rheader(alphau,'alphau',hdr,ierr)
    call add_to_rheader(alphaB,'alphaB',hdr,ierr)
    call add_to_rheader(massoftype,'massoftype',hdr,ierr) ! array
    if (do_nucleation) call write_headeropts_dust_formation(hdr,ierr)
    call add_to_rheader(Bextx,'Bextx',hdr,ierr)
    call add_to_rheader(Bexty,'Bexty',hdr,ierr)
    call add_to_rheader(Bextz,'Bextz',hdr,ierr)
    call add_to_rheader(0.,'dum',hdr,ierr)
    if (iexternalforce /= 0) call write_headeropts_extern(iexternalforce,hdr,t,ierr)
    if (periodic) then
       call add_to_rheader(xmin,'xmin',hdr,ierr)
       call add_to_rheader(xmax,'xmax',hdr,ierr)
       call add_to_rheader(ymin,'ymin',hdr,ierr)
       call add_to_rheader(ymax,'ymax',hdr,ierr)
       call add_to_rheader(zmin,'zmin',hdr,ierr)
       call add_to_rheader(zmax,'zmax',hdr,ierr)
    endif
    if (dynamic_bdy) then
       call add_to_rheader(dxyz,'dxyz',hdr,ierr)
       call add_to_iheader(irho_bkg_ini,'irho_bkg_ini',hdr,ierr)
       call add_to_rheader(rho_bkg_ini,'rho_bkg_ini',hdr,ierr)
    endif
    call add_to_rheader(get_conserv,'get_conserv',hdr,ierr)
    call add_to_rheader(etot_in,'etot_in',hdr,ierr)
    call add_to_rheader(angtot_in,'angtot_in',hdr,ierr)
    call add_to_rheader(totmom_in,'totmom_in',hdr,ierr)
    call add_to_rheader(mdust_in(1:ndusttypes),'mdust_in',hdr,ierr)
    if (use_dust) then
       call add_to_rheader(grainsize(1:ndusttypes),'grainsize',hdr,ierr)
       call add_to_rheader(graindens(1:ndusttypes),'graindens',hdr,ierr)
    endif
 endif

 ! real*8
 call add_to_header(udist,'udist',hdr,ierr)
 call add_to_header(umass,'umass',hdr,ierr)
 call add_to_header(utime,'utime',hdr,ierr)
 call add_to_header(unit_Bfield,'umagfd',hdr,ierr)

 if (ierr /= 0) write(*,*) ' ERROR: arrays too small writing rheader'

 number = num_in_header(hdr%realtags)
 if (number >= maxphead) then
    write(*,*) 'error: header arrays too small for number of items in header: will be truncated'
 endif

end subroutine fill_header

!--------------------------------------------------------------------
!+
!  subroutine to set runtime parameters having read the real header
!+
!-------------------------------------------------------------------
subroutine unfill_rheader(hdr,phantomdump,ntypesinfile,nptmass,&
                          tfile,hfactfile,alphafile,iprint,ierr)
 use io,             only:id,master
 use dim,            only:maxvxyzu,nElements,use_dust,use_dustgrowth,use_krome,do_nucleation,idumpfile
 use eos,            only:extract_eos_from_hdr, read_headeropts_eos
 use options,        only:ieos,iexternalforce
 use part,           only:massoftype,Bextx,Bexty,Bextz,mhd,periodic,&
                          maxtypes,grainsize,graindens,ndusttypes
 use checkconserved, only:get_conserv,etot_in,angtot_in,totmom_in,mdust_in
 use setup_params,   only:rhozero
 use externalforces, only:read_headeropts_extern,extract_iextern_from_hdr
 use boundary,       only:xmin,xmax,ymin,ymax,zmin,zmax,set_boundary
 use boundary_dyn,   only:dynamic_bdy,dxyz,irho_bkg_ini,rho_bkg_ini,rho_bkg_ini1
 use dump_utils,     only:extract,dump_h
 use dust,           only:grainsizecgs,graindenscgs
 use units,          only:unit_density,udist
 use timestep,       only:idtmax_n,idtmax_frac
 use dust_formation, only:read_headeropts_dust_formation
 type(dump_h), intent(in)  :: hdr
 logical,      intent(in)  :: phantomdump
 integer,      intent(in)  :: iprint,ntypesinfile,nptmass
 real,         intent(out) :: tfile,hfactfile,alphafile
 integer,      intent(out) :: ierr

 integer, parameter :: lu = 173
 integer            :: ierrs(10),iextern_in_file
 real               :: xmini,xmaxi,ymini,ymaxi,zmini,zmaxi,dtmaxi
 real               :: alphaufile,alphaBfile,C_courfile,C_forcefile,tolhfile
 logical            :: iexist

 ierr  = 0
 call extract('time',tfile,hdr,ierr)
 if (ierr/=0)  call extract('gt',tfile,hdr,ierr)  ! this is sphNG's label for time
 call extract('dtmax',dtmaxi,hdr,ierr)
 call extract('rhozero',rhozero,hdr,ierr)
 Bextx = 0.
 Bexty = 0.
 Bextz = 0.
 if (phantomdump) then
    call extract('hfact',hfactfile,hdr,ierr)
    call extract('tolh',tolhfile,hdr,ierr)
    call extract('C_cour',C_courfile,hdr,ierr)
    call extract('C_force',C_forcefile,hdr,ierr)
    call extract('alpha',alphafile,hdr,ierr)
    if (maxvxyzu >= 4) then
       call extract('alphau',alphaufile,hdr,ierr)
    else
       alphaufile = 0.
    endif
    if (mhd) then
       call extract('alphaB',alphaBfile,hdr,ierr)
    endif

    if (extract_eos_from_hdr) call extract('ieos',ieos,hdr,ierr)

    call extract('massoftype',massoftype(1:ntypesinfile),hdr,ierr)
    if (ierr /= 0) then
       write(*,*) '*** ERROR reading massoftype from dump header ***'
       ierr = 4
    endif
    if (do_nucleation) then
       call read_headeropts_dust_formation(hdr,ierr)
       if (ierr /= 0) ierr = 6
    endif

    call extract('iexternalforce',iextern_in_file,hdr,ierrs(1))
    if (extract_iextern_from_hdr) iexternalforce = iextern_in_file
    if (iexternalforce /= 0) then
       call read_headeropts_extern(iexternalforce,hdr,nptmass,ierrs(1))
       if (ierrs(1) /= 0) ierr = 5
    elseif (iextern_in_file /= 0) then
       call read_headeropts_extern(iextern_in_file,hdr,nptmass,ierrs(1))
       if (ierrs(1) /= 0) ierr = 5
    endif

    call extract('idtmax_n',idtmax_n,hdr,ierr,default=1)
    call extract('idtmax_frac',idtmax_frac,hdr,ierr)
    call extract('idumpfile',idumpfile,hdr,ierr)
 else
    massoftype(1) = 0.
    hfactfile = 0.
 endif

 call read_headeropts_eos(ieos,hdr,ierr)

 if (periodic) then
    call extract('xmin',xmini,hdr,ierrs(1))
    call extract('xmax',xmaxi,hdr,ierrs(2))
    call extract('ymin',ymini,hdr,ierrs(3))
    call extract('ymax',ymaxi,hdr,ierrs(4))
    call extract('zmin',zmini,hdr,ierrs(5))
    call extract('zmax',zmaxi,hdr,ierrs(6))
    if (any(ierrs(1:6) /= 0)) then
       write(*,"(2(/,a))") ' ERROR: dump does not contain boundary positions', &
                           '        but we are using periodic boundaries'
       inquire(file='bound.tmp',exist=iexist)
       if (iexist) then
          open(unit=lu,file='bound.tmp')
          read(lu,*) xmini,xmaxi,ymini,ymaxi,zmini,zmaxi
          close(lu)
          call set_boundary(xmini,xmaxi,ymini,ymaxi,zmini,zmaxi)
          write(*,"(a,6(es10.3,1x))") ' READ from bound.tmp ',xmin,xmax,ymin,ymax,zmin,zmax
       else
          write(*,"(3(/,a),/,/,a)") ' To silence this error and restart from an older dump file ', &
                           ' create an ascii file called "bound.tmp" in the current directory', &
                           ' with xmin,xmax,ymin,ymax,zmin & zmax in it, e.g.: ', &
                           ' 0. 1. 0. 1. 0. 1.'
          ierr = 5  ! spit fatal error
       endif
    else
       call set_boundary(xmini,xmaxi,ymini,ymaxi,zmini,zmaxi)
    endif
 endif

 if (dynamic_bdy) then
    call extract('irho_bkg_ini',irho_bkg_ini,hdr,ierrs(1))
    call extract('rho_bkg_ini',rho_bkg_ini,hdr,ierrs(1))
    call extract('dxyz',dxyz,hdr,ierrs(2))
    if (rho_bkg_ini > 0.) then
       rho_bkg_ini1 = 1.0/rho_bkg_ini
    else
       rho_bkg_ini1 = 0.
    endif
 endif

 if (mhd) then
    call extract('Bextx',Bextx,hdr,ierrs(1))
    call extract('Bexty',Bexty,hdr,ierrs(2))
    call extract('Bextz',Bextz,hdr,ierrs(3))
    if (id==master) then
       if (any(ierrs(1:3) /= 0)) then
          write(*,*) 'ERROR reading external field (setting to zero)'
       else
          write(*,*) 'External field found, Bext = ',Bextx,Bexty,Bextz
       endif
    endif
 endif

 ! values to track that conserved values remain conserved
 call extract('get_conserv',get_conserv,hdr,ierrs(1))
 call extract('etot_in',    etot_in,    hdr,ierrs(2))
 call extract('angtot_in',  angtot_in,  hdr,ierrs(3))
 call extract('totmom_in',  totmom_in,  hdr,ierrs(4))
 call extract('mdust_in',   mdust_in(1:ndusttypes), hdr,ierrs(5))
 if (any(ierrs(1:4) /= 0)) then
    write(*,*) 'ERROR reading values to verify conservation laws.  Resetting initial values.'
    get_conserv = 1.0
 endif


 !--pull grain size and density arrays if they are in the header
 !-- i.e. if dustgrowth is not ON
 if (use_dust .and. .not.use_dustgrowth) then
    call extract('grainsize',grainsize(1:ndusttypes),hdr,ierrs(1))
    call extract('graindens',graindens(1:ndusttypes),hdr,ierrs(2))
    if (any(ierrs(1:2) /= 0)) then
       write(*,*) 'ERROR reading grain size/density from file header'
       grainsize(1) = real(grainsizecgs/udist)
       graindens(1) = real(graindenscgs/unit_density)
    endif
 endif

end subroutine unfill_rheader

!---------------------------------------------------------------
!+
!  make sure required arrays have been read from Phantom file
!  and perform basic sanity checks
!+
!---------------------------------------------------------------
subroutine check_arrays(i1,i2,noffset,npartoftype,npartread,nptmass,nsinkproperties,massoftype,&
                        alphafile,tfile,phantomdump,got_iphase,got_xyzh,got_vxyzu,got_alpha, &
                        got_krome_mols,got_krome_gamma,got_krome_mu,got_krome_T, &
                        got_abund,got_dustfrac,got_sink_data,got_sink_vels,got_sink_llist,got_Bxyz,got_psi, &
                        got_dustprop,got_pxyzu,got_VrelVf,got_dustgasprop,got_rad,got_radprop,got_Tdust, &
                        got_eosvars,got_nucleation,got_iorig,iphase,&
                        xyzh,vxyzu,pxyzu,alphaind,xyzmh_ptmass,Bevol,iorig,iprint,ierr)
 use dim,  only:maxp,maxvxyzu,maxalpha,maxBevol,mhd,h2chemistry,use_dustgrowth,gr,&
                do_radiation,store_dust_temperature,do_nucleation,use_krome,store_ll_ptmass
 use eos,  only:ieos,polyk,gamma,eos_is_non_ideal
 use part, only:maxphase,isetphase,set_particle_type,igas,ihacc,ihsoft,imacc,ilum,ikappa,&
                xyzmh_ptmass_label,vxyz_ptmass_label,get_pmass,rhoh,dustfrac,ndusttypes,norig,&
                itemp,iX,iZ,imu
 use io,   only:warning,id,master
 use options,        only:alpha,use_dustfrac,use_var_comp
 use sphNGutils,     only:itype_from_sphNG_iphase,isphNG_accreted
 use dust_formation, only:init_nucleation
 integer,         intent(in)    :: i1,i2,noffset,npartoftype(:),npartread,nptmass,nsinkproperties
 real,            intent(in)    :: massoftype(:),alphafile,tfile
 logical,         intent(in)    :: phantomdump,got_iphase,got_xyzh(:),got_vxyzu(:),got_alpha(:),got_dustprop(:)
 logical,         intent(in)    :: got_VrelVf,got_dustgasprop(:)
 logical,         intent(in)    :: got_abund(:),got_dustfrac(:),got_sink_data(:),got_sink_vels(:),got_sink_llist,got_Bxyz(:)
 logical,         intent(in)    :: got_krome_mols(:),got_krome_gamma,got_krome_mu,got_krome_T
 logical,         intent(in)    :: got_psi,got_Tdust,got_eosvars(:),got_nucleation(:),got_pxyzu(:),got_rad(:)
 logical,         intent(in)    :: got_radprop(:),got_iorig
 integer(kind=1), intent(inout) :: iphase(:)
 integer(kind=8), intent(inout) :: iorig(:)
 real,            intent(inout) :: vxyzu(:,:),Bevol(:,:),pxyzu(:,:)
 real(kind=4),    intent(inout) :: alphaind(:,:)
 real,            intent(inout) :: xyzh(:,:),xyzmh_ptmass(:,:)
 integer,         intent(in)    :: iprint
 integer,         intent(out)   :: ierr
 logical :: use_gas
 integer :: i,itype,nread
 !
 ! particle type information
 !
 if (maxphase==maxp) then
    if (got_iphase) then
       if (phantomdump) then
          do i=i1,i2
             itype = int(iphase(i))
             iphase(i) = isetphase(itype,iactive=.true.)
          enddo
       else
          ! convert from sphNG
          do i=i1,i2
             itype = itype_from_sphNG_iphase(iphase(i))
             iphase(i) = isetphase(itype,iactive=.true.)
             if (itype==isphNG_accreted) then
                !  mark accreted/unknown particle types as dead according
                !  to Phantom (i.e., give negative smoothing length)
                xyzh(4,i) = -abs(xyzh(4,i))
                call set_particle_type(i,igas) ! to give an allowed particle type
             endif
          enddo
       endif
    elseif (any(npartoftype(2:) > 0)) then
       !
       !--iphase is required if there is more than one particle type
       !
       write(*,"(/,a,/)") 'error in rdump: need type information but iamtype not present in dump file'
       ierr = 8
       return
    else
       !
       !--iphase does not need to be read if there is only one particle type
       !  but to start the code it should be set such that all particles are active
       !
       do i=i1,i2
          iphase(i) = isetphase(igas,iactive=.true.)
       enddo
    endif
 endif
 if (maxphase==maxp) then
    use_gas = .false.
 else
    use_gas = .true.
 endif

 !
 ! hydrodynamics arrays
 !
 if (any(.not.got_xyzh)) then
    if (id==master .and. i1==1) write(*,*) 'ERROR: x, y, z or h not found in file'
    ierr = 9
    return
 endif
 if (any(.not.got_vxyzu(1:3))) then
    if (id==master .and. i1==1) write(*,*) 'ERROR: missing velocity information from file'
 endif
 if (maxvxyzu==4 .and. .not.got_vxyzu(4)) then
    if (gamma < 1.01) then
       do i=i1,i2
          vxyzu(4,i) = 1.5*polyk
          !print*,'u = ',vxyzu(4,i)
       enddo
       if (id==master .and. i1==1) write(*,"(/,a,/)") 'WARNING: u not in file but setting u = 3/2 * cs^2'
    else
       do i=i1,i2
          vxyzu(4,i) = (1.0/(gamma-1.0))*polyk*rhoh(xyzh(4,i),get_pmass(i,use_gas))**(gamma - 1.)
          !print*,'u = ',vxyzu(4,i)
       enddo
       if (id==master .and. i1==1) write(*,"(/,a,/)") 'WARNING: u not in file but setting u = (K*rho**(gamma-1))/(gamma-1)'
    endif
 endif
 if (h2chemistry .and. .not.all(got_abund).and. npartread > 0) then
    if (id==master) write(*,*) 'error in rdump: using H2 chemistry, but abundances not found in dump file'
    ierr = 9
    return
 endif
 if (use_krome) then
    if (.not.all(got_krome_mols).and. npartread > 0) then
       if (id==master) write(*,*) 'error in rdump: using KROME chemistry, but abundances not found in dump file'
       !     ierr = 9
       return
    endif
    if (.not.got_krome_gamma .and. npartread > 0) then
       if (id==master) write(*,*) 'error in rdump: using KROME chemistry, but gamma not found in dump file'
       !     ierr = 9
       return
    endif
    if (.not.got_krome_mu .and. npartread > 0) then
       if (id==master) write(*,*) 'error in rdump: using KROME chemistry, but mu not found in dump file'
       !     ierr = 9
       return
    endif
    if (.not.got_krome_T .and. npartread > 0) then
       if (id==master) write(*,*) 'error in rdump: using KROME chemistry, but temperature not found in dump file'
       !     ierr = 9
       return
    endif
 endif
 if (eos_is_non_ideal(ieos) .and. .not.got_eosvars(itemp)) then
    if (id==master .and. i1==1) write(*,"(/,a,/)") 'WARNING: missing temperature information from file'
 endif
 use_var_comp = (got_eosvars(iX) .and. got_eosvars(iZ) .and. got_eosvars(imu))
 if (store_dust_temperature .and. .not.got_Tdust) then
    if (id==master .and. i1==1) write(*,"(/,a,/)") 'WARNING: missing dust temperature information from file'
 endif
 if (maxalpha==maxp) then
    if (got_alpha(1)) then
       if (alphafile < 0.99 .and. tfile > 0.) then
          if (any(alphaind(1,i1:i2) > 1.0 .or. alphaind(1,i1:i2) < 0.)) then
             if (id==master) write(iprint,*) 'ERROR! AV alpha < 0 or alpha > 1 in dump file: using alpha'
             alphaind(1,i1:i2) = real(alpha,kind=4)
          endif
       endif
    else
       if (id==master .and. i1==1) write(*,"(/,a,/)") 'WARNING: alpha not found in file'
       alphaind(1,i1:i2) = real(alpha,kind=4)
    endif
 endif
 if (npartread > 0) then
    do i = 1, size(massoftype)
       if (npartoftype(i) > 0) then
          if (massoftype(i) <= 0.0) then
             if (id==master .and. i1==1) write(*,*) 'ERROR! mass not set in read_dump (Phantom)'
             ierr = 12
             return
          endif
       endif
    enddo
 endif
 if (use_dustfrac .and. .not. all(got_dustfrac(1:ndusttypes))) then
    if (id==master .and. i1==1) write(*,*) 'WARNING! using one-fluid dust, but no dust fraction found in dump file'
    if (id==master .and. i1==1) write(*,*) ' Setting dustfrac = 0'
    dustfrac = 0.
 endif
 if (use_dustgrowth .and. .not.got_dustprop(1)) then
    if (id==master) write(*,*) 'ERROR! using dustgrowth, but no grain mass found in dump file'
    ierr = ierr + 1
 endif
 if (use_dustgrowth .and. .not.got_dustprop(2)) then
    if (id==master) write(*,*) 'ERROR! using dustgrowth, but no grain density found in dump file'
    ierr = ierr + 1
 endif
 if (use_dustgrowth .and. .not.got_VrelVf) then
    if (id==master) write(*,*) 'ERROR! using dustgrowth, but no Vrel/Vfrag found in dump file'
    ierr = ierr + 1
 endif
 if (use_dustgrowth .and. .not.got_dustgasprop(3)) then
    if (id==master) write(*,*) 'ERROR! using dustgrowth, but no St found in dump file'
    ierr = ierr + 1
 endif
 !
 ! sink particle arrays
 !
 nread = 0
 if (nptmass > 0) then
    do i=1,nsinkproperties
       if (.not.got_sink_data(i)) then
          if (i <= 5) then
             if (id==master) write(*,*) 'ERROR! sink particle '//trim(xyzmh_ptmass_label(i))//' not found'
             ierr = 10
             return
          else
             if (id==master) write(*,*) 'WARNING! sink particle '//trim(xyzmh_ptmass_label(i))//' not found'
          endif
       endif
    enddo
    if (.not.all(got_sink_vels(1:3))) then
       if (id==master .and. i1==1) write(*,"(/,a,/)") 'WARNING! sink particle velocities not found'
    endif
    if ( store_ll_ptmass .and. .not.got_sink_llist) then
       if (id==master .and. i1==1) write(*,"(/,a,/)") 'WARNING! sink particle link list not found'
    endif
    if (id==master .and. i1==1) then
       print "(2(a,i4),a)",' got ',nsinkproperties,' sink properties from ',nptmass,' sink particles'
       if (nptmass > 0) print "(1x,58('-'),/,1x,a,'|',5(a9,1x,'|'),/,1x,58('-'))",&
                              'ID',' Mass    ',' Racc    ',' Macc    ',' hsoft   ',' Lsink   '
       do i=1,min(nptmass,999)
          if (xyzmh_ptmass(4,i) > 0.) print "(i3,'|',5(1pg9.2,1x,'|'))",i,xyzmh_ptmass(4,i),xyzmh_ptmass(ihacc,i),&
                                            xyzmh_ptmass(imacc,i),xyzmh_ptmass(ihsoft,i),xyzmh_ptmass(ilum,i)
       enddo
       if (nptmass > 0) print "(1x,58('-'))"
    endif
 endif
 !
 ! radiation arrays
 !
 if (do_radiation) then
    if (.not.all(got_rad)) then
       if (id==master .and. i1==1) write(*,*) 'ERROR: RADIATION=yes but radiation arrays not found in Phantom dump file'
       ierr = ierr + 1
    endif
    if (.not.got_radprop(ikappa)) then
       if (id==master .and. i1==1) write(*,"(/,a,/)") 'WARNING: RADIATION=yes but opacity not found in Phantom dump file'
    endif
 endif

 !
 ! MHD arrays
 !
 if (mhd) then
    if (.not.all(got_Bxyz(1:3))) then
       if (id==master .and. i1==1) write(*,"(/,a,/)") 'WARNING: MHD but magnetic field arrays not found in Phantom dump file'
    endif
    if (.not.got_psi) then
       if (id==master .and. i1==1) write(*,"(/,a,/)") &
          'WARNING! div B cleaning field (Psi) not found in Phantom dump file: assuming psi=0'
       Bevol(maxBevol,i1:i2) = 0.
    endif
 endif

 !
 ! GR arrays
 !
 if (gr) then
    if (.not.all(got_pxyzu(1:3))) then
       write(*,"(/,a,/)") 'WARNING: GR but momentum arrays not found in Phantom dump file'
       pxyzu(:,i1:i2) = 0.
    endif
 endif
 !
 ! Dust nucleation arrays
 !
 if (do_nucleation) then
    if (.not.all(got_nucleation)) then
       write(*,"(/,a,/)") 'WARNING: DUST_NUCLEATION=yes but nucleation arrays not found in Phantom dump file'
       call init_nucleation()
    endif
 endif

!
! Particle IDs
!
 if (.not.got_iorig) then
    do i=i1,i2
       iorig(i) = i + noffset
    enddo
    norig = i2
    if (id==master .and. i1==1) write(*,"(/,a,/)") 'WARNING: Particle IDs not in dump; resetting IDs'
 else
    norig = 0
    do i=i1,i2
       norig = max(norig,iorig(i))
    enddo
 endif

end subroutine check_arrays

end module readwrite_dumps_common<|MERGE_RESOLUTION|>--- conflicted
+++ resolved
@@ -16,11 +16,7 @@
 !
 ! :Dependencies: boundary, boundary_dyn, checkconserved, dim, dump_utils,
 !   dust, dust_formation, eos, externalforces, fileutils, gitinfo, io,
-<<<<<<< HEAD
-!   options, part, ptmass, setup_params, sphNGutils, timestep, units
-=======
 !   options, part, setup_params, sphNGutils, timestep, units
->>>>>>> 11b3a724
 !
  use dump_utils, only:lenid
  implicit none

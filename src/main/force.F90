--- conflicted
+++ resolved
@@ -34,13 +34,9 @@
  use dim, only:maxfsum,maxxpartveciforce,maxp,ndivcurlB,ndivcurlv,&
                maxdusttypes,maxdustsmall,do_radiation
  use mpiforce, only:cellforce,stackforce
-<<<<<<< HEAD
  use linklist, only:iorder,inoderange
-=======
- use linklist, only:ifirstincell
  use kdtree,   only:inodeparts,inoderange
  use part,     only:iradxi,ifluxx,ifluxy,ifluxz,ikappa
->>>>>>> d12888e7
 
  implicit none
  character(len=80), parameter, public :: &  ! module version
@@ -373,14 +369,8 @@
  call get_cell_list(istart,iend)
 
 !$omp parallel default(none) &
-<<<<<<< HEAD
 !$omp shared(maxp,maxphase) &
-!$omp shared(ifirstincell) &
-!$omp shared(istart,iend) &
-=======
-!$omp shared(maxp) &
-!$omp shared(ncells,ifirstincell) &
->>>>>>> d12888e7
+!$omp shared(ifirstincell,istart,iend) &
 !$omp shared(xyzh) &
 !$omp shared(dustprop) &
 !$omp shared(dustgasprop) &
@@ -455,14 +445,9 @@
     cell%icell = icell
 
     call start_cell(cell,iphase,xyzh,vxyzu,gradh,divcurlv,divcurlB,dvdx,Bevol, &
-<<<<<<< HEAD
-                         dustfrac,dustprop,eta_nimhd,temperature,alphaind,stressmax)
-    if (cell%npcell == 0) cycle over_leaf_nodes
-=======
                     dustfrac,dustprop,eta_nimhd,temperature,alphaind,stressmax,&
                     rad,radprop,dens,metrics)
-    if (cell%npcell == 0) cycle over_cells
->>>>>>> d12888e7
+    if (cell%npcell == 0) cycle over_leaf_nodes
 
     call get_cell_location(icell,cell%xpos,cell%xsizei,cell%rcuti)
     !

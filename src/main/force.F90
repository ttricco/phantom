!--------------------------------------------------------------------------!
! The Phantom Smoothed Particle Hydrodynamics code, by Daniel Price et al. !
! Copyright (c) 2007-2023 The Authors (see AUTHORS)                        !
! See LICENCE file for usage and distribution conditions                   !
! http://phantomsph.bitbucket.io/                                          !
!--------------------------------------------------------------------------!
module forces
!
! This module is the "guts" of the code
!   Calculates force and rates of change for all particles
!
! :References:
!
!  Code paper:
!      Price et al. (2018), PASA 35, e031
!  Hydro:
!      Price (2012), J. Comp. Phys. 231, 759-794
!      Lodato & Price (2010), MNRAS 405, 1212-1226
!      Price & Federrath (2010), MNRAS 406, 1659-1674
!  MHD:
!      Tricco & Price (2012), J. Comp. Phys. 231, 7214-7236
!      Tricco, Price & Bate (2016), MNRAS 322, 326-344
!      Wurster, Price & Ayliffe (2014), MNRAS 444, 1104-1112
!      Wurster, Price & Bate (2016), MNRAS 457, 1037-1061
!  Dust:
!      Laibe & Price (2012a), MNRAS 420, 2345-2364
!      Laibe & Price (2012b), MNRAS 420, 2365-2376
!      Price & Laibe (2015), MNRAS 451, 5332-5345
!      Hutchison, Price & Laibe (2018), MNRAS 476, 2186-2198
!      Ballabio et al. (2018), MNRAS 477, 2766-2771
!      Mentiplay, Price, Pinte & Laibe (2020), MNRAS 499, 3806-3818
!      Price & Laibe (2020), MNRAS 495, 3929-3934
!  Radiation:
!      Whitehouse & Bate (2004), MNRAS 353, 1078-1094
!  GR:
!      Liptai & Price (2019), MNRAS 485, 819-842
!
! :Owner: Conrad Chan
!
! :Runtime parameters: None
!
! :Dependencies: boundary, cooling, dim, dust, eos, eos_shen, fastmath, io,
!   io_summary, kdtree, kernel, linklist, metric_tools, mpiderivs,
!   mpiforce, mpimemory, mpiutils, nicil, omputils, options, part, physcon,
!   ptmass, ptmass_heating, radiation_utils, timestep, timestep_ind,
!   timestep_sts, timing, units, utils_gr, viscosity
!
 use dim, only:maxfsum,maxxpartveciforce,maxp,ndivcurlB,ndivcurlv,&
               maxdusttypes,maxdustsmall,do_radiation
 use mpiforce, only:cellforce,stackforce
 use linklist, only:ifirstincell
 use kdtree,   only:inodeparts,inoderange
 use part,     only:iradxi,ifluxx,ifluxy,ifluxz,ikappa,ien_type,ien_entropy,ien_etotal,ien_entropy_s

 implicit none
 character(len=80), parameter, public :: &  ! module version
    modid="$Id$"

 integer, parameter :: maxcellcache = 1000

 public :: force, reconstruct_dv ! latter to avoid compiler warning

 !--indexing for xpartveci array
 integer, parameter ::       &
       ixi             = 1,  &
       iyi             = 2,  &
       izi             = 3,  &
       ihi             = 4,  &
       ivxi            = 5,  &
       ivyi            = 6,  &
       ivzi            = 7,  &
       ieni            = 8,  &
       iBevolxi        = 9,  &
       iBevolyi        = 10, &
       iBevolzi        = 11, &
       ipsi            = 12, &
       igradhi1        = 13, &
       igradhi2        = 14, &
       ialphai         = 15, &
       ialphaBi        = 16, &
       ivwavei         = 17, &
       irhoi           = 18, &
       irhogasi        = 19, &
       ispsoundi       = 20, &
       itempi          = 21, &
       isxxi           = 22, &
       isxyi           = 23, &
       isxzi           = 24, &
       isyyi           = 25, &
       isyzi           = 26, &
       iszzi           = 27, &
       ivisctermisoi   = 28, &
       ivisctermanisoi = 29, &
       ipri            = 30, &
       ipro2i          = 31, &
       ietaohmi        = 32, &
       ietahalli       = 33, &
       ietaambii       = 34, &
       ijcbcbxi        = 35, &
       ijcbcbyi        = 36, &
       ijcbcbzi        = 37, &
       ijcbxi          = 38, &
       ijcbyi          = 39, &
       ijcbzi          = 40, &
       idivBi          = 41, &
       icurlBxi        = 42, &
       icurlByi        = 43, &
       icurlBzi        = 44, &
       igrainsizei     = 45, &
       igraindensi     = 46, &
       idvxdxi         = 47, &
       idvzdzi         = 55, &
 !--dust arrays initial index
       idustfraci      = 56, &
 !--dust arrays final index
       idustfraciend   = 56 + (maxdusttypes - 1), &
       itstop          = 57 + (maxdusttypes - 1), &
       itstopend       = 57 + 2*(maxdusttypes - 1), &
 !--final dust index
       lastxpvdust     = 57 + 2*(maxdusttypes - 1), &
       iradxii         = lastxpvdust + 1, &
       iradfxi         = lastxpvdust + 2, &
       iradfyi         = lastxpvdust + 3, &
       iradfzi         = lastxpvdust + 4, &
       iradkappai      = lastxpvdust + 5, &
       iradlambdai     = lastxpvdust + 6, &
       iradrbigi       = lastxpvdust + 7, &
 !--final radiation index
       lastxpvrad      = lastxpvdust + 7, &
 !--gr primitive density
       idensGRi        = lastxpvrad + 1, &
 !--gr metrics
       imetricstart    = idensGRi + 1, &
       imetricend      = imetricstart + 31

 !--indexing for fsum array
 integer, parameter ::   &
       ifxi           = 1,  &
       ifyi           = 2,  &
       ifzi           = 3,  &
       ipot           = 4,  &
       idrhodti       = 5,  &
       idudtdissi     = 6,  &
       idendtdissi    = 7,  &
       idivBsymi      = 8,  &
       idBevolxi      = 9,  &
       idBevolyi      = 10, &
       idBevolzi      = 11, &
       idivBdiffi     = 12, &
       ihdivBBmax     = 13, &
 !--dust array indexing
       iddustevoli    = 14, &
       iddustevoliend = 14 +   (maxdustsmall-1), &
       idudtdusti     = 15 +   (maxdustsmall-1), &
       idudtdustiend  = 15 + 2*(maxdustsmall-1), &
       ideltavxi      = 16 + 2*(maxdustsmall-1), &
       ideltavxiend   = 16 + 3*(maxdustsmall-1), &
       ideltavyi      = 17 + 3*(maxdustsmall-1), &
       ideltavyiend   = 17 + 4*(maxdustsmall-1), &
       ideltavzi      = 18 + 4*(maxdustsmall-1), &
       ideltavziend   = 18 + 5*(maxdustsmall-1), &
       idvix          = 19 + 5*(maxdustsmall-1), &
       idviy          = 20 + 5*(maxdustsmall-1), &
       idviz          = 21 + 5*(maxdustsmall-1), &
       idensgasi      = 22 + 5*(maxdustsmall-1), &
       icsi           = 23 + 5*(maxdustsmall-1), &
       idradi         = 23 + 5*(maxdustsmall-1) + 1

 private

contains

!----------------------------------------------------------------
!+
!  compute all forces and rates of change on the particles
!+
!----------------------------------------------------------------
subroutine force(icall,npart,xyzh,vxyzu,fxyzu,divcurlv,divcurlB,Bevol,dBevol,&
                 rad,drad,radprop,dustprop,dustgasprop,dustfrac,ddustevol,&
                 ipart_rhomax,dt,stressmax,eos_vars,dens,metrics)

 use dim,          only:maxvxyzu,maxneigh,mhd,mhd_nonideal,lightcurve,mpi
 use io,           only:iprint,fatal,iverbose,id,master,real4,warning,error,nprocs
 use linklist,     only:ncells,get_neighbour_list,get_hmaxcell,get_cell_location,listneigh
 use options,      only:iresistive_heating
 use part,         only:rhoh,dhdrho,rhoanddhdrho,alphaind,iactive,gradh,&
                        hrho,iphase,igas,maxgradh,dvdx,eta_nimhd,deltav,poten,iamtype
 use timestep,     only:dtcourant,dtforce,dtrad,bignumber,dtdiff
 use io_summary,   only:summary_variable, &
                        iosumdtf,iosumdtd,iosumdtv,iosumdtc,iosumdto,iosumdth,iosumdta, &
                        iosumdgs,iosumdge,iosumdgr,iosumdtfng,iosumdtdd,iosumdte,iosumdtB,iosumdense
#ifdef FINVSQRT
 use fastmath,     only:finvsqrt
#endif
 use physcon,      only:pi
 use viscosity,    only:irealvisc,shearfunc,dt_viscosity
#ifdef IND_TIMESTEPS
 use timestep_ind, only:nbinmax,ibinnow,get_newbin
 use timestep_sts, only:nbinmaxsts
 use timestep,     only:nsteps,time
#else
 use timestep,     only:C_cour,C_force
#endif
 use part,         only:divBsymm,isdead_or_accreted,h2chemistry,ngradh,gravity,ibin_wake
 use mpiutils,     only:reduce_mpi,reduceall_mpi,reduceloc_mpi,bcast_mpi
#ifdef GRAVITY
 use kernel,       only:kernel_softening
 use kdtree,       only:expand_fgrav_in_taylor_series
 use linklist,     only:get_distance_from_centre_of_mass
 use part,         only:xyzmh_ptmass,nptmass,massoftype,maxphase,is_accretable
 use ptmass,       only:icreate_sinks,rho_crit,r_crit2
 use units,        only:unit_density
#endif
#ifdef DUST
 use kernel,       only:wkern_drag,cnormk_drag
#endif
 use nicil,        only:nimhd_get_jcbcb
 use mpiderivs,    only:send_cell,recv_cells,check_send_finished,init_cell_exchange,&
                        finish_cell_exchange,recv_while_wait,reset_cell_counters,cell_counters
 use mpimemory,    only:reserve_stack,reset_stacks,get_cell,write_cell
 use mpimemory,    only:stack_remote  => force_stack_1
 use mpimemory,    only:stack_waiting => force_stack_2
 use io_summary,   only:iosumdtr
 use timing,       only:increment_timer,get_timings,itimer_force_local,itimer_force_remote
 use omputils,     only:omp_thread_num,omp_num_threads

 integer,      intent(in)    :: icall,npart
 real,         intent(in)    :: xyzh(:,:)
 real,         intent(inout) :: vxyzu(:,:)
 real,         intent(in)    :: dustfrac(:,:)
 real,         intent(in)    :: dustprop(:,:)
 real,         intent(inout) :: dustgasprop(:,:)
 real,         intent(in)    :: eos_vars(:,:)
 real,         intent(out)   :: fxyzu(:,:),ddustevol(:,:)
 real,         intent(in)    :: Bevol(:,:)
 real,         intent(out)   :: dBevol(:,:)
 real(kind=4), intent(inout) :: divcurlv(:,:)
 real(kind=4), intent(in)    :: divcurlB(:,:)
 real,         intent(in)    :: dt,stressmax
 integer,      intent(out)   :: ipart_rhomax ! test this particle for point mass creation
 real,         intent(in)    :: rad(:,:)
 real,         intent(out)   :: drad(:,:)
 real,         intent(inout) :: radprop(:,:)
 real,         intent(in)    :: dens(:), metrics(:,:,:,:)

 real, save :: xyzcache(maxcellcache,4)
!$omp threadprivate(xyzcache)
 integer :: i,icell,nneigh
 integer :: nstokes,nsuper,ndrag,ndustres,ndense
 real    :: dtmini,dtohm,dthall,dtambi,dtvisc
 real    :: dustresfacmean,dustresfacmax
#ifdef GRAVITY
 real    :: potensoft0,dum,dx,dy,dz,fxi,fyi,fzi,poti,epoti
 real    :: rhomax,rhomax_thread
 logical :: use_part
 integer :: ipart_rhomax_thread,j,id_rhomax
 real    :: hi,pmassi,rhoi
 logical :: iactivei,iamdusti
 integer :: iamtypei
#endif
#ifdef DUST
 real    :: frac_stokes,frac_super
#endif
 logical :: realviscosity,useresistiveheat
#ifndef IND_TIMESTEPS
 real    :: dtmaxi,minglobdt
#else
 integer :: nbinmaxnew,nbinmaxstsnew,ncheckbin
 integer :: ndtforce,ndtforceng,ndtcool,ndtdrag,ndtdragd
 integer :: ndtvisc,ndtohm,ndthall,ndtambi,ndtdust,ndtrad,ndtclean
 real    :: dtitmp,dtrat,dtmaxi
 real    :: dtfrcfacmean ,dtfrcngfacmean,dtdragfacmean,dtdragdfacmean,dtcoolfacmean,dtcleanfacmean
 real    :: dtfrcfacmax  ,dtfrcngfacmax ,dtdragfacmax ,dtdragdfacmax ,dtcoolfacmax ,dtcleanfacmax
 real    :: dtviscfacmean,dtohmfacmean  ,dthallfacmean,dtambifacmean,dtdustfacmean ,dtradfacmean
 real    :: dtviscfacmax ,dtohmfacmax   ,dthallfacmax ,dtambifacmax, dtdustfacmax  ,dtradfacmax
#endif
 integer(kind=1)           :: ibinnow_m1

 type(cellforce)           :: cell,xsendbuf,xrecvbuf(nprocs)
 integer                   :: mpitype
 logical                   :: remote_export(nprocs),do_export,idone(nprocs),thread_complete(omp_num_threads)
 integer                   :: irequestsend(nprocs),irequestrecv(nprocs)
 integer                   :: ncomplete_mpi

 real(kind=4)              :: t1,t2,tcpu1,tcpu2

#ifdef IND_TIMESTEPS
 nbinmaxnew      = 0
 nbinmaxstsnew   = 0
 ndtforce        = 0
 ndtforceng      = 0
 ndtcool         = 0
 ndtdrag         = 0
 ndtdragd        = 0
 ndtdust         = 0
 ncheckbin       = 0
 ndtvisc         = 0
 ndtohm          = 0
 ndthall         = 0
 ndtambi         = 0
 ndtrad          = 0
 ndtclean        = 0
 dtfrcfacmean    = 0.0
 dtfrcngfacmean  = 0.0
 dtdragfacmean   = 0.0
 dtdragdfacmean  = 0.0
 dtcoolfacmean   = 0.0
 dtviscfacmean   = 0.0
 dtohmfacmean    = 0.0
 dthallfacmean   = 0.0
 dtambifacmean   = 0.0
 dtdustfacmean   = 0.0
 dtfrcfacmax     = 0.0
 dtfrcngfacmax   = 0.0
 dtdragfacmax    = 0.0
 dtdragdfacmax   = 0.0
 dtcoolfacmax    = 0.0
 dtviscfacmax    = 0.0
 dtohmfacmax     = 0.0
 dthallfacmax    = 0.0
 dtambifacmax    = 0.0
 dtdustfacmax    = 0.0
 dtradfacmean    = 0.0
 dtradfacmax     = 0.0
 dtcleanfacmean  = 0.0
 dtcleanfacmax   = 0.0
 ibinnow_m1      = ibinnow - 1_1
#else
 ibinnow_m1      = 0
#endif
 dustresfacmean  = 0.0
 dustresfacmax   = 0.0
 dtmaxi          = 0.
 dtcourant       = bignumber
 dtforce         = bignumber
 dtvisc          = bignumber
 dtmini          = bignumber
 dtohm           = bignumber
 dthall          = bignumber
 dtambi          = bignumber
 dtrad           = bignumber

 if (iverbose >= 3 .and. id==master) write(iprint,*) 'forces: cell cache =',maxcellcache

 realviscosity    = (irealvisc > 0)
 useresistiveheat = (iresistive_heating > 0)
 if (ndivcurlv < 1) call fatal('force','divv not stored but it needs to be')

 !--dust/gas stuff
 ndrag         = 0
 nstokes       = 0
 nsuper        = 0
 ndustres      = 0

 ! sink particle creation
 ndense        = 0
 ipart_rhomax  = 0
#ifdef GRAVITY
 rhomax        = 0.
#endif

 if (mpi) then
    call reset_stacks
    call reset_cell_counters(cell_counters)
 endif

!
!-- verification for non-ideal MHD
!
 if (mhd_nonideal .and. ndivcurlB < 4) call fatal('force','non-ideal MHD needs curl B stored, but ndivcurlB < 4')
!
!--check that compiled options are compatible with this routine
!
 if (maxgradh /= maxp) call fatal('force','need storage of gradh (maxgradh=maxp)')

!$omp parallel default(none) &
!$omp shared(maxp) &
!$omp shared(ncells,ifirstincell) &
!$omp shared(xyzh) &
!$omp shared(dustprop) &
!$omp shared(dustgasprop) &
!$omp shared(vxyzu) &
!$omp shared(fxyzu) &
!$omp shared(divcurlv) &
!$omp shared(iphase) &
!$omp shared(dvdx) &
!$omp shared(gradh) &
!$omp shared(divcurlb) &
!$omp shared(bevol) &
!$omp shared(rad,radprop,drad) &
!$omp shared(eta_nimhd) &
!$omp shared(alphaind) &
!$omp shared(stressmax) &
!$omp shared(divBsymm) &
!$omp shared(dBevol) &
!$omp shared(eos_vars) &
!$omp shared(dt) &
!$omp shared(nprocs,icall) &
!$omp shared(poten) &
!$omp private(icell,i) &
!$omp private(cell) &
!$omp private(remote_export) &
!$omp private(idone) &
!$omp private(nneigh) &
!$omp private(mpitype) &
!$omp shared(dens) &
!$omp shared(metrics) &
#ifdef GRAVITY
!$omp shared(massoftype,npart,maxphase) &
!$omp private(hi,pmassi,rhoi) &
!$omp private(iactivei,iamdusti,iamtypei) &
!$omp private(dx,dy,dz,poti,fxi,fyi,fzi,potensoft0,dum,epoti) &
!$omp shared(xyzmh_ptmass,nptmass) &
!$omp shared(rhomax,ipart_rhomax,icreate_sinks,rho_crit,r_crit2) &
!$omp private(rhomax_thread,ipart_rhomax_thread,use_part,j) &
#endif
!$omp shared(id) &
!$omp private(do_export) &
!$omp private(irequestrecv) &
!$omp private(irequestsend) &
!$omp private(xrecvbuf) &
!$omp private(xsendbuf) &
!$omp shared(cell_counters) &
!$omp shared(thread_complete) &
!$omp shared(ncomplete_mpi) &
!$omp shared(stack_remote) &
!$omp shared(stack_waiting) &
#ifdef IND_TIMESTEPS
!$omp shared(nbinmax,nbinmaxsts) &
!$omp private(dtitmp,dtrat) &
!$omp reduction(+:ndtforce,ndtforceng,ndtcool,ndtdrag,ndtdragd,ncheckbin,ndtvisc,ndtrad,ndtclean) &
!$omp reduction(+:ndtohm,ndthall,ndtambi,ndtdust,dtohmfacmean,dthallfacmean,dtambifacmean,dtdustfacmean) &
!$omp reduction(+:dtfrcfacmean,dtfrcngfacmean,dtdragfacmean,dtdragdfacmean,dtcoolfacmean,dtviscfacmean) &
!$omp reduction(+:dtradfacmean,dtcleanfacmean) &
!$omp reduction(max:dtohmfacmax,dthallfacmax,dtambifacmax,dtdustfacmax,dtradfacmax,dtcleanfacmax) &
!$omp reduction(max:dtfrcfacmax,dtfrcngfacmax,dtdragfacmax,dtdragdfacmax,dtcoolfacmax,dtviscfacmax) &
!$omp reduction(max:nbinmaxnew,nbinmaxstsnew) &
#endif
!$omp reduction(+:ndustres,dustresfacmean,ndense) &
!$omp reduction(min:dtrad) &
!$omp reduction(min:dtohm,dthall,dtambi,dtdiff) &
!$omp reduction(min:dtcourant,dtforce,dtvisc) &
!$omp reduction(max:dtmaxi,dustresfacmax) &
!$omp reduction(min:dtmini) &
!$omp shared(dustfrac) &
!$omp shared(ddustevol) &
!$omp shared(deltav) &
!$omp shared(ibin_wake,ibinnow_m1) &
!$omp shared(t1) &
!$omp shared(t2) &
!$omp shared(tcpu1) &
!$omp shared(tcpu2)

 call init_cell_exchange(xrecvbuf,irequestrecv,thread_complete,ncomplete_mpi,mpitype)

 !$omp master
 call get_timings(t1,tcpu1)
 !$omp end master

 !--initialise send requests to 0
 irequestsend = 0

 !$omp do schedule(runtime)
 over_cells: do icell=1,int(ncells)
    i = ifirstincell(icell)

    !--skip empty cells AND inactive cells
    if (i <= 0) cycle over_cells

    cell%icell = icell

    call start_cell(cell,iphase,xyzh,vxyzu,gradh,divcurlv,divcurlB,dvdx,Bevol, &
                    dustfrac,dustprop,eta_nimhd,eos_vars,alphaind,stressmax,&
                    rad,radprop,dens,metrics)
    if (cell%npcell == 0) cycle over_cells

    call get_cell_location(icell,cell%xpos,cell%xsizei,cell%rcuti)

    !--get the neighbour list and fill the cell cache
    call get_neighbour_list(icell,listneigh,nneigh,xyzh,xyzcache,maxcellcache, &
                           getj=.true.,f=cell%fgrav,remote_export=remote_export)

    cell%owner = id
    do_export = any(remote_export)

    if (mpi) then
       call recv_cells(stack_remote,xrecvbuf,irequestrecv,cell_counters)
       if (do_export) then
          if (stack_waiting%n > 0) then
             !--wait for broadcast to complete, continue to receive whilst doing so
             idone(:) = .false.
             do while(.not.all(idone))
                call check_send_finished(irequestsend,idone)
                call recv_cells(stack_remote,xrecvbuf,irequestrecv,cell_counters)
             enddo
          endif
          call reserve_stack(stack_waiting,cell%waiting_index)
          call send_cell(cell,remote_export,irequestsend,xsendbuf,cell_counters,mpitype)  ! send to remote
       endif
    endif

    call compute_cell(cell,listneigh,nneigh,Bevol,xyzh,vxyzu,fxyzu, &
                      iphase,divcurlv,divcurlB,alphaind,eta_nimhd,eos_vars, &
                      dustfrac,dustprop,gradh,ibinnow_m1,ibin_wake,stressmax,xyzcache,&
                      rad,radprop,dens,metrics)

    if (do_export) then
       call write_cell(stack_waiting,cell)
    else
       call finish_cell_and_store_results(icall,cell,fxyzu,xyzh,vxyzu,poten,dt,dvdx,&
                             divBsymm,divcurlv,dBevol,ddustevol,deltav,dustgasprop, &
                             dtcourant,dtforce,dtvisc,dtohm,dthall,dtambi,dtdiff,dtmini,dtmaxi, &
#ifdef IND_TIMESTEPS
                             nbinmaxnew,nbinmaxstsnew,ncheckbin, &
                             ndtforce,ndtforceng,ndtcool,ndtdrag,ndtdragd, &
                             ndtvisc,ndtohm,ndthall,ndtambi,ndtdust,ndtrad,ndtclean, &
                             dtitmp,dtrat, &
                             dtfrcfacmean ,dtfrcngfacmean,dtdragfacmean,dtdragdfacmean,dtcoolfacmean, &
                             dtfrcfacmax  ,dtfrcngfacmax ,dtdragfacmax ,dtdragdfacmax ,dtcoolfacmax, &
                             dtviscfacmean,dtohmfacmean  ,dthallfacmean,dtambifacmean ,dtdustfacmean, &
                             dtviscfacmax ,dtohmfacmax   ,dthallfacmax ,dtambifacmax  ,dtdustfacmax, &
                             dtradfacmean ,dtcleanfacmean, &
                             dtradfacmax  ,dtcleanfacmax, &
#endif
                             ndustres,dustresfacmax,dustresfacmean, &
                             rad,drad,radprop,dtrad)
    endif

 enddo over_cells
 !$omp enddo

 if (stack_waiting%n > 0) then
    idone(:) = .false.
    do while(.not.all(idone))
       call check_send_finished(irequestsend,idone)
       call recv_cells(stack_remote,xrecvbuf,irequestrecv,cell_counters)
    enddo
 endif

 if (mpi) then
    call recv_while_wait(stack_remote,xrecvbuf,irequestrecv,&
         irequestsend,thread_complete,cell_counters,ncomplete_mpi)
    call reset_cell_counters(cell_counters)
 endif

 !$omp master
 call get_timings(t2,tcpu2)
 call increment_timer(itimer_force_local,t2-t1,tcpu2-tcpu1)
 call get_timings(t1,tcpu1)
 !$omp end master
 !$omp barrier

 igot_remote: if (mpi .and. stack_remote%n > 0) then
    !$omp do schedule(runtime)
    over_remote: do i = 1,stack_remote%n
       cell = get_cell(stack_remote,i)

       call get_neighbour_list(-1,listneigh,nneigh,xyzh,xyzcache,maxcellcache, &
                               getj=.true.,f=cell%fgrav,&
                               cell_xpos=cell%xpos,cell_xsizei=cell%xsizei,cell_rcuti=cell%rcuti)

       call compute_cell(cell,listneigh,nneigh,Bevol,xyzh,vxyzu,fxyzu, &
                         iphase,divcurlv,divcurlB,alphaind,eta_nimhd,eos_vars, &
                         dustfrac,dustprop,gradh,ibinnow_m1,ibin_wake,stressmax,xyzcache,&
                         rad,radprop,dens,metrics)

       remote_export = .false.
       remote_export(cell%owner+1) = .true. ! use remote_export array to send back to the owner

       idone(:) = .false.
       do while(.not.all(idone))
          call check_send_finished(irequestsend,idone)
          call recv_cells(stack_waiting,xrecvbuf,irequestrecv,cell_counters)
       enddo

       call send_cell(cell,remote_export,irequestsend,xsendbuf,cell_counters,mpitype) ! send the cell back to owner

    enddo over_remote
    !$omp enddo

    !$omp master
    stack_remote%n = 0
    !$omp end master

    idone(:) = .false.
    do while(.not.all(idone))
       call check_send_finished(irequestsend,idone)
       call recv_cells(stack_waiting,xrecvbuf,irequestrecv,cell_counters)
    enddo

 endif igot_remote

 if (mpi) call recv_while_wait(stack_waiting,xrecvbuf,irequestrecv,&
          irequestsend,thread_complete,cell_counters,ncomplete_mpi)

 iam_waiting: if (mpi .and. stack_waiting%n > 0) then
    !$omp do schedule(runtime)
    over_waiting: do i = 1, stack_waiting%n
       cell = get_cell(stack_waiting,i)

       call finish_cell_and_store_results(icall,cell,fxyzu,xyzh,vxyzu,poten,dt,dvdx, &
                                          divBsymm,divcurlv,dBevol,ddustevol,deltav,dustgasprop, &
                                          dtcourant,dtforce,dtvisc,dtohm,dthall,dtambi,dtdiff,dtmini,dtmaxi, &
#ifdef IND_TIMESTEPS
                                          nbinmaxnew,nbinmaxstsnew,ncheckbin, &
                                          ndtforce,ndtforceng,ndtcool,ndtdrag,ndtdragd, &
                                          ndtvisc,ndtohm,ndthall,ndtambi,ndtdust,ndtrad,ndtclean, &
                                          dtitmp,dtrat, &
                                          dtfrcfacmean ,dtfrcngfacmean,dtdragfacmean,dtdragdfacmean,dtcoolfacmean, &
                                          dtfrcfacmax  ,dtfrcngfacmax ,dtdragfacmax ,dtdragdfacmax ,dtcoolfacmax, &
                                          dtviscfacmean,dtohmfacmean  ,dthallfacmean,dtambifacmean ,dtdustfacmean, &
                                          dtviscfacmax ,dtohmfacmax   ,dthallfacmax ,dtambifacmax  ,dtdustfacmax, &
                                          dtradfacmean ,dtcleanfacmean, &
                                          dtradfacmax  ,dtcleanfacmax, &
#endif
                                          ndustres,dustresfacmax,dustresfacmean, &
                                          rad,drad,radprop,dtrad)

    enddo over_waiting
    !$omp enddo

    stack_waiting%n = 0

 endif iam_waiting

 call finish_cell_exchange(irequestrecv,xsendbuf,mpitype)

!$omp master
 call get_timings(t2,tcpu2)
 call increment_timer(itimer_force_remote,t2-t1,tcpu2-tcpu1)
!$omp end master

#ifdef GRAVITY
 if (icreate_sinks > 0) then
    rhomax_thread = 0.
    ipart_rhomax_thread = 0
    !$omp do schedule(runtime)
    over_parts: do i=1,npart
       hi = xyzh(4,i)
#ifdef IND_TIMESTEPS
       if (iactive(iphase(i)) .and..not.isdead_or_accreted(hi)) then
#else
       if (.not.isdead_or_accreted(hi)) then
#endif
          if (maxphase==maxp) then
             iamtypei = iamtype(iphase(i))
             if (.not.is_accretable(iamtypei)) cycle over_parts
          else
             iamtypei = igas
          endif
          pmassi = massoftype(iamtypei)
          rhoi = rhoh(hi,pmassi)
          if (rhoi > rho_crit) then
             if (rhoi > rhomax_thread) then
                !
                !--find the maximum density on particles outside the
                !  allowed minimum distance from other sink particles
                !
                use_part = .true.
                over_ptmass: do j=1,nptmass
                   if (xyzmh_ptmass(4,j) > 0. .and.       &
                       (xyzh(1,i) - xyzmh_ptmass(1,j))**2 &
                     + (xyzh(2,i) - xyzmh_ptmass(2,j))**2 &
                     + (xyzh(3,i) - xyzmh_ptmass(3,j))**2 < r_crit2) then
                      ndense   = ndense + 1
                      use_part = .false.
                      exit over_ptmass
                   endif
                enddo over_ptmass
                if (use_part) then
                   rhomax_thread = rhoi
                   ipart_rhomax_thread = i
                endif
             endif
          endif
       endif
    enddo over_parts
    !$omp enddo
    if (rhomax_thread > rho_crit) then
       !$omp critical(rhomaxadd)
       if (rhomax_thread > rhomax) then
          rhomax = rhomax_thread
          ipart_rhomax = ipart_rhomax_thread
       endif
       !$omp end critical(rhomaxadd)
    endif
 endif
#endif
!$omp end parallel

#ifdef IND_TIMESTEPS
 ! check for nbinmaxnew = 0, can happen if all particles
 ! are dead/inactive, e.g. after sink creation or if all
 ! have moved to a higher ibin; the following step on the
 ! higher ibin will yeild non-zero and modify nbinmax
 ! appropriately
 if (ncheckbin==0) then
    nbinmaxnew    = nbinmax
    nbinmaxstsnew = nbinmaxsts
 endif
#endif

#ifdef GRAVITY
 if (reduceall_mpi('max',ipart_rhomax) > 0) then
    call reduceloc_mpi('max',rhomax,id_rhomax)
    if (id /= id_rhomax) ipart_rhomax = -1
 endif
 if (icreate_sinks > 0 .and. ipart_rhomax > 0 .and. iverbose>=1) then
    print*,' got rhomax = ',rhomax*unit_density,' on particle ',ipart_rhomax !,rhoh(xyzh(4,ipart_rhomax))
 endif
 ndense = int(reduce_mpi('+',ndense))
 if (ndense > 0) call summary_variable('dense',iosumdense,ndense,0.)
#endif

#ifdef DUST
 ndrag = int(reduceall_mpi('+',ndrag))
 if (ndrag > 0) then
    nstokes = int(reduce_mpi('+',nstokes))
    nsuper =  int(reduce_mpi('+',nsuper))
    frac_stokes = nstokes/real(ndrag)
    frac_super  = nsuper/real(ndrag)
    if (iverbose >= 1 .and. id==master) then
       if (nstokes > 0) call warning('force','using Stokes drag regime',var='%Stokes',val=100.*frac_stokes)
       if (nsuper > 0)  call warning('force','supersonic Epstein regime',val=100.*frac_super,var='%super')
    endif
    if (nstokes > 0) call summary_variable('dust',iosumdgs,nstokes,100.*frac_stokes)
    if (nsuper  > 0) call summary_variable('dust',iosumdge,nsuper ,100.*frac_super )
 else
    frac_stokes = 0.
    frac_super  = 0.
 endif
 if (ndustres > 0) call summary_variable('dust',iosumdgr,ndustres  ,dustresfacmean/real(ndustres), dustresfacmax )
#endif

#ifdef IND_TIMESTEPS
 nbinmax    = int(reduceall_mpi('max',nbinmaxnew),kind=1)
 nbinmaxsts = int(reduceall_mpi('max',nbinmaxstsnew),kind=1)
 ndtforce   = int(reduce_mpi('+',ndtforce))
 ndtforceng = int(reduce_mpi('+',ndtforceng))
 ndtcool    = int(reduce_mpi('+',ndtcool))
 ndtdrag    = int(reduce_mpi('+',ndtdrag))
 ndtdragd   = int(reduce_mpi('+',ndtdragd))
 ndtdust    = int(reduce_mpi('+',ndtdust))
 ndtrad     = int(reduce_mpi('+',ndtrad))
 ndtclean   = int(reduce_mpi('+',ndtclean))

 !  Print warning statements, if required
 if (iverbose >= 1 .and. id==master) then
    if (ndtforce   > 0) write(iprint,*) 'force controlling timestep on ',ndtforce,' gas particles'
    if (ndtforceng > 0) write(iprint,*) 'force controlling timestep on ',ndtforce,' non-gas particles'
    if (ndtcool    > 0) write(iprint,*) 'cooling controlling timestep on ',ndtcool,' particles'
    if (ndtdrag    > 0) write(iprint,*) 'drag controlling timestep on ',ndtdrag,' gas particles'
    if (ndtdragd   > 0) write(iprint,*) 'drag controlling timestep on ',ndtdrag,' dust particles'
    if (ndtdust    > 0) write(iprint,*) 'dust diffusion controlling timestep on ',ndtdust,' particles'
    if (ndtrad     > 0) write(iprint,*) 'radiation diffusion controlling timestep on ',ndtrad,' particles'
    if (ndtclean   > 0) write(iprint,*) 'B-cleaning controlling timestep on ',ndtclean,' particles'
    if (ndtvisc    > 0) then
       write(iprint,*)   'thread ',id,' WARNING: viscosity           constraining timestep on ',ndtvisc,' particles by factor ', &
                       dtviscfacmean/real(ndtvisc)
    endif
    if (mhd_nonideal) then
       if (ndtohm  > 0) &
        write(iprint,'(a,Es16.9,I8,a,I8,a,2F9.2)') 'WARNING: at (time, step) = ',time,nsteps, &
                                                   ', ohmic resistivity   constraining timestep on ',ndtohm, &
                                                   ' particles by (ave, max) factor of',dtohmfacmean/real(ndtohm),dtohmfacmax
       if (ndthall > 0) &
        write(iprint,'(a,Es16.9,I8,a,I8,a,2F9.2)') 'WARNING: at (time, step) = ',time,nsteps, &
                                                   ', Hall Effect         constraining timestep on ',ndthall, &
                                                   ' particles by (ave, max) factor of',dthallfacmean/real(ndthall),dthallfacmax
       if (ndtambi > 0) &
        write(iprint,'(a,Es16.9,I8,a,I8,a,2F9.2)') 'WARNING: at (time, step) = ',time,nsteps, &
                                                   ', ambipolar diffusion constraining timestep on ',ndtambi, &
                                                   ' particles by (ave, max) factor of',dtambifacmean/real(ndtambi),dtambifacmax
    endif
 endif
 !  Save values for summary
 if (ndtforce   > 0)  call summary_variable('dt',iosumdtf  ,ndtforce  ,dtfrcfacmean  /real(ndtforce)  ,dtfrcfacmax  )
 if (ndtforceng > 0)  call summary_variable('dt',iosumdtfng,ndtforceng,dtfrcngfacmean/real(ndtforceng),dtfrcngfacmax)
 if (ndtcool    > 0)  call summary_variable('dt',iosumdtc  ,ndtcool   ,dtcoolfacmean /real(ndtcool)   ,dtcoolfacmax )
 if (ndtdrag    > 0)  call summary_variable('dt',iosumdtd  ,ndtdrag   ,dtdragfacmean /real(ndtdrag)   ,dtdragfacmax )
 if (ndtdragd   > 0)  call summary_variable('dt',iosumdtdd ,ndtdragd  ,dtdragdfacmean/real(ndtdragd)  ,dtdragdfacmax)
 if (ndtvisc    > 0)  call summary_variable('dt',iosumdtv  ,ndtvisc   ,dtviscfacmean /real(ndtvisc)   ,dtviscfacmax)
 if (ndtdust    > 0)  call summary_variable('dt',iosumdte  ,ndtdust   ,dtdustfacmean /real(ndtdust)   ,dtdustfacmax)
 if (mhd_nonideal) then
    if (ndtohm  > 0)  call summary_variable('dt',iosumdto  ,ndtohm    ,dtohmfacmean  /real(ndtohm)    ,dtohmfacmax  )
    if (ndthall > 0)  call summary_variable('dt',iosumdth  ,ndthall   ,dthallfacmean /real(ndthall)   ,dthallfacmax )
    if (ndtambi > 0)  call summary_variable('dt',iosumdta  ,ndtambi   ,dtambifacmean /real(ndtambi)   ,dtambifacmax )
 endif
 if (ndtrad     > 0)  call summary_variable('dt',iosumdtr  ,ndtrad    ,dtradfacmean  /real(ndtrad)    ,dtradfacmax  )
 if (ndtclean   > 0)  call summary_variable('dt',iosumdtB  ,ndtclean  ,dtcleanfacmean/real(ndtclean)  ,dtcleanfacmax)
#else

 dtcourant = reduceall_mpi('min',dtcourant)
 dtforce   = reduceall_mpi('min',dtforce)
 dtvisc    = reduceall_mpi('min',dtvisc)
 dtmini    = reduce_mpi('min',dtmini)
 dtmaxi    = reduce_mpi('max',dtmaxi)

 if (iverbose >= 2 .and. id==master) write(iprint,*) 'dtmin = ',C_Cour*dtmini, ' dtmax = ',C_cour*dtmaxi, &
    ' dtmax/dtmin = ',dtmaxi/(dtmini + epsilon(0.)),'dtcour/dtf = ',(C_cour*dtcourant)/(C_force*dtforce + epsilon(0.))
 if ( dtforce < dtcourant ) call summary_variable('dt',iosumdtf,0,0.0)
 if ( dtvisc  < dtcourant ) call summary_variable('dt',iosumdtv,0,0.0)
 if ( mhd_nonideal ) then
    ! Note: We are not distinguishing between use_STS and .not.use_STS here since if
    !       use_STS==.true., then dtohm=dtambi=bignumber.
    dtohm    = reduceall_mpi('min',dtohm )
    dthall   = reduceall_mpi('min',dthall)
    dtambi   = reduceall_mpi('min',dtambi)
    if ( dthall < dtcourant ) call summary_variable('dt',iosumdth,0,0.0)
    if ( dtohm  < dtcourant ) call summary_variable('dt',iosumdto,0,0.0)
    if ( dtambi < dtcourant ) call summary_variable('dt',iosumdta,0,0.0)

    minglobdt = min(dtvisc,dtohm,dthall,dtambi)

    if (minglobdt < dtcourant) then
       dtcourant = minglobdt
       if      (abs(dtcourant-dtvisc) < tiny(dtcourant) ) then
          if (iverbose >= 1 .and. id==master) call warning('force','viscosity constraining timestep')
          call summary_variable('dt',iosumdtv,0,0.0,0.0, .true. )
       elseif (abs(dtcourant-dthall) < tiny(dtcourant) ) then
          if (iverbose >= 1 .and. id==master) call warning('force','Hall Effect constraining timestep')
          call summary_variable('dt',iosumdth,0,0.0,0.0, .true. )
       elseif (abs(dtcourant-dtohm ) < tiny(dtcourant) ) then
          if (iverbose >= 1 .and. id==master) call warning('force','ohmic resistivity constraining timestep')
          call summary_variable('dt',iosumdto,0,0.0,0.0, .true. )
       elseif (abs(dtcourant-dtambi) < tiny(dtcourant) ) then
          if (iverbose >= 1 .and. id==master) call warning('force','ambipolar diffusion constraining timestep')
          call summary_variable('dt',iosumdta,0,0.0,0.0, .true. )
       endif
    endif
 else
    if (dtvisc < dtcourant) then
       dtcourant = dtvisc
       if (iverbose >= 1 .and. id==master) call warning('force','viscosity constraining timestep')
       call summary_variable('dt',iosumdtv,0,0.0,0.0, .true. )
    endif
 endif

 if (do_radiation) then
    dtrad = reduceall_mpi('min',dtrad)
    if (dtrad < dtcourant) then
       call summary_variable('dt',iosumdtr,0,0.0)
       if (iverbose >= 1 .and. id==master) &
          call warning('force','radiation is constraining timestep')
       call summary_variable('dt',iosumdtr,0,0.0,0.0,.true.)
    endif
 endif

 if ( dtforce < dtcourant ) call summary_variable('dt',iosumdtf,0,0.0,0.0, .true. )
#endif

end subroutine force

!----------------------------------------------------------------
!+
!  Internal subroutine that computes the force summations
!
!  MAKE SURE THIS ROUTINE IS INLINED BY THE COMPILER
!+
!----------------------------------------------------------------
subroutine compute_forces(i,iamgasi,iamdusti,xpartveci,hi,hi1,hi21,hi41,gradhi,gradsofti, &
                          beta, &
                          pmassi,listneigh,nneigh,xyzcache,fsum,vsigmax, &
                          ifilledcellcache,realviscosity,useresistiveheat, &
                          xyzh,vxyzu,Bevol,iphasei,iphase,massoftype, &
                          divcurlB,eta_nimhd, eos_vars, &
                          dustfrac,dustprop,gradh,divcurlv,alphaind, &
                          alphau,alphaB,bulkvisc,stressmax,&
                          ndrag,nstokes,nsuper,ts_min,ibinnow_m1,ibin_wake,ibin_neighi,&
                          ignoreself,rad,radprop,dens,metrics)
#ifdef FINVSQRT
 use fastmath,    only:finvsqrt
#endif
 use kernel,      only:grkern,cnormk,radkern2
 use part,        only:igas,idust,iohm,ihall,iambi,maxphase,iactive,&
                       iamtype,iamdust,get_partinfo,mhd,maxvxyzu,maxdvdx,igasP,ics,iradP,itemp
 use dim,         only:maxalpha,maxp,mhd_nonideal,gravity,gr
 use part,        only:rhoh,dvdx
 use nicil,       only:nimhd_get_jcbcb,nimhd_get_dBdt
 use eos,         only:ieos,eos_is_non_ideal,gamma,utherm
 use eos_stamatellos, only:gradP_cool,Gpot_cool
#ifdef GRAVITY
 use kernel,      only:kernel_softening
 use ptmass,      only:ptmass_not_obscured
#endif
#ifdef PERIODIC
 use boundary,    only:dxbound,dybound,dzbound
#endif
 use dim,         only:use_dust,use_dustgrowth
#ifdef DUST
 use dust,        only:get_ts,idrag,icut_backreaction,ilimitdustflux,irecon
 use kernel,      only:wkern_drag,cnormk_drag
 use part,        only:ndustsmall,grainsize,graindens
#ifdef DUSTGROWTH
 use kernel,      only:wkern,cnormk
#endif
#endif
#ifdef IND_TIMESTEPS
 use part,        only:ibin_old,iamboundary
#endif
 use timestep,    only:bignumber
 use options,     only:overcleanfac,use_dustfrac,ireconav,icooling,limit_radiation_flux
 use units,       only:get_c_code
#ifdef GR
 use metric_tools,only:imet_minkowski,imetric
#endif
 use utils_gr,    only:get_bigv
 use radiation_utils, only:get_rad_R
 integer,         intent(in)    :: i
 logical,         intent(in)    :: iamgasi,iamdusti
 real,            intent(in)    :: xpartveci(:)
 real(kind=8),    intent(in)    :: hi1,hi21,hi41,gradhi,gradsofti
 real,            intent(in)    :: hi,beta
 real,            intent(in)    :: pmassi
 integer,         intent(in)    :: listneigh(:)
 integer,         intent(in)    :: nneigh
 real,            intent(in)    :: xyzcache(:,:)
 real,            intent(out)   :: fsum(maxfsum)
 real,            intent(out)   :: vsigmax
 logical,         intent(in)    :: ifilledcellcache
 logical,         intent(in)    :: realviscosity,useresistiveheat
 real,            intent(in)    :: xyzh(:,:)
 real,            intent(inout) :: vxyzu(:,:)
 real,            intent(in)    :: Bevol(:,:)
 real(kind=4),    intent(in)    :: divcurlB(:,:)
 real,            intent(in)    :: dustfrac(:,:)
 real,            intent(in)    :: dustprop(:,:)
 integer(kind=1), intent(in)    :: iphasei
 integer(kind=1), intent(in)    :: iphase(:)
 real,            intent(in)    :: massoftype(:)
 real,            intent(in)    :: eta_nimhd(:,:)
 real,            intent(in)    :: eos_vars(:,:)
 real(kind=4),    intent(in)    :: alphaind(:,:)
 real(kind=4),    intent(in)    :: gradh(:,:),divcurlv(:,:)
 real,            intent(in)    :: alphau,alphaB,bulkvisc,stressmax
 integer,         intent(inout) :: ndrag,nstokes,nsuper
 real,            intent(out)   :: ts_min
 integer(kind=1), intent(out)   :: ibin_wake(:),ibin_neighi
 integer(kind=1), intent(in)    :: ibinnow_m1
 logical,         intent(in)    :: ignoreself
 real,            intent(in)    :: rad(:,:),dens(:),metrics(:,:,:,:)
 real,            intent(inout) :: radprop(:,:)
 integer :: j,n,iamtypej
 logical :: iactivej,iamgasj,iamdustj
 real    :: rij2,q2i,qi,xj,yj,zj,dx,dy,dz,runix,runiy,runiz,rij1,hfacgrkern
 real    :: grkerni,grgrkerni,dvx,dvy,dvz,projv,denij,vsigi,vsigu,dudtdissi
 real    :: projBi,projBj,dBx,dBy,dBz,dB2,projdB
 real    :: dendissterm,dBdissterm,dudtresist,dpsiterm,pmassonrhoi
 real    :: gradpi,projsxi,projsyi,projszi
 real    :: gradp,projsx,projsy,projsz,Bxj,Byj,Bzj,Bj,Bj1,psij
 real    :: grkernj,grgrkernj,autermj,avBtermj,vsigj,spsoundj,tempj
 real    :: gradpj,pro2j,projsxj,projsyj,projszj,sxxj,sxyj,sxzj,syyj,syzj,szzj,dBrhoterm
 real    :: visctermisoj,visctermanisoj,enj,hj,mrhoj5,alphaj,pmassj,rho1j
 real    :: rhoj,prj,rhoav1
 real    :: hj1,hj21,q2j,qj,vwavej,divvj
 real    :: dvdxi(9),dvdxj(9)
#ifdef GRAVITY
 real    :: fmi,fmj,dsofti,dsoftj
 logical :: add_contribution
#else
 logical, parameter :: add_contribution = .true.
#endif
 real    :: phi,phii,phij,fgrav,fgravi,fgravj,termi
#ifdef KROME
 real    :: gammaj
#endif
#ifdef DUST
 integer :: iregime,idusttype,l
 real    :: dragterm,dragheating,wdrag,dv2,tsijtmp
 real    :: grkernav,tsj(maxdusttypes),dustfracterms(maxdusttypes),term
 real    :: projvstar,epstsj!,rhogas1i
 !real    :: Dav(maxdusttypes),vsigeps,depsdissterm(maxdusttypes)
#ifdef DUSTGROWTH
 real    :: winter
#endif
#endif
 real    :: dBevolx,dBevoly,dBevolz,divBsymmterm,divBdiffterm
 real    :: rho21i,rho21j,Bxi,Byi,Bzi,psii,pmjrho21grkerni,pmjrho21grkernj
 real    :: auterm,avBterm,mrhoi5,vsigB
 real    :: jcbcbj(3),jcbj(3),dBnonideal(3),dBnonidealj(3),divBi,curlBi(3),curlBj(3)
 real    :: vsigavi,vsigavj
 real    :: dustfraci(maxdusttypes),dustfracj(maxdusttypes),tsi(maxdusttypes)
 real    :: sqrtrhodustfraci(maxdusttypes),sqrtrhodustfracj(maxdusttypes)
 real    :: dustfracisum,dustfracjsum,rhogasj,epstsi!,rhogas1j
 real    :: vwavei,rhoi,rho1i,spsoundi,tempi
 real    :: sxxi,sxyi,sxzi,syyi,syzi,szzi
 real    :: visctermiso,visctermaniso
 real    :: pri,pro2i
 real    :: etaohmi,etahalli,etaambii
 real    :: jcbcbi(3),jcbi(3)
 real    :: alphai,grainsizei,graindensi
 logical :: usej
 integer :: iamtypei
 real    :: radFi(3),radFj(3),radRj,radDFWi,radDFWj,c_code,radkappai,radkappaj,&
            radDi,radDj,radeni,radenj,radlambdai,radlambdaj
 real    :: xi,yi,zi,densi,eni,metrici(0:3,0:3,2)
 real    :: vxi,vyi,vzi,vxj,vyj,vzj,projvi,projvj
 real    :: qrho2i,qrho2j
 integer :: ii,ia,ib,ic
 real    :: densj
 real    :: bigvi(1:3),bigv2i,alphagri,lorentzi
 real    :: veli(3),vij,vijstar
 real    :: bigv2j,alphagrj,enthi,enthj
 real    :: dlorentzv,lorentzj,lorentzi_star,lorentzj_star,projbigvi,projbigvj
 real    :: bigvj(1:3),velj(3),metricj(0:3,0:3,2),projbigvstari,projbigvstarj
 real    :: radPj,fgravxi,fgravyi,fgravzi

 ! unpack
 vwavei        = xpartveci(ivwavei)
 rhoi          = xpartveci(irhoi)
 rho1i         = 1./rhoi
 spsoundi      = xpartveci(ispsoundi)
 tempi         = xpartveci(itempi)
 sxxi          = xpartveci(isxxi)
 sxyi          = xpartveci(isxyi)
 sxzi          = xpartveci(isxzi)
 syyi          = xpartveci(isyyi)
 syzi          = xpartveci(isyzi)
 szzi          = xpartveci(iszzi)
 visctermiso   = xpartveci(ivisctermisoi)
 visctermaniso = xpartveci(ivisctermanisoi)
 pri           = xpartveci(ipri)
 pro2i         = xpartveci(ipro2i)
 etaohmi       = xpartveci(ietaohmi)
 etahalli      = xpartveci(ietahalli)
 etaambii      = xpartveci(ietaambii)
 jcbcbi(1)     = xpartveci(ijcbcbxi)
 jcbcbi(2)     = xpartveci(ijcbcbyi)
 jcbcbi(3)     = xpartveci(ijcbcbzi)
 jcbi(1)       = xpartveci(ijcbxi)
 jcbi(2)       = xpartveci(ijcbyi)
 jcbi(3)       = xpartveci(ijcbzi)
 alphai        = xpartveci(ialphai)
 divBi         = xpartveci(idivBi)
 curlBi(1)     = xpartveci(icurlBxi)
 curlBi(2)     = xpartveci(icurlByi)
 curlBi(3)     = xpartveci(icurlBzi)

 if (gr) then
    densi      = xpartveci(idensGRi)
    ii = imetricstart
    do ic = 1,2
       do ib = 0,3
          do ia = 0,3
             metrici(ia,ib,ic) = xpartveci(ii)
             ii = ii + 1
          enddo
       enddo
    enddo
 endif

 if (use_dustgrowth) then
    grainsizei = xpartveci(igrainsizei)
    graindensi = xpartveci(igraindensi)
 endif
 dvdxi(1:9)    = xpartveci(idvxdxi:idvzdzi)

 xi  = xpartveci(ixi)
 yi  = xpartveci(iyi)
 zi  = xpartveci(izi)
 vxi = xpartveci(ivxi)
 vyi = xpartveci(ivyi)
 vzi = xpartveci(ivzi)
 eni = xpartveci(ieni)

 if (gr) then
    veli = [vxi,vyi,vzi]
    call get_bigv(metrici,veli,bigvi,bigv2i,alphagri,lorentzi)
 endif

 fsum(:) = 0.
 vsigmax = 0.
 pmassonrhoi = pmassi*rho1i
 hfacgrkern  = hi41*cnormk*gradhi

 iamtypei = iamtype(iphasei)

 ! default settings for active/phase if iphase not used
 iactivej = .true.
 iamtypej = igas
 iamgasj  = .true.
 iamdustj = .false.

 ! to find max ibin of all of i's neighbours
 ibin_neighi = 0_1

 ! dust
 ts_min = bignumber

 ! radiation
 c_code = get_c_code()

 ! various pre-calculated quantities
 if (mhd) then
    Bxi  = xpartveci(iBevolxi)*rhoi
    Byi  = xpartveci(iBevolyi)*rhoi
    Bzi  = xpartveci(iBevolzi)*rhoi
    psii = xpartveci(ipsi)
 else
    Bxi  = 0.0
    Byi  = 0.0
    Bzi  = 0.0
    psii = 0.0
 endif
 if (use_dustfrac) then
#ifdef DUST
    dustfraci(:) = xpartveci(idustfraci:idustfraciend)
    dustfracisum = sum(dustfraci(:))
    if (ilimitdustflux) then
       tsi(:) = min(xpartveci(itstop:itstopend),hi/spsoundi) ! flux limiter from Ballabio et al. (2018)
    else
       tsi(:) = xpartveci(itstop:itstopend)
    endif
    epstsi = sum(dustfraci(:)*tsi(:))
!------------------------------------------------
!--sqrt(rho*epsilon) method
!    sqrtrhodustfraci(:) = sqrt(rhoi*dustfraci(:))
!------------------------------------------------
!--sqrt(epsilon/1-epsilon) method (Ballabio et al. 2018)
    sqrtrhodustfraci(:) = sqrt(dustfraci(:)/(1.-dustfraci(:)))
!------------------------------------------------
!--asin(sqrt(epsilon)) method
!    sqrtrhodustfraci(:) = asin(sqrt(dustfraci(:)))
!------------------------------------------------
#endif
 else
    dustfraci(:) = 0.
    dustfracisum = 0.
    tsi(:)       = 0.
    epstsi       = 0.
    sqrtrhodustfraci(:) = 0.
 endif
 rho21i = rho1i*rho1i
 mrhoi5  = 0.5*pmassi*rho1i
 !avterm  = mrhoi5*alphai       !  artificial viscosity parameter
 auterm  = mrhoi5*alphau       !  artificial thermal conductivity parameter
 avBterm = mrhoi5*alphaB*rho1i
!
!--initialise the following to zero for the case
!
 usej      = .false.
 grkernj   = 0.
 alphaj    = alphai
 divvj     = 0.
 dvdxj(:)  = 0.
 rhoj      = 0.
 rho1j     = 0.
 mrhoj5    = 0.
 gradpj    = 0.
 projsxj   = 0.
 projsyj   = 0.
 projszj   = 0.
 dudtresist = 0.
 dpsiterm   = 0.
 fgravi = 0.
 fgravj = 0.
 phii   = 0.
 phij   = 0.
 phi    = 0.
 dBnonideal(:) = 0.0
 Bxj = 0.
 Byj = 0.
 Bzj = 0.
 psij = 0.
 visctermisoj = 0.
 visctermanisoj = 0.
 fgravxi = 0.
 fgravyi = 0.
 fgravzi = 0.
<<<<<<< HEAD
 if (icooling == 8) then
 	gradP_cool(i) = 0d0
 endif
 
=======
 if (icooling == 8) then 
 	gradP_cool(i) = 0d0
 	Gpot_cool(i) = 0d0
 endif
 	
>>>>>>> 00e43e68
 loop_over_neighbours2: do n = 1,nneigh

    j = abs(listneigh(n))
    if ((ignoreself) .and. (i==j)) cycle loop_over_neighbours2

    if (ifilledcellcache .and. n <= maxcellcache) then
       ! positions from cache are already mod boundary
       xj = xyzcache(n,1)
       yj = xyzcache(n,2)
       zj = xyzcache(n,3)
    else
       xj = xyzh(1,j)
       yj = xyzh(2,j)
       zj = xyzh(3,j)
    endif
    dx = xi - xj
    dy = yi - yj
    dz = zi - zj
#ifdef PERIODIC
    if (abs(dx) > 0.5*dxbound) dx = dx - dxbound*SIGN(1.0,dx)
    if (abs(dy) > 0.5*dybound) dy = dy - dybound*SIGN(1.0,dy)
    if (abs(dz) > 0.5*dzbound) dz = dz - dzbound*SIGN(1.0,dz)
#endif
    rij2 = dx*dx + dy*dy + dz*dz
    q2i = rij2*hi21
    !--hj is in the cell cache but not in the neighbour cache
    !  as not accessed during the density summation
    if (ifilledcellcache .and. n <= maxcellcache) then
       hj1 = xyzcache(n,4)
    else
       hj1 = 1./xyzh(4,j)
    endif
    hj21 = hj1*hj1
    q2j  = rij2*hj21
    is_sph_neighbour: if (q2i < radkern2 .or. q2j < radkern2) then
#ifdef GRAVITY
       !  Determine if neighbouring particle is hidden by a sink particle;
       !  if so, do not add contribution.
       add_contribution = .true.
       !k = 1
       !do while (k <= nptmass .and. add_contribution)
       !   xkpt = xyzmh_ptmass(1,k)
       !   ykpt = xyzmh_ptmass(2,k)
       !   zkpt = xyzmh_ptmass(3,k)
       !   vpos = (xkpt-xpartveci(ixi))*(xkpt-xj) &
       !        + (ykpt-xpartveci(iyi))*(ykpt-yj) &
       !        + (zkpt-xpartveci(izi))*(zkpt-zj)
       !   if (vpos < 0.0) then
       !      add_contribution = ptmass_not_obscured(-dx,-dy,-dz,  &
       !                          xkpt-xpartveci(ixi),ykpt-xpartveci(iyi),zkpt-xpartveci(izi), &
       !                          xyzmh_ptmass(ihacc,k))
       !   endif
       !   k = k + 1
       !enddo
#endif

       if (rij2 > epsilon(rij2)) then
#ifdef FINVSQRT
          rij1 = finvsqrt(rij2)
#else
          rij1 = 1./sqrt(rij2)
#endif
          qi   = (rij2*rij1)*hi1  ! this is qi = rij*hi1
       else
          rij1 = 0.
          qi   = 0.
       endif

       if (q2i < radkern2) then
          grkerni = grkern(q2i,qi)*hfacgrkern
#ifdef GRAVITY
          call kernel_softening(q2i,qi,phii,fmi)
          phii   = phii*hi1
          fmi    = fmi*hi21
          dsofti = gradsofti*grkerni
          fgravi = fmi + dsofti
#endif
       else
          grkerni = 0.
#ifdef GRAVITY
          phii   = -rij1
          fmi    = rij1*rij1
          fgravi = fmi
#endif
       endif

       runix = dx*rij1
       runiy = dy*rij1
       runiz = dz*rij1
       !
       !--compute the contribution neighbours with h_j and grad W (h_j)
       !
       if (q2j < radkern2) then
          qj = (rij2*rij1)*hj1
          grkernj = grkern(q2j,qj)*hj21*hj21*cnormk*gradh(1,j) ! ndim + 1
#ifdef GRAVITY
          call kernel_softening(q2j,qj,phij,fmj)
          fmj    = fmj*hj21
          dsoftj = gradh(2,j)*grkernj
          fgravj = fmj + dsoftj
#endif
          usej = .true.
       else
          grkernj = 0.
#ifdef GRAVITY
          fmj    = rij1*rij1
          fgravj = fmj
#endif
          usej = .false.
       endif
       if (mhd) usej = .true.
       if (use_dust) usej = .true.
       if (maxvxyzu >= 4 .and. .not.gravity) usej = .true.

       !--get individual timestep/ multiphase information (querying iphase)
       if (maxphase==maxp) then
          call get_partinfo(iphase(j),iactivej,iamgasj,iamdustj,iamtypej)
#ifdef IND_TIMESTEPS
          ! Particle j is a neighbour of an active particle;
          ! flag it to see if it needs to be woken up next step.
          if (.not.iamboundary(iamtypej)) then
             ibin_wake(j)  = max(ibinnow_m1,ibin_wake(j))
             ibin_neighi = max(ibin_neighi,ibin_old(j))
          endif
#endif
       endif
       pmassj = massoftype(iamtypej)

       fgrav = 0.5*pmassj*(fgravi + fgravj)

       !  If particle is hidden by the sink, treat the neighbour as
       !  not gas; gravitational contribution will be added after the
       !  isgas if-statement
       if (.not. add_contribution) then
          iamgasj = .false.
          usej    = .false.
       endif

       !--get dv : needed for timestep and av term
       vxj = vxyzu(1,j)
       vyj = vxyzu(2,j)
       vzj = vxyzu(3,j)
       projvi = vxi*runix + vyi*runiy + vzi*runiz
       projvj = vxj*runix + vyj*runiy + vzj*runiz
       dvx = vxi - vxj
       dvy = vyi - vyj
       dvz = vzi - vzj

       projv = dvx*runix + dvy*runiy + dvz*runiz

       if (iamgasj .and. maxvxyzu >= 4) then
          enj = utherm(vxyzu(:,j),rhoj,gamma)
          if (eos_is_non_ideal(ieos)) then  ! Is this condition required, or should this be always true?
             tempj = eos_vars(itemp,j)
             denij = 0.5*(eni/tempi + enj/tempj)*(tempi - tempj)  ! dU = c_V * dT
          else
             denij = eni - enj
          endif
       else
          denij = 0.
       endif

       if (gr) then
          !-- Get velocites required in GR shock capturing
          velj  = [vxj,vyj,vzj]
          metricj(0:3,0:3,1:2) = metrics(:,:,:,j)
          call get_bigv(metricj,velj,bigvj,bigv2j,alphagrj,lorentzj)

          ! Reduce problem to 1D along the line of sight
          projbigvi = bigvi(1)*runix + bigvi(2)*runiy + bigvi(3)*runiz !dot_product(bigvi,rij)
          projbigvj = bigvj(1)*runix + bigvj(2)*runiy + bigvj(3)*runiz

          ! Reconstruction of velocity
          if (maxdvdx==maxp) dvdxj(:) = dvdx(:,j)
          projbigvstari = projbigvi
          projbigvstarj = projbigvj
          if (ireconav >= 0) call reconstruct_dv_gr(projbigvi,projbigvj,runix,runiy,runiz,rij2*rij1,&
                                 dvdxi,dvdxj,projbigvstari,projbigvstarj,ireconav)

          ! Relativistic version of vi-vj
          vij = abs((projbigvi-projbigvj)/(1.-projbigvi*projbigvj))
          vijstar = abs((projbigvstari-projbigvstarj)/(1.-projbigvstari*projbigvstarj))
       endif

       if (iamgasi .and. iamgasj) then
          !--work out vsig for timestepping and av
          if (gr) then
             ! Relativistic version vij + csi    (could put a beta here somewhere?)
             vsigi     = (beta*vij+spsoundi)/(1.+beta*vij*spsoundi)
             vsigavi   = alphai*vsigi
          else
             vsigi     = max(vwavei - beta*projv,0.)
             vsigavi   = max(alphai*vwavei - beta*projv,0.)
          endif
          if (vsigi > vsigmax) vsigmax = vsigi

          if (mhd) then
             hj   = xyzh(4,j)
             rhoj = rhoh(hj,pmassj)
             Bxj  = Bevol(1,j)*rhoj
             Byj  = Bevol(2,j)*rhoj
             Bzj  = Bevol(3,j)*rhoj
             psij = Bevol(4,j)

             dBx = Bxi - Bxj
             dBy = Byi - Byj
             dBz = Bzi - Bzj
             projBi = Bxi*runix + Byi*runiy + Bzi*runiz
             if (usej) projBj = Bxj*runix + Byj*runiy + Bzj*runiz
             projdB = dBx*runix + dBy*runiy + dBz*runiz
             dB2 = dBx*dBx + dBy*dBy + dBz*dBz
             divBdiffterm = -pmassj*projdB*grkerni
          endif
       else
          !-- v_sig for pairs of particles that are not gas-gas
          vsigi = max(-projv,0.0)
          if (vsigi > vsigmax) vsigmax = vsigi
          vsigavi = 0.
          dBx = 0.; dBy = 0.; dBz = 0.; dB2 = 0.
          projBi = 0.; projBj = 0.; divBdiffterm = 0.
       endif

       !--get terms required for particle j
       if (usej) then
          hj       = 1./hj1
          rhoj     = rhoh(hj,pmassj)
          rho1j    = 1./rhoj
          rho21j   = rho1j*rho1j

          if (maxdvdx==maxp) dvdxj(:) = dvdx(:,j)

          if (iamgasj) then
             if (ndivcurlv >= 1) divvj = divcurlv(1,j)
             if (use_dustfrac) then
                dustfracj(:) = dustfrac(:,j)
                dustfracjsum = sum(dustfracj(:))
                rhogasj      = rhoj*(1. - dustfracjsum)
!------------------------------------------------
!--sqrt(rho*epsilon) method
!                sqrtrhodustfracj(:) = sqrt(rhoj*dustfracj(:))
!------------------------------------------------
!--sqrt(epsilon/1-epsilon) method (Ballabio et al. 2018)
                sqrtrhodustfracj(:) = sqrt(dustfracj(:)/(1.-dustfracj(:)))
!------------------------------------------------
!--asin(sqrt(epsilon)) method
!                sqrtrhodustfracj(:) = asin(sqrt(dustfracj(:)))
!------------------------------------------------
             else
                dustfracj(:) = 0.
                dustfracjsum = 0.
                rhogasj      = rhoj
                sqrtrhodustfracj(:) = 0.
             endif

             if (maxalpha==maxp) alphaj  = alphaind(1,j)

             if (gr) densj = dens(j)
             prj = eos_vars(igasP,j)
             spsoundj = eos_vars(ics,j)
             radPj = 0.
             if (do_radiation) radPj = radprop(iradP,j)
             !
             !--calculate j terms (which were precalculated outside loop for i)
             !
             call get_stress(prj,spsoundj,rhoj,rho1j,xj,yj,zj,pmassj,Bxj,Byj,Bzj, &
                        pro2j,vwavej, &
                        sxxj,sxyj,sxzj,syyj,syzj,szzj,visctermisoj,visctermanisoj, &
                        realviscosity,divvj,bulkvisc,dvdxj,stressmax,radPj)

             mrhoj5   = 0.5*pmassj*rho1j
             autermj  = mrhoj5*alphau
             avBtermj = mrhoj5*alphaB*rho1j

             if (gr) then
                ! Relativistic version vij + csi
                vsigj   = (beta*vij+spsoundj)/(1.+beta*vij*spsoundj)
                vsigavj = alphaj*vsigj
             else
                vsigj = max(vwavej - beta*projv,0.)
                vsigavj = max(alphaj*vwavej - beta*projv,0.)
             endif
             if (vsigj > vsigmax) vsigmax = vsigj
          else
             vsigj = max(-projv,0.)
             if (vsigj > vsigmax) vsigmax = vsigj
             vsigavj = 0.; vwavej = 0.; avBtermj = 0.; autermj = 0. ! avoid compiler warnings
             sxxj = 0.; sxyj = 0.; sxzj = 0.; syyj = 0.; syzj = 0.; szzj = 0.; pro2j = 0.; prj = 0.
             dustfracj = 0.; dustfracjsum = 0.; sqrtrhodustfracj = 0.
          endif
       else ! set to zero terms which are used below without an if (usej)
          !rhoj      = 0.
          rho1j     = 0.
          rho21j    = 0.
          densj     = 0.

          mrhoj5    = 0.
          autermj   = 0.
          avBtermj  = 0.
          psij = 0.

          gradpj    = 0.
          projsxj   = 0.
          projsyj   = 0.
          projszj   = 0.
          projBj = 0.
          prj   = 0.
          pro2j = 0.
          vwavej = 0.
          vsigavj = 0.
          spsoundj = 0.
          dustfracj = 0.
          dustfracjsum = 0.
          sqrtrhodustfracj = 0.
          dvdxj(:) = 0.
          sxxj = 0.; sxyj = 0.; sxzj = 0.; syyj = 0.; syzj = 0.; szzj = 0.
       endif

       ifgas: if (iamgasi .and. iamgasj) then

          !
          !--artificial viscosity term
          !
          qrho2i = 0.
          qrho2j = 0.
          if (gr) then
             enthi  = 1.+eni+pri/densi
             enthj  = 1.+enj+prj/densj
          endif

!------------------
#ifdef DISC_VISCOSITY
!------------------
          !
          !--This is for "physical" disc viscosity
          !  (We multiply by h/rij, use cs for the signal speed, apply to both approaching/receding,
          !   with beta viscosity only applied to approaching pairs)
          !
          if (gr) then
             lorentzi_star = 1./sqrt(1.-projbigvstari**2)
             lorentzj_star = 1./sqrt(1.-projbigvstarj**2)
             dlorentzv = lorentzi_star*projbigvstari - lorentzj_star*projbigvstarj
             if (projv < 0.) then
                qrho2i = -0.5*rho1i*vsigavi*enthi*dlorentzv*hi*rij1
                if (usej) qrho2j = -0.5*rho1j*vsigavj*enthj*dlorentzv*hj*rij1
             else
                qrho2i = -0.5*rho1i*alphai*spsoundi*enthi*dlorentzv*hi*rij1
                if (usej) qrho2j = -0.5*rho1j*alphaj*spsoundj*enthj*dlorentzv*hj*rij1
             endif
             if (ien_type == ien_etotal) then ! total energy
                dudtdissi = - pmassj*((pro2i + qrho2i)*projvj*grkerni + &
                                      (pro2j + qrho2j)*projvi*grkernj)
             else
                dudtdissi = -0.5*pmassj*rho1i*alphai*spsoundi*enthi*dlorentzv*hi*rij1*projv*grkerni
             endif
          else
             if (projv < 0.) then
                qrho2i = - 0.5*rho1i*(alphai*spsoundi - beta*projv)*hi*rij1*projv
                if (usej) qrho2j = - 0.5*rho1j*(alphaj*spsoundj - beta*projv)*hj*rij1*projv
             else
                qrho2i = - 0.5*rho1i*alphai*spsoundi*hi*rij1*projv
                if (usej) qrho2j = - 0.5*rho1j*alphaj*spsoundj*hj*rij1*projv
             endif
             dudtdissi = -0.5*pmassj*rho1i*alphai*spsoundi*hi*rij1*projv**2*grkerni
          endif

!--DISC_VISCOSITY--
#else
!------------------
          if (projv < 0.) then
             if (gr) then
                lorentzi_star = 1./sqrt(1.-projbigvstari**2)
                lorentzj_star = 1./sqrt(1.-projbigvstarj**2)
                dlorentzv = lorentzi_star*projbigvstari - lorentzj_star*projbigvstarj
                qrho2i = -0.5*rho1i*vsigavi*enthi*dlorentzv
                if (usej) qrho2j = -0.5*rho1j*vsigavj*enthj*dlorentzv
             else
                qrho2i = - 0.5*rho1i*vsigavi*projv
                if (usej) qrho2j = - 0.5*rho1j*vsigavj*projv
             endif
          endif
          !--energy conservation from artificial viscosity
          if (ien_type == ien_etotal) then ! total energy
             dudtdissi = - pmassj*((pro2i + qrho2i)*projvj*grkerni + &
                                   (pro2j + qrho2j)*projvi*grkernj)
          else
             dudtdissi = pmassj*qrho2i*projv*grkerni
          endif
!--DISC_VISCOSITY--
#endif
!------------------

          !--add av term to pressure
          gradpi = pmassj*(pro2i + qrho2i)*grkerni
          if (usej) gradpj = pmassj*(pro2j + qrho2j)*grkernj
          !-- calculate grad P from gas pressure alone for cooling
          if (icooling == 8) then
             gradP_cool(i) = gradP_cool(i) + pmassj*pri*rho1i*rho1i*grkerni
             if (usej) gradP_cool(i) = gradP_cool(i) + pmassj*prj*rho1j*rho1j*grkernj
          endif
          !--artificial thermal conductivity (need j term)
          if (maxvxyzu >= 4) then
#ifdef GR
             denij = alphagri*eni/lorentzi - alphagrj*enj/lorentzj
             if (imetric==imet_minkowski) then  ! Eq 60 in LP19
                rhoav1 = 2./(enthi*densi + enthj*densj)
                vsigu = min(1.,sqrt(abs(pri-prj)*rhoav1))
             else
                vsigu = abs(vij)  ! Eq 61 in LP19
             endif
#else
             if (gravity) then
                vsigu = abs(projv)
             else
                rhoav1 = 2./(rhoi + rhoj)
                vsigu = sqrt(abs(pri - prj)*rhoav1)
             endif
#endif
             dendissterm = vsigu*denij*(auterm*grkerni + autermj*grkernj)
          endif

          if (mhd) then
             !
             ! artificial resistivity
             !
             vsigB = sqrt((dvx - projv*runix)**2 + (dvy - projv*runiy)**2 + (dvz - projv*runiz)**2)
             dBdissterm = (avBterm*grkerni + avBtermj*grkernj)*vsigB

             !--energy dissipation due to artificial resistivity
             if (useresistiveheat) dudtresist = -0.5*dB2*dBdissterm

             pmjrho21grkerni = pmassj*rho21i*grkerni
             pmjrho21grkernj = pmassj*rho21j*grkernj

             termi        = pmjrho21grkerni*projBi
             divBsymmterm =  termi + pmjrho21grkernj*projBj
             dBrhoterm    = -termi
             !
             ! grad psi term for divergence cleaning
             ! cleaning evolving d/dt (psi/c_h) as in Tricco, Price & Bate (2016)
             !
             dpsiterm = overcleanfac*(pmjrho21grkerni*psii*vwavei + pmjrho21grkernj*psij*vwavej)
             ! coefficient for associated cleaning timestep
             Bj = sqrt(Bxj**2 + Byj**2 + Bzj**2)
             if (Bj > 0.0) then
                Bj1 = 1.0/Bj
             else
                Bj1 = 0.0
             endif
             fsum(ihdivBBmax) = max( hj*abs(divcurlB(1,j))*Bj1, fsum(ihdivBBmax))
             !
             ! non-ideal MHD terms
             !
             if (mhd_nonideal) then
                call nimhd_get_dBdt(dBnonideal,etaohmi,etahalli,etaambii,curlBi,jcbi,jcbcbi,runix,runiy,runiz)
                dBnonideal = dBnonideal*pmjrho21grkerni
                curlBj = divcurlB(2:4,j)
                call nimhd_get_jcbcb(jcbcbj,jcbj,curlBj,Bxj,Byj,Bzj,Bj1)
                call nimhd_get_dBdt(dBnonidealj,eta_nimhd(iohm,j),eta_nimhd(ihall,j),eta_nimhd(iambi,j) &
                                   ,curlBj,jcbj,jcbcbj,runix,runiy,runiz)
                dBnonideal = dBnonideal + dBnonidealj*pmjrho21grkernj
             endif
             !
             ! dB/dt evolution equation
             !
             dBevolx = dBrhoterm*dvx + dBdissterm*dBx - dpsiterm*runix - dBnonideal(1)
             dBevoly = dBrhoterm*dvy + dBdissterm*dBy - dpsiterm*runiy - dBnonideal(2)
             dBevolz = dBrhoterm*dvz + dBdissterm*dBz - dpsiterm*runiz - dBnonideal(3)
          endif
          !
          !--get projection of anisotropic part of stress tensor
          !  in direction of particle pair
          !
          projsxi = (sxxi*runix + sxyi*runiy + sxzi*runiz)*grkerni
          projsyi = (sxyi*runix + syyi*runiy + syzi*runiz)*grkerni
          projszi = (sxzi*runix + syzi*runiy + szzi*runiz)*grkerni
          if (usej) then
             projsxj = (sxxj*runix + sxyj*runiy + sxzj*runiz)*grkernj
             projsyj = (sxyj*runix + syyj*runiy + syzj*runiz)*grkernj
             projszj = (sxzj*runix + syzj*runiy + szzj*runiz)*grkernj
          endif
          !
          !--physical viscosity term (direct second derivatives)
          !
          if (realviscosity .and. maxdvdx /= maxp) then
             grgrkerni = -2.*grkerni*rij1
             gradpi = gradpi + visctermiso*projv*grgrkerni
             projsxi = projsxi + visctermaniso*dvx*grgrkerni
             projsyi = projsyi + visctermaniso*dvy*grgrkerni
             projszi = projszi + visctermaniso*dvz*grgrkerni
             dudtdissi = dudtdissi + grgrkerni*(visctermiso*projv**2 &
                                 + visctermaniso*(dvx*dvx + dvy*dvy + dvz*dvz))
             if (usej) then
                grgrkernj = -2.*grkernj*rij1
                gradpj = gradpj + visctermisoj*projv*grgrkernj
                projsxj = projsxj + visctermanisoj*dvx*grgrkernj
                projsyj = projsyj + visctermanisoj*dvy*grgrkernj
                projszj = projszj + visctermanisoj*dvz*grgrkernj
             endif
          endif

          !--terms used in force
          gradp = gradpi + gradpj
          projsx = projsxi + projsxj
          projsy = projsyi + projsyj
          projsz = projszi + projszj


          fsum(ifxi) = fsum(ifxi) - runix*(gradp + fgrav) - projsx
          fsum(ifyi) = fsum(ifyi) - runiy*(gradp + fgrav) - projsy
          fsum(ifzi) = fsum(ifzi) - runiz*(gradp + fgrav) - projsz
          fsum(ipot) = fsum(ipot) + pmassj*phii ! no need to symmetrise (see PM07)
          
          if (icooling == 8) Gpot_cool(i) = Gpot_cool(i) + pmassj*phii

          !--calculate divv for use in du, h prediction, av switch etc.
          fsum(idrhodti) = fsum(idrhodti) + projv*grkerni

          if (maxvxyzu >= 4) then
             !--viscous heating
             fsum(idudtdissi) = fsum(idudtdissi) + dudtdissi + dudtresist
             !--energy dissipation due to conductivity
             fsum(idendtdissi) = fsum(idendtdissi) + dendissterm
          endif

          !--add contribution to particle i's force
          if (mhd) then
             !--div B in symmetric form (for source term subtraction)
             fsum(idivBsymi) = fsum(idivBsymi) + divBsymmterm
             fsum(idBevolxi) = fsum(idBevolxi) + dBevolx
             fsum(idBevolyi) = fsum(idBevolyi) + dBevoly
             fsum(idBevolzi) = fsum(idBevolzi) + dBevolz
             !--div B in difference form for dpsi/dt evolution
             fsum(idivBdiffi) = fsum(idivBdiffi) + divBdiffterm
          endif

          if (do_radiation) then
             radDFWj = 0.
             if (usej) then
                radFj(1:3) = radprop(ifluxx:ifluxz,j)
                radkappaj = radprop(ikappa,j)
                radenj = rad(iradxi,j)
                radRj = get_rad_R(rhoj,radenj,radFj,radkappaj)

                if (limit_radiation_flux) then
                   radlambdaj = (2. + radRj)/(6. + 3*radRj + radRj*radRj)
                else
                   radlambdaj = 1./3.
                endif

                radDj = c_code*radlambdaj/radkappaj/rhoj

                radDFWj = pmassj*radDj*grkernj*rho21j &
                          *(radFj(1)*runix + radFj(2)*runiy + radFj(3)*runiz)
             endif
             radFi(1:3) = xpartveci(iradfxi:iradfzi)
             radkappai = xpartveci(iradkappai)
             radeni = xpartveci(iradxii)
             radlambdai = xpartveci(iradlambdai)

             radDi = c_code*radlambdai/radkappai/rhoi

             ! TWO FIRST DERIVATES !
             radDFWi = pmassj*radDi*grkerni*rho21i*&
                (radFi(1)*runix + radFi(2)*runiy + radFi(3)*runiz)

             fsum(idradi) = fsum(idradi) + (radDFWi + radDFWj)
             ! BROOKSHAW !
             ! fsum(idradi) = fsum(idradi) + pmassj/rhoi/rhoj*&
             !                                ((4*radDi*radDj)/(radDi+radDj))*&
             !                                (rhoi*radeni-rhoj*radenj)*grkerni*rij1
          endif

#ifdef DUST
          if (use_dustfrac) then
             tsj = 0.
             do l=1,ndustsmall
                ! get stopping time - for one fluid dust we do not know deltav, but it is small by definition
                if (use_dustgrowth) then !- only work for ndustsmall=1 though
                   call get_ts(idrag,l,grainsizei,graindensi,rhogasj,rhoj*dustfracjsum,spsoundj,0.,tsj(l),iregime)
                else
                   call get_ts(idrag,l,grainsize(l),graindens(l),rhogasj,rhoj*dustfracjsum,spsoundj,0.,tsj(l),iregime)
                endif
             enddo
             if (ilimitdustflux) tsj(:)   = min(tsj(:),hj/spsoundj) ! flux limiter from Ballabio et al. (2018)
             epstsj   = sum(dustfracj(:)*tsj(:))

             !! Check that weighted sums of Tsj and tilde(Tsj) are equal (see Hutchison et al. 2017)
             !if (ndustsmall>1) then
             !   if (abs(sum(dustfracj*tsj) - sum(dustfracj*(tsj-epstsj))/(1. - dustfracjsum)) > 1e-14) &
             !      print*,'Stop! tsj or epstsj in force is incorrect!'
             !else
             !   if (abs(tsj(1) - (tsj(1)-epstsj)/(1.-dustfracj(1)))>1e-14) &
             !      print*,'Warning! error in tsj is = ',tsj(1)-(tsj(1)-epstsj)/(1.-dustfracjsum)
             !endif

             do l=1,ndustsmall
                if (dustfraci(l) > 0. .or. dustfracj(l) > 0.) then
                   ! define averages of diffusion coefficient and kernels
                   !Dav(l)   = dustfraci(l)*tsi(l) + dustfracj(l)*tsj(l)
                   grkernav = 0.5*(grkerni + grkernj)

!------------------------------------------------
!--sqrt(epsilon/1-epsilon) method (Ballabio et al. 2018)
                   dustfracterms(l) = pmassj*sqrtrhodustfracj(l)*rho1j     &
                                      *((tsi(l)-epstsi)*(1.-dustfraci(l))/(1.-dustfracisum)   &
                                        +(tsj(l)-epstsj)*(1.-dustfracj(l))/(1.-dustfracjsum)) &
                                      *(pri - prj)*grkernav*rij1

                   fsum(iddustevoli+(l-1)) = fsum(iddustevoli+(l-1)) - dustfracterms(l)
!------------------------------------------------
!--sqrt(rho*epsilon) method and sqrt(epsilon/1-epsilon) method (Ballabio et al. 2018)
                   if (maxvxyzu >= 4) fsum(idudtdusti+(l-1)) = fsum(idudtdusti+(l-1)) - sqrtrhodustfraci(l)*dustfracterms(l)*denij
                endif
                ! Equation 270 in Phantom paper
                if (dustfraci(l) < 1.) then
                   term = tsi(l)/(1. - dustfracisum)*pmassj*(pro2i*grkerni + pro2j*grkernj)
                   fsum(ideltavxi+(l-1)) = fsum(ideltavxi+(l-1)) + term*runix
                   fsum(ideltavyi+(l-1)) = fsum(ideltavyi+(l-1)) + term*runiy
                   fsum(ideltavzi+(l-1)) = fsum(ideltavzi+(l-1)) + term*runiz
                endif
             enddo
          endif
#endif

       else !ifgas
          !
          !  gravity between particles of different types, or between gas pairs that are hidden by a sink
          !
          fsum(ifxi) = fsum(ifxi) - fgrav*runix
          fsum(ifyi) = fsum(ifyi) - fgrav*runiy
          fsum(ifzi) = fsum(ifzi) - fgrav*runiz
          fsum(ipot) = fsum(ipot) + pmassj*phii ! no need to symmetrise (see PM07)
#ifdef DUST
          !
          ! gas-dust: compute drag terms
          !
          if (idrag>0) then
             if (iamgasi .and. iamdustj .and. icut_backreaction==0) then
                projvstar = projv
                if (irecon >= 0) call reconstruct_dv(projv,dx,dy,dz,runix,runiy,runiz,dvdxi,dvdxj,projvstar,irecon)
                dv2 = projvstar**2 ! dvx*dvx + dvy*dvy + dvz*dvz
                if (q2i < q2j) then
                   wdrag = wkern_drag(q2i,qi)*hi21*hi1*cnormk_drag
                else
                   wdrag = wkern_drag(q2j,qj)*hj21*hj1*cnormk_drag
                endif
                if (use_dustgrowth) then
                   call get_ts(idrag,1,dustprop(1,j),dustprop(2,j),rhoi,rhoj,spsoundi,dv2,tsijtmp,iregime)
                else
                   !--the following works for large grains only (not hybrid large and small grains)
                   idusttype = iamtypej - idust + 1
                   call get_ts(idrag,idusttype,grainsize(idusttype),graindens(idusttype),rhoi,rhoj,spsoundi,dv2,tsijtmp,iregime)
                endif
                ndrag = ndrag + 1
                if (iregime > 2)  nstokes = nstokes + 1
                if (iregime == 2) nsuper = nsuper + 1
                dragterm = 3.*pmassj/((rhoi + rhoj)*tsijtmp)*projvstar*wdrag
                ts_min = min(ts_min,tsijtmp)
                fsum(ifxi) = fsum(ifxi) - dragterm*runix
                fsum(ifyi) = fsum(ifyi) - dragterm*runiy
                fsum(ifzi) = fsum(ifzi) - dragterm*runiz
                if (maxvxyzu >= 4) then
                   !--energy dissipation due to drag
                   dragheating = dragterm*projv
                   fsum(idudtdissi) = fsum(idudtdissi) + dragheating
                endif
             elseif (iamdusti .and. iamgasj) then
                projvstar = projv
                if (irecon >= 0) call reconstruct_dv(projv,dx,dy,dz,runix,runiy,runiz,dvdxi,dvdxj,projvstar,irecon)
                dv2 = projvstar**2 !dvx*dvx + dvy*dvy + dvz*dvz
                if (q2i < q2j) then
                   wdrag = wkern_drag(q2i,qi)*hi21*hi1*cnormk_drag
                else
                   wdrag = wkern_drag(q2j,qj)*hj21*hj1*cnormk_drag
                endif
                if (use_dustgrowth) then
                   call get_ts(idrag,1,grainsizei,graindensi,rhoj,rhoi,spsoundj,dv2,tsijtmp,iregime)
#ifdef DUSTGROWTH
                   if (q2i < q2j) then
                      winter = wkern(q2i,qi)*hi21*hi1*cnormk
                   else
                   endif
                   !--following quantities are weighted by mass rather than mass/density
                   fsum(idensgasi) = fsum(idensgasi) + pmassj*winter
                      winter = wkern(q2j,qj)*hj21*hj1*cnormk
                   fsum(idvix)     = fsum(idvix)     + pmassj*dvx*winter
                   fsum(idviy)     = fsum(idviy)     + pmassj*dvy*winter
                   fsum(idviz)     = fsum(idviz)     + pmassj*dvz*winter
                   fsum(icsi)      = fsum(icsi)      + pmassj*spsoundj*winter
#endif
                else
                   !--the following works for large grains only (not hybrid large and small grains)
                   idusttype = iamtypei - idust + 1
                   call get_ts(idrag,idusttype,grainsize(idusttype),graindens(idusttype),rhoj,rhoi,spsoundj,dv2,tsijtmp,iregime)
                endif
                dragterm = 3.*pmassj/((rhoi + rhoj)*tsijtmp)*projvstar*wdrag
                ts_min = min(ts_min,tsijtmp)
                ndrag = ndrag + 1
                if (iregime > 2)  nstokes = nstokes + 1
                if (iregime == 2) nsuper = nsuper + 1
                fsum(ifxi) = fsum(ifxi) - dragterm*runix ! + because projv is opposite
                fsum(ifyi) = fsum(ifyi) - dragterm*runiy
                fsum(ifzi) = fsum(ifzi) - dragterm*runiz
             endif
          endif
#endif
       endif ifgas

       !--self gravity contribution to total energy equation
       if (gr .and. gravity .and. ien_type == ien_etotal) then
          fgravxi = fgravxi - runix*fgrav
          fgravyi = fgravyi - runiy*fgrav
          fgravzi = fgravzi - runiz*fgrav
       endif

#ifdef GRAVITY
    else !is_sph_neighbour
       !
       !--if particle is a trial neighbour, but not an SPH neighbour
       !  then compute the 1/r^2 force contribution
       !  (no softening here, as by definition we
       !   are outside the kernel radius)
       !
#ifdef FINVSQRT
       rij1 = finvsqrt(rij2)
#else
       rij1 = 1./sqrt(rij2)
#endif
       fgrav  = rij1*rij1*rij1
       if (maxphase==maxp) then
          iamtypej = iamtype(iphase(j))
       endif
       pmassj = massoftype(iamtypej)
       phii   = -rij1
       fgravj = fgrav*pmassj
       fsum(ifxi) = fsum(ifxi) - dx*fgravj
       fsum(ifyi) = fsum(ifyi) - dy*fgravj
       fsum(ifzi) = fsum(ifzi) - dz*fgravj
       fsum(ipot) = fsum(ipot) + pmassj*phii
       
       !-- add contribution of 'distant neighbour' (outside r_kernel) gas particle to potential
       if (iamtypej == igas .and. icooling == 8) Gpot_cool(i) = Gpot_cool(i) + pmassj*phii 

       !--self gravity contribution to total energy equation
       if (gr .and. gravity .and. ien_type == ien_etotal) then
          fgravxi = fgravxi - dx*fgravj
          fgravyi = fgravyi - dy*fgravj
          fgravzi = fgravzi - dz*fgravj
       endif
#endif
    endif is_sph_neighbour

 enddo loop_over_neighbours2

 
 if (gr .and. gravity .and. ien_type == ien_etotal) then
    fsum(idudtdissi) = fsum(idudtdissi) + vxi*fgravxi + vyi*fgravyi + vzi*fgravzi
 endif

 return
end subroutine compute_forces

!----------------------------------------------------------------
!+
!  Internal subroutine that computes pressure and other derived
!  quantities necessary to get a force, given that we have rho.
!+
!----------------------------------------------------------------
subroutine get_stress(pri,spsoundi,rhoi,rho1i,xi,yi,zi, &
                 pmassi,Bxi,Byi,Bzi, &
                 pro2i,vwavei, &
                 sxxi,sxyi,sxzi,syyi,syzi,szzi,visctermiso,visctermaniso, &
                 realviscosity,divvi,bulkvisc,dvdx,stressmax, &
                 radPi)

 use dim,             only:maxdvdx,maxp
 use part,            only:mhd,strain_from_dvdx
 use viscosity,       only:shearfunc

 real,    intent(in)    :: pri,spsoundi,rhoi,rho1i,xi,yi,zi,pmassi
 real,    intent(in)    :: Bxi,Byi,Bzi
 real,    intent(out)   :: pro2i,vwavei
 real,    intent(out)   :: sxxi,sxyi,sxzi,syyi,syzi,szzi
 real,    intent(out)   :: visctermiso,visctermaniso
 logical, intent(in)    :: realviscosity
 real,    intent(in)    :: divvi,bulkvisc,stressmax
 real,    intent(in)    :: dvdx(9)
 real,    intent(in)    :: radPi

 real :: Bro2i,Brhoxi,Brhoyi,Brhozi
 real :: stressiso,term,graddivvcoeff,del2vcoeff,strain(6)
 real :: shearvisc,etavisc,valfven2i

 sxxi = 0.
 sxyi = 0.
 sxzi = 0.
 syyi = 0.
 syzi = 0.
 szzi = 0.
 visctermiso   = 0.
 visctermaniso = 0.
 stressiso     = 0.

 if (realviscosity) then
    !--get shear viscosity coefficient from function
    shearvisc = shearfunc(xi,yi,zi,spsoundi)
    etavisc   = rhoi*shearvisc
!
!--add physical viscosity terms to stress tensor
!  (construct S^ij/ rho^2 for use in the force equation)
!
    if (maxdvdx==maxp) then
       strain = strain_from_dvdx(dvdx)
       !--get stress (multiply by coefficient for use in second derivative)
       term = -shearvisc*pmassi*rho1i  ! shearvisc = eta/rho, so this is eta/rho**2
       sxxi = term*strain(1)
       sxyi = term*strain(2)
       sxzi = term*strain(3)
       syyi = term*strain(4)
       syzi = term*strain(5)
       szzi = term*strain(6)
       stressiso = (2./3.*shearvisc - bulkvisc)*divvi*rho1i + stressmax
    else
       graddivvcoeff = 0.5*(bulkvisc*rhoi + etavisc/3.)   ! 0.5 here is because we
       del2vcoeff    = 0.5*etavisc                   ! average between particle pairs

       !--construct isotropic and anisotropic terms from above
       visctermiso   = 2.5*graddivvcoeff*pmassi*rho1i*rho1i
       visctermaniso = (del2vcoeff - 0.5*graddivvcoeff)*pmassi*rho1i*rho1i
    endif
 endif

 if (mhd) then
!
!--construct useful terms based on the B-field
!
    Brhoxi = Bxi*rho1i
    Brhoyi = Byi*rho1i
    Brhozi = Bzi*rho1i

    Bro2i     = Brhoxi*Brhoxi + Brhoyi*Brhoyi + Brhozi*Brhozi
    valfven2i = Bro2i*rhoi
    vwavei    = sqrt(spsoundi*spsoundi + valfven2i)

    !--MHD terms in stress tensor
    sxxi  = sxxi - pmassi*Brhoxi*Brhoxi
    sxyi  = sxyi - pmassi*Brhoxi*Brhoyi
    sxzi  = sxzi - pmassi*Brhoxi*Brhozi
    syyi  = syyi - pmassi*Brhoyi*Brhoyi
    syzi  = syzi - pmassi*Brhoyi*Brhozi
    szzi  = szzi - pmassi*Brhozi*Brhozi
!
!--construct total isotropic pressure term (gas + magnetic + stress)
!
    pro2i = (pri + radPi)*rho1i*rho1i + stressiso + 0.5*Bro2i

 else
!
!--construct m*p/(rho^2 \Omega) in force equation using pressure
!
    pro2i  = (pri + radPi)*rho1i*rho1i + stressiso
    vwavei = spsoundi
 endif

 return
end subroutine get_stress

!----------------------------------------------------------------

subroutine start_cell(cell,iphase,xyzh,vxyzu,gradh,divcurlv,divcurlB,dvdx,Bevol, &
                     dustfrac,dustprop,eta_nimhd,eos_vars,alphaind,stressmax,&
                     rad,radprop,dens,metrics)

 use io,        only:fatal
 use options,   only:alpha,use_dustfrac,limit_radiation_flux
 use dim,       only:maxp,ndivcurlv,ndivcurlB,maxdvdx,maxalpha,maxvxyzu,mhd,mhd_nonideal,&
                use_dustgrowth,gr
 use part,      only:iamgas,maxphase,rhoanddhdrho,igas,massoftype,get_partinfo,&
                     iohm,ihall,iambi,ndustsmall,iradP,igasP,ics,itemp
 use viscosity, only:irealvisc,bulkvisc
#ifdef DUST
 use dust,      only:get_ts,idrag
 use part,      only:grainsize,graindens
#endif
 use nicil,     only:nimhd_get_jcbcb
 use radiation_utils, only:get_rad_R
 use eos,       only:utherm
 type(cellforce),    intent(inout) :: cell
 integer(kind=1),    intent(in)    :: iphase(:)
 real,               intent(in)    :: xyzh(:,:)
 real,               intent(inout) :: vxyzu(:,:)
 real(kind=4),       intent(in)    :: gradh(:,:)
 real(kind=4),       intent(in)    :: divcurlv(:,:)
 real(kind=4),       intent(in)    :: divcurlB(:,:)
 real(kind=4),       intent(in)    :: dvdx(:,:)
 real,               intent(in)    :: Bevol(:,:)
 real,               intent(in)    :: dustfrac(:,:)
 real,               intent(in)    :: dustprop(:,:)
 real,               intent(in)    :: eta_nimhd(:,:)
 real(kind=4),       intent(in)    :: alphaind(:,:)
 real,               intent(in)    :: stressmax
 real,               intent(in)    :: rad(:,:)
 real,               intent(inout) :: radprop(:,:)
 real,               intent(in)    :: dens(:)
 real,               intent(in)    :: metrics(:,:,:,:)
 real,               intent(in)    :: eos_vars(:,:)
 real         :: radRi
 real         :: radPi

 real         :: divcurlvi(ndivcurlv)
 real         :: dvdxi(9),curlBi(3),jcbcbi(3),jcbi(3)
 real         :: hi,rhoi,rho1i,dhdrhoi,pmassi,eni
 real(kind=8) :: hi1
 real         :: dustfraci(maxdusttypes),dustfracisum,rhogasi,pro2i,pri,spsoundi,tempi
 real         :: sxxi,sxyi,sxzi,syyi,syzi,szzi,visctermiso,visctermaniso
#ifdef DUST
 real         :: tstopi(maxdusttypes)
#endif
 real         :: Bxi,Byi,Bzi,B2i,Bi1
 real         :: vwavei,alphai
 integer      :: i,j,iamtypei,ip,ii,ia,ib,ic
 real         :: densi
#ifdef DUST
 integer :: iregime
#endif

 logical :: iactivei,iamgasi,iamdusti,realviscosity

 realviscosity = (irealvisc > 0)

 cell%npcell = 0
 over_parts: do ip = inoderange(1,cell%icell),inoderange(2,cell%icell)
    i = inodeparts(ip)

    if (i < 0) then
       cycle over_parts
    endif

    if (maxphase==maxp) then
       call get_partinfo(iphase(i),iactivei,iamgasi,iamdusti,iamtypei)
    else
       iactivei = .true.
       iamtypei = igas
       iamdusti = .false.
       iamgasi  = .true.
    endif
    if (.not.iactivei) then ! handles boundaries + case where first particle in cell is inactive
       cycle over_parts
    endif

    pmassi = massoftype(iamtypei)
    hi = xyzh(4,i)
    if (hi < 0.) call fatal('force','negative smoothing length',i,var='h',val=hi)

    !
    !--compute density and related quantities from the smoothing length
    !
    call rhoanddhdrho(hi,hi1,rhoi,rho1i,dhdrhoi,pmassi)
    !
    !--velocity gradients, used for reconstruction and physical viscosity
    !
    if (maxdvdx==maxp) dvdxi(:) = dvdx(:,i)

    if (iamgasi) then
       if (ndivcurlv >= 1) divcurlvi(:) = real(divcurlv(:,i),kind=kind(divcurlvi))
       if (maxvxyzu >= 4) then
          !eni   = utherm(vxyzu(:,i),rhoi,gamma)
          eni   = vxyzu(4,i)
       else
          eni   = 0.0
       endif

       !
       ! one-fluid dust properties
       !
       if (use_dustfrac) then
          dustfraci(:) = dustfrac(:,i)
          dustfracisum = sum(dustfraci)
          rhogasi      = rhoi*(1. - dustfracisum)
          do j=1,ndustsmall
             if (dustfraci(j) > 1. .or. dustfraci(j) < 0.) call fatal('force','invalid eps',var='dustfrac',val=dustfraci(j))
          enddo
          if (dustfracisum > 1.) call fatal('force','invalid eps',var='sum of dustfrac',val=dustfracisum)
       else
          dustfraci(:) = 0.
          dustfracisum = 0.
          rhogasi      = rhoi
       endif

       if (mhd) then
          Bxi = Bevol(1,i) * rhoi ! B/rho -> B (conservative to primitive)
          Byi = Bevol(2,i) * rhoi
          Bzi = Bevol(3,i) * rhoi
          if (mhd_nonideal) then
             B2i = Bxi**2 + Byi**2 + Bzi**2
             if (B2i > 0.0) then
                Bi1 = 1.0/sqrt(B2i)
             else
                Bi1 = 0.0
             endif
             curlBi = divcurlB(2:4,i)
             call nimhd_get_jcbcb(jcbcbi,jcbi,curlBi,Bxi,Byi,Bzi,Bi1)
          endif
       endif

       if (gr) densi = dens(i)
       pri = eos_vars(igasP,i)
       spsoundi = eos_vars(ics,i)
       tempi = eos_vars(itemp,i)
       radPi = 0.
       if (do_radiation) radPi = radprop(iradP,i)
       !
       ! calculate terms required in the force evaluation
       !
       call get_stress(pri,spsoundi,rhoi,rho1i, &
                  xyzh(1,i),xyzh(2,i),xyzh(3,i), &
                  pmassi, &
                  Bxi,Byi,Bzi, &
                  pro2i, &
                  vwavei,sxxi,sxyi,sxzi,syyi,syzi,szzi, &
                  visctermiso,visctermaniso,realviscosity,divcurlvi(1),bulkvisc,dvdxi,stressmax, &
                  radPi)

#ifdef DUST
       !
       ! get stopping time - for one fluid dust we don't know deltav, but as small by definition we assume=0
       !
       if (use_dustfrac .and. iamgasi) then
          tstopi = 0.
          do j=1,ndustsmall
             if (use_dustgrowth) then
                call get_ts(idrag,j,dustprop(1,i),dustprop(2,i),rhogasi,rhoi*dustfracisum,spsoundi,0.,tstopi(j),iregime)
             else
                call get_ts(idrag,j,grainsize(j),graindens(j),rhogasi,rhoi*dustfracisum,spsoundi,0.,tstopi(j),iregime)
             endif
          enddo
       endif
#endif

    else ! not a gas particle
       vwavei = 0.
       rhogasi = 0.
       pri = 0.
       pro2i = 0.
       sxxi = 0.
       sxyi = 0.
       sxzi = 0.
       syyi = 0.
       syzi = 0.
       szzi = 0.
       visctermiso = 0.
       visctermaniso = 0.
       dustfraci = 0.
       tempi = 0.
       densi = 0.
    endif

    !
    !-- cell packing
    !
    cell%npcell                                    = cell%npcell + 1
    cell%arr_index(cell%npcell)                    = ip
    cell%iphase(cell%npcell)                       = iphase(i)
    cell%xpartvec(ixi,cell%npcell)                 = xyzh(1,i)
    cell%xpartvec(iyi,cell%npcell)                 = xyzh(2,i)
    cell%xpartvec(izi,cell%npcell)                 = xyzh(3,i)
    cell%xpartvec(ihi,cell%npcell)                 = xyzh(4,i)
    cell%xpartvec(igradhi1,cell%npcell)            = gradh(1,i)
#ifdef GRAVITY
    cell%xpartvec(igradhi2,cell%npcell)            = gradh(2,i)
#endif
    cell%xpartvec(ivxi,cell%npcell)                = vxyzu(1,i)
    cell%xpartvec(ivyi,cell%npcell)                = vxyzu(2,i)
    cell%xpartvec(ivzi,cell%npcell)                = vxyzu(3,i)
    if (maxvxyzu >= 4) then
       cell%xpartvec(ieni,cell%npcell)             = vxyzu(4,i)
    endif
    if (mhd) then
       if (iamgasi) then
          cell%xpartvec(iBevolxi,cell%npcell)      = Bevol(1,i)
          cell%xpartvec(iBevolyi,cell%npcell)      = Bevol(2,i)
          cell%xpartvec(iBevolzi,cell%npcell)      = Bevol(3,i)
          cell%xpartvec(ipsi,cell%npcell)          = Bevol(4,i)

          cell%xpartvec(idivBi,  cell%npcell)      = divcurlB(1,i)
          cell%xpartvec(icurlBxi,cell%npcell)      = divcurlB(2,i)
          cell%xpartvec(icurlByi,cell%npcell)      = divcurlB(3,i)
          cell%xpartvec(icurlBzi,cell%npcell)      = divcurlB(4,i)
       else
          cell%xpartvec(iBevolxi:ipsi,cell%npcell) = 0. ! to avoid compiler warning
       endif
    endif

    alphai = alpha
    if (maxalpha==maxp) then
       alphai = alphaind(1,i)
    endif
    cell%xpartvec(ialphai,cell%npcell)            = alphai
    cell%xpartvec(irhoi,cell%npcell)              = rhoi
    cell%xpartvec(idustfraci:idustfraciend,cell%npcell) = dustfraci
    if (iamgasi) then
       cell%xpartvec(ivwavei,cell%npcell)         = vwavei
       cell%xpartvec(irhogasi,cell%npcell)        = rhogasi
       cell%xpartvec(ipri,cell%npcell)            = pri
       cell%xpartvec(ispsoundi,cell%npcell)       = spsoundi
       cell%xpartvec(itempi,cell%npcell)          = tempi
       cell%xpartvec(isxxi,cell%npcell)           = sxxi
       cell%xpartvec(isxyi,cell%npcell)           = sxyi
       cell%xpartvec(isxzi,cell%npcell)           = sxzi
       cell%xpartvec(isyyi,cell%npcell)           = syyi
       cell%xpartvec(isyzi,cell%npcell)           = syzi
       cell%xpartvec(iszzi,cell%npcell)           = szzi
       cell%xpartvec(ivisctermisoi,cell%npcell)   = visctermiso
       cell%xpartvec(ivisctermanisoi,cell%npcell) = visctermaniso
       cell%xpartvec(ipri,cell%npcell)            = pri
       cell%xpartvec(ipro2i,cell%npcell)          = pro2i
#ifdef DUST
       if (use_dustfrac) then
          cell%xpartvec(itstop:itstopend,cell%npcell) = tstopi
       endif
#endif

       if (do_radiation) then
          radRi = get_rad_R(rhoi,rad(iradxi,i),radprop(ifluxx:ifluxz,i),radprop(ikappa,i))
          cell%xpartvec(iradxii,cell%npcell)         = rad(iradxi,i)
          cell%xpartvec(iradfxi:iradfzi,cell%npcell) = radprop(ifluxx:ifluxz,i)
          cell%xpartvec(iradkappai,cell%npcell)      = radprop(ikappa,i)
          if (limit_radiation_flux) then
             cell%xpartvec(iradlambdai,cell%npcell) = (2. + radRi)/(6. + 3.*radRi + radRi*radRi)
          else
             cell%xpartvec(iradlambdai,cell%npcell) = 1./3.
          endif
          cell%xpartvec(iradrbigi,cell%npcell)       = radRi
       endif

    endif
    if (mhd_nonideal) then
       cell%xpartvec(ietaohmi,cell%npcell)        = eta_nimhd(iohm,i)
       cell%xpartvec(ietahalli,cell%npcell)       = eta_nimhd(ihall,i)
       cell%xpartvec(ietaambii,cell%npcell)       = eta_nimhd(iambi,i)
       cell%xpartvec(ijcbcbxi,cell%npcell)        = jcbcbi(1)
       cell%xpartvec(ijcbcbyi,cell%npcell)        = jcbcbi(2)
       cell%xpartvec(ijcbcbzi,cell%npcell)        = jcbcbi(3)
       cell%xpartvec(ijcbxi,cell%npcell)          = jcbi(1)
       cell%xpartvec(ijcbyi,cell%npcell)          = jcbi(2)
       cell%xpartvec(ijcbzi,cell%npcell)          = jcbi(3)
    endif

    if (gr) then
       cell%xpartvec(idensGRi,cell%npcell)        = densi
       ii = imetricstart
       do ic = 1,2
          do ib = 1,4
             do ia = 1,4
                cell%xpartvec(ii,cell%npcell)     = metrics(ia,ib,ic,i)
                ii = ii + 1
             enddo
          enddo
       enddo
    endif

#ifdef DUSTGROWTH
    cell%xpartvec(igrainsizei,cell%npcell)        = dustprop(1,i)
    cell%xpartvec(igraindensi,cell%npcell)        = dustprop(2,i)
#endif

    cell%xpartvec(idvxdxi:idvzdzi,cell%npcell)    = dvdx(1:9,i)
 enddo over_parts

end subroutine start_cell

subroutine compute_cell(cell,listneigh,nneigh,Bevol,xyzh,vxyzu,fxyzu, &
                        iphase,divcurlv,divcurlB,alphaind,eta_nimhd, eos_vars, &
                        dustfrac,dustprop,gradh,ibinnow_m1,ibin_wake,stressmax,xyzcache,&
                        rad,radprop,dens,metrics)
 use io,          only:error,id
 use dim,         only:maxvxyzu
 use options,     only:beta,alphau,alphaB,iresistive_heating
 use part,        only:get_partinfo,iamgas,mhd,igas,maxphase,massoftype
 use viscosity,   only:irealvisc,bulkvisc

 type(cellforce), intent(inout)  :: cell

 integer,         intent(in)     :: listneigh(:)
 integer,         intent(in)     :: nneigh
 real,            intent(in)     :: Bevol(:,:)
 real,            intent(in)     :: xyzh(:,:)
 real,            intent(inout)  :: vxyzu(:,:)
 real,            intent(in)     :: fxyzu(:,:)
 integer(kind=1), intent(in)     :: iphase(:)
 real(kind=4),    intent(in)     :: divcurlv(:,:)
 real(kind=4),    intent(in)     :: divcurlB(:,:)
 real(kind=4),    intent(in)     :: alphaind(:,:)
 real,            intent(in)     :: eta_nimhd(:,:)
 real,            intent(in)     :: dustfrac(:,:)
 real,            intent(in)     :: dustprop(:,:)
 real,            intent(in)     :: eos_vars(:,:)
 real(kind=4),    intent(in)     :: gradh(:,:)
 integer(kind=1), intent(inout)  :: ibin_wake(:)
 integer(kind=1), intent(in)     :: ibinnow_m1
 real,            intent(in)     :: stressmax
 real,            intent(in)     :: xyzcache(:,:)
 real,            intent(in)     :: rad(:,:)
 real,            intent(inout)  :: radprop(:,:)
 real,            intent(in)     :: dens(:),metrics(:,:,:,:)

 real                            :: hi
 real(kind=8)                    :: hi1,hi21,hi31,hi41
 real(kind=8)                    :: gradhi,gradsofti
 real                            :: pmassi

 integer                         :: iamtypei

 logical                         :: iactivei
 logical                         :: iamgasi
 logical                         :: iamdusti

 logical                         :: realviscosity
 logical                         :: useresistiveheat
 logical                         :: ignoreself

 integer                         :: i,ip

 realviscosity    = (irealvisc > 0)
 useresistiveheat = (iresistive_heating > 0)
 
 over_parts: do ip = 1,cell%npcell

    if (maxphase==maxp) then
       call get_partinfo(cell%iphase(ip),iactivei,iamgasi,iamdusti,iamtypei)
    else
       iactivei = .true.
       iamtypei = igas
       iamdusti = .false.
       iamgasi  = .true.
    endif

    if (.not.iactivei) then ! handles case where first particle in cell is inactive
       cycle over_parts     ! also boundary particles are inactive
    endif

    i = inodeparts(cell%arr_index(ip))

    pmassi = massoftype(iamtypei)

    hi    = cell%xpartvec(ihi,ip)
    hi1   = 1./hi
    hi21  = hi1*hi1
    hi31  = hi1*hi21
    hi41  = hi21*hi21

    if (cell%xpartvec(igradhi1,ip) > 0.) then
       gradhi = cell%xpartvec(igradhi1,ip)
    else
       call error('force','stored gradh is zero, resetting to 1')
       gradhi = 1.
    endif
#ifdef GRAVITY
    gradsofti = cell%xpartvec(igradhi2,ip)
#endif

    !
    !--loop over current particle's neighbours (includes self)
    !
    ignoreself = (cell%owner == id)

    call compute_forces(i,iamgasi,iamdusti,cell%xpartvec(:,ip),hi,hi1,hi21,hi41,gradhi,gradsofti, &
                         beta, &
                         pmassi,listneigh,nneigh,xyzcache,cell%fsums(:,ip),cell%vsigmax(ip), &
                         .true.,realviscosity,useresistiveheat, &
                         xyzh,vxyzu,Bevol,cell%iphase(ip),iphase,massoftype, &
                         divcurlB,eta_nimhd,eos_vars, &
                         dustfrac,dustprop,gradh,divcurlv,alphaind, &
                         alphau,alphaB,bulkvisc,stressmax, &
                         cell%ndrag,cell%nstokes,cell%nsuper,cell%tsmin(ip),ibinnow_m1,ibin_wake,cell%ibinneigh(ip), &
                         ignoreself,rad,radprop,dens,metrics)

 enddo over_parts

end subroutine compute_cell

subroutine finish_cell_and_store_results(icall,cell,fxyzu,xyzh,vxyzu,poten,dt,dvdx,&
                                         divBsymm,divcurlv,dBevol,ddustevol,deltav,dustgasprop, &
                                         dtcourant,dtforce,dtvisc,dtohm,dthall,dtambi,dtdiff,dtmini,dtmaxi, &
#ifdef IND_TIMESTEPS
                                         nbinmaxnew,nbinmaxstsnew,ncheckbin, &
                                         ndtforce,ndtforceng,ndtcool,ndtdrag,ndtdragd, &
                                         ndtvisc,ndtohm,ndthall,ndtambi,ndtdust,ndtrad,ndtclean, &
                                         dtitmp,dtrat, &
                                         dtfrcfacmean ,dtfrcngfacmean,dtdragfacmean,dtdragdfacmean,dtcoolfacmean, &
                                         dtfrcfacmax  ,dtfrcngfacmax ,dtdragfacmax ,dtdragdfacmax ,dtcoolfacmax,  &
                                         dtviscfacmean,dtohmfacmean  ,dthallfacmean,dtambifacmean ,dtdustfacmean, &
                                         dtviscfacmax ,dtohmfacmax   ,dthallfacmax ,dtambifacmax  ,dtdustfacmax,  &
                                         dtradfacmean ,dtcleanfacmean, &
                                         dtradfacmax  ,dtcleanfacmax, &
#endif
                                         ndustres,dustresfacmax,dustresfacmean,&
                                         rad,drad,radprop,dtrad)

 use io,             only:fatal,warning
#ifdef FINVSQRT
 use fastmath,       only:finvsqrt
#endif
 use dim,            only:mhd,mhd_nonideal,lightcurve,use_dust,maxdvdx,use_dustgrowth,gr,use_krome,&
                          store_dust_temperature,do_nucleation
 use eos,            only:gamma,ieos,iopacity_type
 use options,        only:alpha,ipdv_heating,ishock_heating,psidecayfac,overcleanfac,hdivbbmax_max, &
                          use_dustfrac,damp,icooling,implicit_radiation
 use part,           only:h2chemistry,rhoanddhdrho,iboundary,igas,maxphase,maxvxyzu,nptmass,xyzmh_ptmass, &
                          massoftype,get_partinfo,tstop,strain_from_dvdx,ithick,iradP,sinks_have_heating,luminosity, &
                          nucleation,idK2,idmu,idkappa,idgamma,dust_temp,pxyzu,ndustsmall
 use cooling,        only:energ_cooling,cooling_in_step
 use ptmass_heating, only:energ_sinkheat
#ifdef IND_TIMESTEPS
 use part,           only:ibin
 use timestep_ind,   only:get_newbin,check_dtmin
 use timestep_sts,   only:sts_it_n,ibin_sts
#endif
 use viscosity,      only:bulkvisc,dt_viscosity,irealvisc,shearfunc
 use kernel,         only:kernel_softening
 use linklist,       only:get_distance_from_centre_of_mass
 use kdtree,         only:expand_fgrav_in_taylor_series
 use nicil,          only:nicil_get_dudt_nimhd,nicil_get_dt_nimhd
 use timestep,       only:C_cour,C_cool,C_force,C_rad,C_ent,bignumber,dtmax
 use timestep_sts,   only:use_sts
 use units,          only:unit_ergg,unit_density,get_c_code
 use eos_shen,       only:eos_shen_get_dTdu
#ifdef KROME
 use part,           only:gamma_chem
#endif
 use metric_tools,   only:unpack_metric
 use utils_gr,       only:get_u0
 use io,             only:error
#ifdef DUSTGROWTH
 use dust,           only:idrag,get_ts
 use part,           only:Omega_k
#endif
 use io,             only:warning
 use physcon,        only:c,kboltz
#ifdef GR
 use part,           only:pxyzu
#endif
 use eos_stamatellos, only:Gpot_cool

 integer,            intent(in)    :: icall
 type(cellforce),    intent(inout) :: cell
 real,               intent(inout) :: fxyzu(:,:)
 real,               intent(in)    :: xyzh(:,:)
 real,               intent(inout) :: vxyzu(:,:)
 real,               intent(in)    :: dt
 real(kind=4),       intent(in)    :: dvdx(:,:)
 real(kind=4),       intent(out)   :: poten(:)
 real(kind=4),       intent(out)   :: divBsymm(:)
 real(kind=4),       intent(out)   :: divcurlv(:,:)
 real,               intent(out)   :: dBevol(:,:)
 real,               intent(out)   :: ddustevol(:,:)
 real,               intent(out)   :: deltav(:,:,:)
 real,               intent(out)   :: dustgasprop(:,:)
 real,               intent(inout) :: dtcourant,dtforce,dtvisc
 real,               intent(inout) :: dtohm,dthall,dtambi,dtdiff,dtmini,dtmaxi
#ifdef IND_TIMESTEPS
 integer,            intent(inout) :: nbinmaxnew,nbinmaxstsnew,ncheckbin
 integer,            intent(inout) :: ndtforce,ndtforceng,ndtcool,ndtdrag,ndtdragd
 integer,            intent(inout) :: ndtvisc,ndtohm,ndthall,ndtambi,ndtdust,ndtrad,ndtclean
 real,               intent(inout) :: dtitmp,dtrat
 real,               intent(inout) :: dtfrcfacmean ,dtfrcngfacmean,dtdragfacmean ,dtdragdfacmean,dtcoolfacmean
 real,               intent(inout) :: dtfrcfacmax  ,dtfrcngfacmax ,dtdragfacmax  ,dtdragdfacmax ,dtcoolfacmax
 real,               intent(inout) :: dtviscfacmean,dtohmfacmean  ,dthallfacmean ,dtambifacmean ,dtdustfacmean
 real,               intent(inout) :: dtviscfacmax ,dtohmfacmax   ,dthallfacmax  ,dtambifacmax  ,dtdustfacmax
 real,               intent(inout) :: dtradfacmean ,dtcleanfacmean
 real,               intent(inout) :: dtradfacmax  ,dtcleanfacmax
#endif
 integer,            intent(inout) :: ndustres
 real,               intent(inout) :: dustresfacmean,dustresfacmax
 real,               intent(in)    :: rad(:,:),radprop(:,:)
 real,               intent(out)   :: drad(:,:),dtrad
 real    :: c_code,dtradi,radlambdai,radkappai
 real    :: xpartveci(maxxpartveciforce),fsum(maxfsum)
 real    :: rhoi,rho1i,rhogasi,hi,hi1,pmassi,tempi
 real    :: Bxyzi(3),curlBi(3),dvdxi(9),straini(6)
 real    :: xi,yi,zi,B2i,f2i,divBsymmi,betai,frac_divB,divBi,vcleani
 real    :: pri,spsoundi,drhodti,divvi,shearvisc,fac,pdv_work
 real    :: psii,dtau,hdivbbmax
 real    :: eni,dudtnonideal
 real    :: dustfraci(maxdusttypes),dustfracisum
 real    :: tstopi(maxdusttypes),tseff,dtdustdenom
 real    :: etaambii,etahalli,etaohmi
 real    :: vsigmax,vwavei,fxyz4
 real    :: dTdui,dTdui_cgs,rho_cgs
 real    :: dudt_radi
#ifdef GRAVITY
 real    :: potensoft0,dum,dx,dy,dz,fxi,fyi,fzi,poti,epoti
#endif
 real    :: vsigdtc,dtc,dtf,dti,dtcool,dtdiffi,ts_min,dtent
 real    :: dtohmi,dtambii,dthalli,dtvisci,dtdrag,dtdusti,dtclean
 integer :: iamtypei
 logical :: iactivei,iamgasi,iamdusti,realviscosity
#ifdef IND_TIMESTEPS
 integer(kind=1)       :: ibin_neighi
 logical               :: allow_decrease,dtcheck
 character(len=16)     :: dtchar
#endif
#ifdef DUSTGROWTH
 real    :: tstopint,gsizei,gdensi
 integer :: ireg
#endif
 integer               :: ip,i
 real                  :: densi, vxi,vyi,vzi,u0i,dudtcool,dudtheat
 real                  :: posi(3),veli(3),gcov(0:3,0:3),metrici(0:3,0:3,2)
 integer               :: ii,ia,ib,ic,ierror

 eni = 0.
 realviscosity = (irealvisc > 0)

 over_parts: do ip = 1,cell%npcell

    if (maxphase==maxp) then
       call get_partinfo(cell%iphase(ip),iactivei,iamgasi,iamdusti,iamtypei)
    else
       iactivei = .true.
       iamtypei = igas
       iamdusti = .false.
       iamgasi  = .true.
    endif

    if (.not.iactivei) then ! handles case where first particle in cell is inactive
       cycle over_parts
    endif

    pmassi = massoftype(iamtypei)

    i = inodeparts(cell%arr_index(ip))

    fsum(:)       = cell%fsums(:,ip)
    xpartveci(:)  = cell%xpartvec(:,ip)
#ifdef IND_TIMESTEPS
    ibin_neighi   = cell%ibinneigh(ip)
#endif

    dtc     = dtmax
    dtf     = bignumber
    dtcool  = bignumber
    dtvisci = bignumber
    dtohmi  = bignumber
    dthalli = bignumber
    dtambii = bignumber
    dtdiffi = bignumber
    dtclean = bignumber
    dtdusti = bignumber
    dtdrag  = bignumber
    dtradi  = bignumber
    dtent   = bignumber

    xi         = xpartveci(ixi)
    yi         = xpartveci(iyi)
    zi         = xpartveci(izi)
    hi         = xpartveci(ihi)
    hi1        = 1./hi
    spsoundi   = xpartveci(ispsoundi)
    tempi      = xpartveci(itempi)
    vsigmax    = cell%vsigmax(ip)
    ts_min     = cell%tsmin(ip)
    tstopi     = 0.
    dustfraci  = 0.
    dustfracisum = 0.

    vxi = xpartveci(ivxi)
    vyi = xpartveci(ivyi)
    vzi = xpartveci(ivzi)

    u0i = 1.
    if (gr) then
       veli = (/vxi,vyi,vzi/)
       posi = (/xi,yi,zi/)

       densi = xpartveci(idensGRi)
       ii = imetricstart
       do ic = 1,2
          do ib = 0,3
             do ia = 0,3
                metrici(ia,ib,ic) = xpartveci(ii)
                ii = ii + 1
             enddo
          enddo
       enddo

       call unpack_metric(metrici,gcov=gcov)
       call get_u0(gcov,veli,u0i,ierror)
       if (ierror > 0) call error('get_u0 in force','1/sqrt(-v_mu v^mu) ---> non-negative: v_mu v^mu')
    endif

    if (iamgasi) then
       rhoi    = xpartveci(irhoi)
       rho1i   = 1./rhoi
       rhogasi = xpartveci(irhogasi)
       pri     = xpartveci(ipri)
       vwavei  = xpartveci(ivwavei)

       if (mhd) then
          Bxyzi(1) = xpartveci(iBevolxi) * rhoi
          Bxyzi(2) = xpartveci(iBevolyi) * rhoi
          Bxyzi(3) = xpartveci(iBevolzi) * rhoi
          B2i      = Bxyzi(1)**2 + Bxyzi(2)**2 + Bxyzi(3)**2
          divBi    = xpartveci(idivBi)
       endif

       if (mhd_nonideal) then
          curlBi(1) = xpartveci(icurlBxi)
          curlBi(2) = xpartveci(icurlByi)
          curlBi(3) = xpartveci(icurlBzi)
          etaohmi   = xpartveci(ietaohmi)
          etaambii  = xpartveci(ietaambii)
          etahalli  = xpartveci(ietahalli)
       endif

       if (maxvxyzu >= 4) then
          eni = xpartveci(ieni)
       endif
       if (maxdvdx == maxp) then
          dvdxi(:) = xpartveci(idvxdxi:idvzdzi)
       else
          dvdxi(:) = 0.
       endif

       if (use_dustfrac) then
          dustfraci(:) = xpartveci(idustfraci:idustfraciend)
          dustfracisum = sum(dustfraci(:))
          tstopi(:)    = xpartveci(itstop:itstopend)
       endif
    else
       rho1i = 0.
       vwavei = 0.
    endif

#ifdef GRAVITY
    !--add self-contribution
    call kernel_softening(0.,0.,potensoft0,dum)
    epoti = 0.5*pmassi*(fsum(ipot) + pmassi*potensoft0*hi1)
    if (icooling == 8 .and. iamgasi) Gpot_cool(i) = Gpot_cool(i) + 0.5*pmassi*potensoft0*hi1
    !
    !--add contribution from distant nodes, expand these in Taylor series about node centre
    !  use xcen directly, -1 is placeholder
    !
    call get_distance_from_centre_of_mass(cell%icell,xi,yi,zi,dx,dy,dz)
    call expand_fgrav_in_taylor_series(cell%fgrav,dx,dy,dz,fxi,fyi,fzi,poti)
    fsum(ifxi) = fsum(ifxi) + fxi
    fsum(ifyi) = fsum(ifyi) + fyi
    fsum(ifzi) = fsum(ifzi) + fzi
    if (icooling == 8 .and. iamgasi) Gpot_cool(i) = Gpot_cool(i) - (dx*fxi + dy*fyi + dz*fzi) ! add contribution from distant nodes
    if (gr .and. ien_type == ien_etotal) then
       fsum(idudtdissi) = fsum(idudtdissi) + vxi*fxi + vyi*fyi + vzi*fzi
    endif
    epoti = epoti + 0.5*pmassi*poti
    poten(i) = real(epoti,kind=kind(poten))
#endif

    if (mhd .and. iamgasi) then
       !
       !--for MHD, need to make the force stable when beta < 1.  In this regime,
       !  subtract off the B(div B)/rho term (Borve, Omang & Trulsen 2001, 2005);
       !  outside of this regime, do nothing, but (smoothly) transition between
       !  regimes.  Tests in Feb 2018 suggested that beginning the transition
       !  too close to beta = 1 lead to some inaccuracies, and that the optimal
       !  transition range was 2-10 or 2-5, depending on the test.
       !
       divBsymmi  = fsum(idivBsymi)
       if (B2i > 0.0) then
          betai = 2.0*pri/B2i
          if (betai < 2.0) then
             frac_divB = 1.0
          elseif (betai < 10.0) then
             frac_divB = (10.0 - betai)*0.125
          else
             frac_divB = 0.0
          endif
       else
          frac_divB = 0.0
       endif
       fsum(ifxi) = fsum(ifxi) - Bxyzi(1)*divBsymmi*frac_divB
       fsum(ifyi) = fsum(ifyi) - Bxyzi(2)*divBsymmi*frac_divB
       fsum(ifzi) = fsum(ifzi) - Bxyzi(3)*divBsymmi*frac_divB
       divBsymm(i) = real(rhoi*divBsymmi,kind=kind(divBsymm)) ! for output store div B as rho*div B
    endif

    f2i = fsum(ifxi)**2 + fsum(ifyi)**2 + fsum(ifzi)**2

#ifdef DRIVING
    ! force is first initialised in driving routine
    fxyzu(1,i) = fxyzu(1,i) + fsum(ifxi)
    fxyzu(2,i) = fxyzu(2,i) + fsum(ifyi)
    fxyzu(3,i) = fxyzu(3,i) + fsum(ifzi)
#else
    fxyzu(1,i) = fsum(ifxi)
    fxyzu(2,i) = fsum(ifyi)
    fxyzu(3,i) = fsum(ifzi)
#endif
    drhodti = pmassi*fsum(idrhodti)

    isgas: if (iamgasi) then
       divvi = -drhodti*rho1i
       if (ndivcurlv >= 1) divcurlv(1,i) = real(divvi,kind=kind(divcurlv)) ! store divv from forces

       if (maxvxyzu >= 4 .or. lightcurve) then
          if (maxdvdx == maxp .and. realviscosity) then
             shearvisc = shearfunc(xi,yi,zi,spsoundi)
             straini   = strain_from_dvdx(dvdxi(:))
             fsum(idudtdissi) = fsum(idudtdissi) + (bulkvisc - 2./3.*shearvisc)*divvi**2 &
                           + 0.5*shearvisc*(straini(1)**2 + 2.*(straini(2)**2 + straini(3)**2 + straini(5)**2) &
                           + straini(4)**2 + straini(6)**2)
          endif
          fxyz4 = 0.
          if (ien_type == ien_etotal) then
             fxyz4 = fxyz4 + fsum(idudtdissi) + fsum(idendtdissi)
          elseif (ien_type == ien_entropy_s) then
             fxyz4 = fxyz4 + real(u0i/tempi*(fsum(idudtdissi) + fsum(idendtdissi))/kboltz)
          elseif (ien_type == ien_entropy) then ! here eni is the entropy
             if (gr .and. ishock_heating > 0) then
                fxyz4 = fxyz4 + (gamma - 1.)*densi**(1.-gamma)*u0i*fsum(idudtdissi)
             elseif (ishock_heating > 0) then
#ifdef KROME
                fxyz4 = fxyz4 + (gamma_chem(i) - 1.)*rhoi**(1.-gamma_chem(i))*fsum(idudtdissi)
#else
                !LS if do_nucleation one should use the local gamma : nucleation(idgamma,i)
                fxyz4 = fxyz4 + (gamma - 1.)*rhoi**(1.-gamma)*fsum(idudtdissi)
#endif
             endif
             ! add conductivity for GR
             if (gr) then
                fxyz4 = fxyz4 + (gamma - 1.)*densi**(1.-gamma)*u0i*fsum(idendtdissi)
             endif
#ifdef GR
#ifdef ISENTROPIC
             fxyz4 = 0.
#endif
             if (lightcurve) then
                luminosity(i) = real(pmassi*u0i*(fsum(idendtdissi)+fsum(idudtdissi)),kind=kind(luminosity))
             endif
#endif
          elseif (ieos==16) then ! here eni is the temperature
             if (abs(damp) < tiny(damp)) then
                rho_cgs = rhoi * unit_density
                call eos_shen_get_dTdu(rho_cgs,eni,0.05,dTdui_cgs)
                dTdui = real(dTdui_cgs / unit_ergg)
                !use cgs
                fxyz4 = fxyz4 + dTdui*(pri*rho1i*rho1i*drhodti + fsum(idudtdissi))
             else
                fxyz4 = 0.
             endif
          else ! eni is the internal energy
             fac = rhoi/rhogasi
             pdv_work = pri*rho1i*rho1i*drhodti
             if (ipdv_heating > 0) then
                fxyz4 = fxyz4 + fac*pdv_work
             endif
             if (ishock_heating > 0) then
                if (fsum(idudtdissi) < -epsilon(0.)) &
                   call warning('force','-ve entropy derivative',i,var='dudt_diss',val=fsum(idudtdissi))
                fxyz4 = fxyz4 + fac*fsum(idudtdissi)
             endif
             !
             !--store pdV work and shock heating in separate array needed for some applications
             !  this is a kind of luminosity if it were all radiated
             !
             if (lightcurve) then
                pdv_work = pri*rho1i*rho1i*drhodti
                if (pdv_work > tiny(pdv_work)) then ! pdv_work < 0 is possible, and we want to ignore this case
                   dudt_radi = fac*pdv_work + fac*fsum(idudtdissi)
                else
                   dudt_radi = fac*fsum(idudtdissi)
                endif
                luminosity(i) = real(pmassi*dudt_radi,kind=kind(luminosity))
             endif
             if (mhd_nonideal) then
                call nicil_get_dudt_nimhd(dudtnonideal,etaohmi,etaambii,rhoi,curlBi,Bxyzi)
                fxyz4 = fxyz4 + fac*dudtnonideal
             endif
             !--add conductivity and resistive heating
             fxyz4 = fxyz4 + fac*fsum(idendtdissi)
             if (icooling > 0 .and. dt > 0. .and. .not. cooling_in_step) then
                if (store_dust_temperature) then
                   if (do_nucleation) then
                      call energ_cooling(xi,yi,zi,vxyzu(4,i),dudtcool,rhoi,dt,dust_temp(i),&
                           nucleation(idmu,i),nucleation(idgamma,i),nucleation(idK2,i),nucleation(idkappa,i))
                   else
                      call energ_cooling(xi,yi,zi,vxyzu(4,i),dudtcool,rhoi,dt,dust_temp(i))
                   endif
                else
                   ! cooling without stored dust temperature
                   call energ_cooling(xi,yi,zi,vxyzu(4,i),dudtcool,rhoi,dt)
                endif
                fxyz4 = fxyz4 + fac*dudtcool
             endif
             !  if (nuclear_burning) then
             !     call energ_nuclear(xi,yi,zi,vxyzu(4,i),dudtnuc,rhoi,0.,Tgas=tempi)
             !     fxyz4 = fxyz4 + fac*dudtnuc
             !  endif
             if (sinks_have_heating(nptmass,xyzmh_ptmass)) then
                call energ_sinkheat(nptmass,xyzmh_ptmass,xi,yi,zi,dudtheat)
                fxyz4 = fxyz4 + fac*dudtheat
             endif
             ! extra terms in du/dt from one fluid dust
             if (use_dustfrac) then
                !fxyz4 = fxyz4 + 0.5*fac*rho1i*fsum(idudtdusti)
                fxyz4 = fxyz4 + 0.5*fac*rho1i*sum(fsum(idudtdusti:idudtdustiend))
             endif
          endif
          if (do_radiation .and. implicit_radiation) then
             luminosity(i) = real(pmassi*fxyz4,kind=kind(luminosity))
             !fxyzu(4,i) = 0.
          else
             if (maxvxyzu >= 4) fxyzu(4,i) = fxyz4
          endif
       endif

       if (mhd) then
          !
          ! sum returns d(B/rho)/dt, just what we want!
          !
          dBevol(1,i) = fsum(idBevolxi)
          dBevol(2,i) = fsum(idBevolyi)
          dBevol(3,i) = fsum(idBevolzi)
          !
          ! hyperbolic/parabolic cleaning terms (dpsi/dt) from Tricco & Price (2012)
          !
          if (psidecayfac > 0.) then
             vcleani = overcleanfac*vwavei
             dtau = psidecayfac*vcleani*hi1
             !
             ! we clean using the difference operator for div B
             !
             psii = xpartveci(ipsi)

             ! new cleaning evolving d/dt (psi/c_h)
             dBevol(4,i) = -vcleani*fsum(idivBdiffi)*rho1i - psii*dtau - 0.5*psii*divvi

             ! timestep from cleaning
             !   1. the factor of 10 in hdivbbmax is empirical from checking how much
             !      spurious B-fields are decreased in colliding flows
             !   2. if overcleaning is on (i.e. hdivbbmax > 1.0), then factor of 2 is
             !      from empirical tests to ensure that overcleaning with individual
             !      timesteps is stable
             if (B2i > 0.) then
                hdivbbmax = hi*abs(divBi)/sqrt(B2i)
             else
                hdivbbmax = 0.0
             endif
             hdivbbmax = max( overcleanfac, 10.*hdivbbmax, 10.*fsum(ihdivBBmax) )
             hdivbbmax = min( hdivbbmax, hdivbbmax_max )
             if (hdivbbmax > 1.0) hdivbbmax = 2.0*hdivbbmax
             dtclean   = C_cour*hi/(hdivbbmax * vwavei + tiny(0.))
          endif
       endif

       if (use_dustfrac) then
          !--sqrt(epsilon/1-epsilon) method (Ballabio et al. 2018)
          ddustevol(:,i) = 0.5*(fsum(iddustevoli:iddustevoliend)*rho1i/((1.-dustfraci(1:maxdustsmall))**2.))
          deltav(1,:,i)  = fsum(ideltavxi:ideltavxiend)
          deltav(2,:,i)  = fsum(ideltavyi:ideltavyiend)
          deltav(3,:,i)  = fsum(ideltavzi:ideltavziend)
       endif
       ! timestep based on Courant condition
       vsigdtc = max(vsigmax,vwavei)
       if (vsigdtc > tiny(vsigdtc)) then
          dtc = C_cour*hi/(vsigdtc*max(alpha,1.0))
       endif

       ! cooling timestep dt < fac*u/(du/dt)
       if (maxvxyzu >= 4 .and. .not. gr) then ! not with gr which uses entropy
          if (eni + dtc*fxyzu(4,i) < epsilon(0.) .and. eni > epsilon(0.)) dtcool = C_cool*abs(eni/fxyzu(4,i))
       endif

       ! s entropy timestep to avoid too large s entropy leads to infinite temperature
       if (gr .and. ien_type == ien_entropy_s) then
          dtent = C_ent*abs(pxyzu(4,i)/fxyzu(4,i))
       endif

       ! timestep based on non-ideal MHD
       if (mhd_nonideal) then
          call nicil_get_dt_nimhd(dtohmi,dthalli,dtambii,hi,etaohmi,etahalli,etaambii)
          if ( use_STS ) then
             dtdiffi = min(dtohmi,dtambii)
             dtdiff  = min(dtdiff,dtdiffi)
             dtohmi  = bignumber
             dtambii = bignumber
          endif
       endif

       ! timestep from physical viscosity
       dtvisci = dt_viscosity(xi,yi,zi,hi,spsoundi)

       ! Check to ensure we have enough resolution for gas-dust pairs, where
       ! ts_min is already minimised over all dust neighbours for gas particle i
       if (ts_min < bignumber) then
          if (hi > ts_min*spsoundi) then
             ndustres       = ndustres + 1
             dustresfacmean = dustresfacmean + hi/(ts_min*spsoundi)
             dustresfacmax  = max(dustresfacmax, hi/(ts_min*spsoundi))
          endif
       endif

    else ! not gas
#ifdef DUSTGROWTH
       if (iamdusti) then
          !- return interpolations to their respective arrays
          dustgasprop(2,i) = fsum(idensgasi) !- rhogas
          !- interpolations are mass weigthed, divide result by rhog,i
          dustgasprop(4,i) = sqrt(fsum(idvix)**2 + fsum(idviy)**2 + fsum(idviz)**2)/dustgasprop(2,i) !- |dv|
          dustgasprop(1,i) = fsum(icsi)/dustgasprop(2,i) !- sound speed

          !- get the Stokes number with get_ts using the interpolated quantities
          rhoi             = xpartveci(irhoi)
          gdensi           = xpartveci(igraindensi)
          gsizei           = xpartveci(igrainsizei)
          call get_ts(idrag,1,gsizei,gdensi,dustgasprop(2,i),rhoi,dustgasprop(1,i),&
               dustgasprop(4,i)**2,tstopint,ireg)
          dustgasprop(3,i) = tstopint * Omega_k(i) !- Stokes number
       endif
#endif

       if (maxvxyzu > 4) fxyzu(4,i) = 0.
       ! timestep based on Courant condition for non-gas particles
       vsigdtc = vsigmax
       if (vsigdtc > tiny(vsigdtc)) then
          dtc = C_cour*hi/vsigdtc
       endif
    endif isgas

    ! initialise timestep to Courant timestep & perform sanity check
    dti = dtc
    if (dtc < tiny(dtc) .or. dtc > huge(dtc)) call fatal('force','invalid dtc',var='dtc',val=dtc)

    ! timestep based on force condition
    if (abs(f2i) > epsilon(f2i)) then
#ifdef FINVSQRT
       dtf = C_force*sqrt(hi*finvsqrt(f2i))
#else
       dtf = C_force*sqrt(hi/sqrt(f2i))
#endif
    endif

    ! one fluid dust timestep
    if (use_dustfrac .and. iamgasi) then
       if (minval(dustfraci(1:ndustsmall)) > 0. .and. spsoundi > 0. .and. dustfracisum > epsilon(0.)) then
          tseff = (1.-dustfracisum)/dustfracisum*sum(dustfraci(1:ndustsmall)*tstopi(1:ndustsmall))
          dtdustdenom = dustfracisum*tseff*spsoundi**2
          if (dtdustdenom > tiny(dtdustdenom)) then
             dtdusti = C_force*hi*hi/dtdustdenom
          endif
       endif
    endif

    ! stopping time and timestep based on it (when using dust-as-particles)
    if (use_dust .and. use_dustfrac) then
       tstop(:,i) = tstopi(:)
    elseif (use_dust .and. .not.use_dustfrac) then
       tstop(:,i) = ts_min
       dtdrag = 0.9*ts_min
    endif

    if (do_radiation .and. iamgasi .and. .not.implicit_radiation) then
       if (radprop(ithick,i) < 0.5) then
          drad(iradxi,i) = 0.
       else
          if (iopacity_type == 0) then ! infinite opacity equals no radiation diffusion
             drad(iradxi,i) = radprop(iradP,i)*drhodti*rho1i*rho1i
             dtradi = bignumber
          else
             drad(iradxi,i) = fsum(idradi) + radprop(iradP,i)*drhodti*rho1i*rho1i
             c_code     = get_c_code()
             radkappai  = xpartveci(iradkappai)
             radlambdai = xpartveci(iradlambdai)
             ! eq30 Whitehouse & Bate 2004
             dtradi = C_rad*hi*hi*rhoi*radkappai/c_code/radlambdai
             ! additional timestep constraint to ensure that
             ! radiation energy is positive after the integration
             if ((rad(iradxi,i) + dtradi*drad(iradxi,i)) < 0) then
                if (rad(iradxi,i) > 0.) dtradi = -rad(iradxi,i)/drad(iradxi,i)/1e1
                call warning('force','radiation may become negative, limiting timestep')
             endif
          endif
       endif
    endif

#ifdef IND_TIMESTEPS
    !-- The new timestep for particle i
    dtitmp = min(dtf,dtcool,dtclean,dtvisci,dtdrag,dtohmi,dthalli,dtambii,dtdusti,dtradi)

    if (dtitmp < dti + tiny(dtitmp) .and. dtitmp < dtmax) then
       dti     = dtitmp
       if (dti < tiny(dti) .or. dti > huge(dti)) call fatal('force','invalid dti',var='dti',val=dti) ! sanity check
       dtcheck = .true.
       dtrat   = dtc/dti
       if ( iamgasi ) then
          call check_dtmin(dtcheck,dti,dtf    ,dtrat,ndtforce  ,dtfrcfacmean  ,dtfrcfacmax  ,dtchar,'dt_gasforce' )
          call check_dtmin(dtcheck,dti,dtcool ,dtrat,ndtcool   ,dtcoolfacmean ,dtcoolfacmax ,dtchar,'dt_cool'     )
          call check_dtmin(dtcheck,dti,dtvisci,dtrat,ndtvisc   ,dtviscfacmean ,dtviscfacmax ,dtchar,'dt_visc'     )
          call check_dtmin(dtcheck,dti,dtdrag ,dtrat,ndtdrag   ,dtdragfacmean ,dtdragfacmax ,dtchar,'dt_gasdrag'  )
          call check_dtmin(dtcheck,dti,dtohmi ,dtrat,ndtohm    ,dtohmfacmean  ,dtohmfacmax  ,dtchar,'dt_ohm'      )
          call check_dtmin(dtcheck,dti,dthalli,dtrat,ndthall   ,dthallfacmean ,dthallfacmax ,dtchar,'dt_hall'     )
          call check_dtmin(dtcheck,dti,dtambii,dtrat,ndtambi   ,dtambifacmean ,dtambifacmax ,dtchar,'dt_ambi'     )
          call check_dtmin(dtcheck,dti,dtdusti,dtrat,ndtdust   ,dtdustfacmean ,dtdustfacmax ,dtchar,'dt_dust'     )
          call check_dtmin(dtcheck,dti,dtradi ,dtrat,ndtrad    ,dtradfacmean  ,dtradfacmax  ,dtchar,'dt_radiation')
          call check_dtmin(dtcheck,dti,dtclean,dtrat,ndtclean  ,dtcleanfacmean,dtcleanfacmax,dtchar,'dt_clean'    )
       else
          call check_dtmin(dtcheck,dti,dtf    ,dtrat,ndtforceng,dtfrcngfacmean,dtfrcngfacmax,dtchar,'dt_force'    )
          call check_dtmin(dtcheck,dti,dtdrag ,dtrat,ndtdragd  ,dtdragdfacmean,dtdragdfacmax,dtchar,'dt_drag'     )
       endif
       if (dtcheck) call fatal('force','unknown dti',var='dti',val=dti)
    else
       dtchar = 'dt_courant'
    endif
    !
    allow_decrease = ((icall < 2) .and. sts_it_n)
    call get_newbin(dti,dtmax,ibin(i),allow_decrease,dtchar=dtchar) ! get new timestep bin based on dti
    !
    ! Saitoh-Makino limiter, do not allow timestep to be more than 1 bin away from neighbours
    !
    ibin(i) = max(ibin(i),ibin_neighi-1_1)
    !
    ! find the new maximum value of ibin
    nbinmaxnew = max(nbinmaxnew,int(ibin(i)))
    ncheckbin  = ncheckbin + 1

    ! ibin_sts: based entirely upon the diffusive timescale
    if ( use_sts ) then
       ibin_sts(i) = 0 ! we actually want dtdiff, and this is just a tracer; should reduce the number of sts active particles for speed
       call get_newbin(dtdiffi,dtmax,ibin_sts(i),allow_decrease,.false.)
       nbinmaxstsnew = max(nbinmaxstsnew,int(ibin_sts(i)))
    endif

#else
    ! global timestep needs to be minimum over all particles

    dtcourant = min(dtcourant,dtc)
    dtforce   = min(dtforce,dtf,dtcool,dtdrag,dtdusti,dtclean,dtent)
    dtvisc    = min(dtvisc,dtvisci)
    if (mhd_nonideal .and. iamgasi) then
       dtohm  = min(dtohm,  dtohmi  )
       dthall = min(dthall, dthalli )
       dtambi = min(dtambi, dtambii )
    endif
    dtmini  = min(dtmini,dti)
    dtmaxi  = max(dtmaxi,dti)
    dtrad   = min(dtrad,dtradi)
#endif
 enddo over_parts
end subroutine finish_cell_and_store_results

!-----------------------------------------------------------------------------
!+
!  Apply reconstruction to velocity gradients
!  As described in Price & Laibe (2020), MNRAS 495, 3929-3934
!+
!-----------------------------------------------------------------------------
subroutine reconstruct_dv(projv,dx,dy,dz,rx,ry,rz,dvdxi,dvdxj,projvstar,ilimiter)
 real, intent(in)  :: projv,dx,dy,dz,rx,ry,rz,dvdxi(9),dvdxj(9)
 real, intent(out) :: projvstar
 integer, intent(in) :: ilimiter
 real :: slopei,slopej,slope,sep

 sep = 0.5
 ! CAUTION: here we use dx, not the unit vector to
 ! define the projected slope. This is fine as
 ! long as the slope limiter is linear, otherwise
 ! one should use the unit vector
 slopei = dx*(rx*dvdxi(1) + ry*dvdxi(4) + rz*dvdxi(7)) &
        + dy*(rx*dvdxi(2) + ry*dvdxi(5) + rz*dvdxi(8)) &
        + dz*(rx*dvdxi(3) + ry*dvdxi(6) + rz*dvdxi(9))

 slopej = dx*(rx*dvdxj(1) + ry*dvdxj(4) + rz*dvdxj(7)) &
        + dy*(rx*dvdxj(2) + ry*dvdxj(5) + rz*dvdxj(8)) &
        + dz*(rx*dvdxj(3) + ry*dvdxj(6) + rz*dvdxj(9))

 if (ilimiter > 0) then
    slope = slope_limiter(slopei,slopej)
    projvstar = projv - 2.*sep*slope
 else
    !
    !--reconstruction with no slope limiter
    !  (mainly useful for testing purposes)
    !
    projvstar = projv - sep*(slopei + slopej)
 endif
 ! apply entropy condition
 !if (projvstar*projv < 0.) projvstar = sign(1.0,projv)*min(abs(projv),abs(projvstar))
 !projvstar = sign(1.0,projv)*min(abs(projv),abs(projvstar))

end subroutine reconstruct_dv

!-----------------------------------------------------------------------------
!+
!  Apply reconstruction to GR velocity gradients
!+
!-----------------------------------------------------------------------------
subroutine reconstruct_dv_gr(projvi,projvj,rx,ry,rz,dr,dvdxi,dvdxj,projvstari,projvstarj,ilimiter)
 real, intent(in)  :: projvi,projvj,rx,ry,rz,dr,dvdxi(9),dvdxj(9)
 real, intent(out) :: projvstari,projvstarj
 integer, intent(in) :: ilimiter
 real :: slopei,slopej,slope

 ! CAUTION: here we use dx, not the unit vector to
 ! define the projected slope. This is fine as
 ! long as the slope limiter is linear, otherwise
 ! one should use the unit
 slopei = rx*(rx*dvdxi(1) + ry*dvdxi(4) + rz*dvdxi(7)) &
        + ry*(rx*dvdxi(2) + ry*dvdxi(5) + rz*dvdxi(8)) &
        + rz*(rx*dvdxi(3) + ry*dvdxi(6) + rz*dvdxi(9))

 slopej = rx*(rx*dvdxj(1) + ry*dvdxj(4) + rz*dvdxj(7)) &
        + ry*(rx*dvdxj(2) + ry*dvdxj(5) + rz*dvdxj(8)) &
        + rz*(rx*dvdxj(3) + ry*dvdxj(6) + rz*dvdxj(9))

 if (ilimiter > 0) then
    slope = dr*slope_limiter_gr(slopei,slopej)
 else
    !
    !--reconstruction with no slope limiter
    !  (mainly useful for testing purposes)
    !
    slope = 0.5*dr*(slopei + slopej)
 endif
 projvstari = (projvi - slope) / (1. - projvi*slope)
 projvstarj = (projvj + slope) / (1. + projvj*slope)

end subroutine reconstruct_dv_gr

!-----------------------------------------------------------------------------
!+
!  Slope limiter used for velocity gradient reconstruction,
!  as described in Price & Laibe (2020), MNRAS 495, 3929-3934
!+
!-----------------------------------------------------------------------------
real function slope_limiter(sl,sr) result(s)
 real, intent(in) :: sl,sr
! integer, intent(in) :: ilimiter

 s = 0.

 ! Van Leer monotonised central (MC)
 if (sl*sr > 0.) s = sign(1.0,sl)*min(abs(0.5*(sl + sr)),2.*abs(sl),2.*abs(sr))

 ! Van Leer
 !if (sl*sr > 0.) s = 2.*sl*sr/(sl + sr)

 ! minmod
 !if (sl > 0. .and. sr > 0.) then
 !   s = min(abs(sl),abs(sr))
 !elseif (sl < 0. .and. sr < 0.) then
 !   s = -min(abs(sl),abs(sr))
 !endif

end function slope_limiter

!-----------------------------------------------------------------------------
!+
!  Slope limiter used for velocity gradient reconstruction,
!  as described in Price & Laibe (2020), MNRAS 495, 3929-3934
!+
!-----------------------------------------------------------------------------
real function slope_limiter_gr(sl,sr) result(s)
 real, intent(in) :: sl,sr

 s = 0.
 ! Van Leer is the only slope limiter we found that works for relativistic shocks
 if (sl*sr > 0.) s = 2.*sl*sr/(sl + sr)

end function slope_limiter_gr

end module forces<|MERGE_RESOLUTION|>--- conflicted
+++ resolved
@@ -1167,18 +1167,11 @@
  fgravxi = 0.
  fgravyi = 0.
  fgravzi = 0.
-<<<<<<< HEAD
- if (icooling == 8) then
- 	gradP_cool(i) = 0d0
- endif
- 
-=======
  if (icooling == 8) then 
  	gradP_cool(i) = 0d0
  	Gpot_cool(i) = 0d0
  endif
  	
->>>>>>> 00e43e68
  loop_over_neighbours2: do n = 1,nneigh
 
     j = abs(listneigh(n))

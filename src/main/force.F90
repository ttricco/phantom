!--------------------------------------------------------------------------!
! The Phantom Smoothed Particle Hydrodynamics code, by Daniel Price et al. !
! Copyright (c) 2007-2018 The Authors (see AUTHORS)                        !
! See LICENCE file for usage and distribution conditions                   !
! http://users.monash.edu.au/~dprice/phantom                               !
!--------------------------------------------------------------------------!
!+
!  MODULE: forces
!
!  DESCRIPTION:
!   This module is the "guts" of the code
!   Calculates force and rates of change for all particles
!
!  REFERENCES:
!    Price (2012), J. Comp. Phys.
!    Lodato & Price (2010), MNRAS
!    Price & Federrath (2010), MNRAS
!    Tricco & Price (2012), J. Comp. Phys.
!
!  OWNER: Conrad Chan
!
!  $Id$
!
!  RUNTIME PARAMETERS: None
!
!  DEPENDENCIES: boundary, chem, cooling, dim, dust, eos, fastmath, io,
!    io_summary, kdtree, kernel, linklist, mpiderivs, mpiforce, mpiutils,
!    nicil, options, part, physcon, ptmass, stack, timestep, timestep_ind,
!    timestep_sts, units, viscosity
!+
!--------------------------------------------------------------------------
module forces
 use dim,      only:maxfsum,maxxpartveciforce,maxBevol,maxp,ndivcurlB,ndivcurlv
 use mpiforce, only:cellforce,stackforce

 implicit none
 character(len=80), parameter, public :: &  ! module version
    modid="$Id$"

 integer, parameter :: maxcellcache = 50000

 public :: force

 !--indexing for xpartveci array
 integer, parameter :: &
       ixi  = 1, &
       iyi  = 2, &
       izi  = 3, &
       ihi  = 4, &
       ivxi = 5, &
       ivyi = 6, &
       ivzi = 7, &
       ieni = 8, &
       iBevolxi = 9, &
       iBevolyi = 10, &
       iBevolzi = 11, &
       ipsi = 12, &
       idustfraci = 13, &
       itstop     = 14, &
       igradhi1    = 15, &
       igradhi2    = 16, &
       ialphai     = 17, &
       ialphaBi    = 18, &
       ivwavei     = 19, &
       irhoi       = 20, &
       irhogasi    = 21, &
       ispsoundi   = 22, &
       isxxi       = 23, &
       isxyi       = 24, &
       isxzi       = 25, &
       isyyi       = 26, &
       isyzi       = 27, &
       iszzi       = 28, &
       ivisctermisoi   = 29, &
       ivisctermanisoi = 30, &
       ipri        = 31, &
       ipro2i      = 32, &
       ietaohmi    = 33, &
       ietahalli   = 34, &
       ietaambii   = 35, &
       ijcbcbxi    = 36, &
       ijcbcbyi    = 37, &
       ijcbcbzi    = 38, &
       ijcbxi      = 39, &
       ijcbyi      = 40, &
       ijcbzi      = 41, &
       iponrhoi    = 42, &
       icurlBxi    = 43, &
       icurlByi    = 44, &
       icurlBzi    = 45, &
<<<<<<< HEAD
       idensGRi    = 46
=======
           igrainsizei = 46, &
           igraindensi = 47
>>>>>>> 17b37499

 !--indexing for fsum array
 integer, parameter :: &
       ifxi        = 1, &
       ifyi        = 2, &
       ifzi        = 3, &
       ipot        = 4, &
       idrhodti    = 5, &
       idudtdissi  = 6, &
       idendtdissi = 7, &
       idivBsymi   = 8, &
       idBevolxi   = 9, &
       idBevolyi   = 10, &
       idBevolzi   = 11, &
       idivBdiffi  = 12, &
       iddustfraci = 13, &
       idudtdusti  = 14, &
       ideltavxi   = 15, &
       ideltavyi   = 16, &
       ideltavzi   = 17

 private

contains

!----------------------------------------------------------------
!+
!  compute all forces and rates of change on the particles
!+
!----------------------------------------------------------------
<<<<<<< HEAD
subroutine force(icall,npart,xyzh,vxyzu,fxyzu,divcurlv,divcurlB,Bevol,dBevol,dustfrac,ddustfrac,&
                 ipart_rhomax,dt,stressmax,dens)
=======
subroutine force(icall,npart,xyzh,vxyzu,fxyzu,divcurlv,divcurlB,Bevol,dBevol,dustprop,ddustprop,dustfrac,ddustfrac,&
                 ipart_rhomax,dt,stressmax,temperature)
>>>>>>> 17b37499
 use dim,          only:maxvxyzu,maxalpha,maxneigh,maxstrain,&
                        switches_done_in_derivs,mhd,mhd_nonideal,lightcurve
 use io,           only:iprint,fatal,iverbose,id,master,real4,warning,error,nprocs
 use linklist,     only:ncells,ifirstincell,get_neighbour_list,get_hmaxcell,get_cell_location
 use options,      only:iresistive_heating
 use part,         only:rhoh,dhdrho,rhoanddhdrho,alphaind,nabundances,ll,get_partinfo,iactive,gradh,&
                        hrho,iphase,maxphase,igas,iboundary,maxgradh,straintensor, &
                        eta_nimhd,deltav,poten
 use timestep,     only:dtcourant,dtforce,bignumber,dtdiff
 use io_summary,   only:summary_variable, &
                        iosumdtf,iosumdtd,iosumdtv,iosumdtc,iosumdto,iosumdth,iosumdta, &
                        iosumdgs,iosumdge,iosumdgr,iosumdtfng,iosumdtdd,iosumdte
#ifdef FINVSQRT
 use fastmath,     only:finvsqrt
#endif
 use physcon,      only:pi
 use viscosity,    only:irealvisc,shearfunc,dt_viscosity
#ifdef IND_TIMESTEPS
 use timestep_ind, only:nbinmax,ibinnow,get_newbin
 use timestep_sts, only:nbinmaxsts,ibin_sts
 use part,         only:ibin
 use timestep,     only:nsteps,time
#else
 use timestep,     only:C_cour,C_force
#endif
 use part,         only:divBsymm,isdead_or_accreted,h2chemistry,ngradh,gravity,ibin_wake
 use mpiutils,     only:reduce_mpi,reduceall_mpi,reduceloc_mpi,bcast_mpi
 use cooling,      only:energ_cooling
 use chem,         only:energ_h2cooling
#ifdef GRAVITY
 use kernel,       only:kernel_softening
 use kdtree,       only:expand_fgrav_in_taylor_series
 use linklist,     only:get_distance_from_centre_of_mass
 use part,         only:xyzmh_ptmass,nptmass,massoftype
 use ptmass,       only:icreate_sinks,rho_crit,r_crit2,&
                        rhomax_xyzh,rhomax_vxyz,rhomax_iphase,rhomax_divv,rhomax_ipart,rhomax_ibin
 use units,        only:unit_density
#endif
#ifdef DUST
 use dust,         only:get_ts,grainsize,graindens,idrag,icut_backreaction
 use kernel,       only:wkern_drag,cnormk_drag
#endif
 use nicil,        only:nimhd_get_jcbcb,nimhd_get_dt,nimhd_get_dBdt,nimhd_get_dudt
#ifdef LIGHTCURVE
 use part,         only:luminosity
#endif
#ifdef MPI
 use mpiderivs,    only:send_cell,recv_cells,check_send_finished,init_cell_exchange,finish_cell_exchange, &
                       recv_while_wait,reset_cell_counters
 use stack,        only:reserve_stack
 use stack,        only:stack_remote => force_stack_1
 use stack,        only:stack_waiting => force_stack_2
#endif

 integer,      intent(in)    :: icall,npart
 real,         intent(in)    :: xyzh(:,:)
 real,         intent(inout) :: vxyzu(:,:)
 real,         intent(in)    :: dustfrac(:),dustprop(:,:)
 real,         intent(inout) :: temperature(:)
 real,         intent(out)   :: fxyzu(:,:), ddustfrac(:),ddustprop(:,:)
 real,         intent(in)    :: Bevol(:,:)
 real,         intent(out)   :: dBevol(:,:)
 real(kind=4), intent(inout) :: divcurlv(:,:)
 real(kind=4), intent(in)    :: divcurlB(:,:)
 real,         intent(in)    :: dt,stressmax
 integer,      intent(out)   :: ipart_rhomax ! test this particle for point mass creation
 real,         intent(in)    :: dens(:)

 real, save :: xyzcache(maxcellcache,4)
 integer, save :: listneigh(maxneigh)
!$omp threadprivate(xyzcache,listneigh)
 integer :: i,icell,nneigh
 integer :: nstokes,nsuper,ndrag,ndustres
 real    :: dtmini,dtohm,dthall,dtambi,dtvisc
 real    :: dustresfacmean,dustresfacmax
#ifdef GRAVITY
 real    :: potensoft0,dum,dx,dy,dz,fxi,fyi,fzi,poti,epoti
 real    :: rhomax,rhomax_thread
 logical :: use_part
 integer :: ipart_rhomax_thread,j,id_rhomax
 real    :: hi,pmassi,rhoi
 logical :: iactivei,iamdusti
 integer :: iamtypei
#endif
#ifdef DUST
 real    :: frac_stokes, frac_super
#endif
 logical :: realviscosity,useresistiveheat
#ifndef IND_TIMESTEPS
 real    :: dtmaxi
#else
 integer :: nbinmaxnew,nbinmaxstsnew,ncheckbin
 integer :: ndtforce,ndtforceng,ndtcool,ndtdrag,ndtdragd
 integer :: ndtvisc,ndtohm,ndthall,ndtambi,ndtdust
 real    :: dtitmp,dtrat,dtmaxi
 real    :: dtfrcfacmean ,dtfrcngfacmean,dtdragfacmean,dtdragdfacmean,dtcoolfacmean
 real    :: dtfrcfacmax  ,dtfrcngfacmax ,dtdragfacmax ,dtdragdfacmax ,dtcoolfacmax
 real    :: dtviscfacmean,dtohmfacmean  ,dthallfacmean,dtambifacmean,dtdustfacmean
 real    :: dtviscfacmax ,dtohmfacmax   ,dthallfacmax ,dtambifacmax, dtdustfacmax
 logical :: allow_decrease,dtcheck
#endif
 integer(kind=1)           :: ibinnow_m1

 logical                   :: remote_export(nprocs)
 type(cellforce)           :: cell

#ifdef MPI
 logical                   :: do_export

 integer                   :: irequestsend(nprocs),irequestrecv(nprocs)
 type(cellforce)           :: xrecvbuf(nprocs),xsendbuf
#endif

#ifdef IND_TIMESTEPS
 nbinmaxnew      = 0
 nbinmaxstsnew   = 0
 ndtforce        = 0
 ndtforceng      = 0
 ndtcool         = 0
 ndtdrag         = 0
 ndtdragd        = 0
 ndtdust         = 0
 ncheckbin       = 0
 ndtvisc         = 0
 ndtohm          = 0
 ndthall         = 0
 ndtambi         = 0
 dtfrcfacmean    = 0.0
 dtfrcngfacmean  = 0.0
 dtdragfacmean   = 0.0
 dtdragdfacmean  = 0.0
 dtcoolfacmean   = 0.0
 dtviscfacmean   = 0.0
 dtohmfacmean    = 0.0
 dthallfacmean   = 0.0
 dtambifacmean   = 0.0
 dtdustfacmean   = 0.0
 dtfrcfacmax     = 0.0
 dtfrcngfacmax   = 0.0
 dtdragfacmax    = 0.0
 dtdragdfacmax   = 0.0
 dtcoolfacmax    = 0.0
 dtviscfacmax    = 0.0
 dtohmfacmax     = 0.0
 dthallfacmax    = 0.0
 dtambifacmax    = 0.0
 dtdustfacmax    = 0.0
 ibinnow_m1      = ibinnow - 1_1
#else
 ibinnow_m1      = 0
#endif
 dtmaxi          = 0.

 dustresfacmean  = 0.0
 dustresfacmax   = 0.0
 dtcourant       = bignumber
 dtforce         = bignumber
 dtvisc          = bignumber
 dtmini          = bignumber
 dtohm           = bignumber
 dthall          = bignumber
 dtambi          = bignumber
 if (iverbose >= 3 .and. id==master) write(iprint,*) 'forces: cell cache =',maxcellcache

 realviscosity    = (irealvisc > 0)
 useresistiveheat = (iresistive_heating > 0)
 if (ndivcurlv < 1) call fatal('force','divv not stored but it needs to be')
 if (switches_done_in_derivs) call fatal('force','need switches_done_in_derivs=.false.')

 !--dust/gas stuff
 ndrag         = 0
 nstokes       = 0
 nsuper        = 0
 ndustres      = 0

 ! sink particle creation
 ipart_rhomax  = 0
#ifdef GRAVITY
 rhomax        = 0.
#endif

#ifdef MPI
 call init_cell_exchange(xrecvbuf,irequestrecv)
 stack_waiting%n = 0
 stack_remote%n = 0
 call reset_cell_counters
#endif

!
!-- verification for non-ideal MHD
 if (mhd_nonideal .and. ndivcurlB < 4) call fatal('force','non-ideal MHD needs curl B stored, but ndivcurlB < 4')
!
!--check that compiled options are compatible with this routine
!
 if (maxgradh /= maxp) call fatal('force','need storage of gradh (maxgradh=maxp)')

!$omp parallel default(none) &
!$omp shared(ncells,ll,ifirstincell) &
!$omp shared(xyzh) &
!$omp shared(dustprop) &
!$omp shared(ddustprop) &
!$omp shared(vxyzu) &
!$omp shared(fxyzu) &
!$omp shared(divcurlv) &
!$omp shared(iphase) &
!$omp shared(straintensor) &
!$omp shared(gradh) &
!$omp shared(divcurlb) &
!$omp shared(bevol) &
!$omp shared(eta_nimhd) &
!$omp shared(alphaind) &
!$omp shared(stressmax) &
!$omp shared(divBsymm) &
!$omp shared(dBevol) &
!$omp shared(temperature) &
!$omp shared(dt) &
!$omp shared(nprocs,icall) &
!$omp shared(poten) &
!$omp private(icell,i) &
!$omp private(cell) &
!$omp private(remote_export) &
!$omp private(nneigh) &
!$omp shared(dens) &
#ifdef GRAVITY
!$omp shared(massoftype,npart) &
!$omp private(hi,pmassi,rhoi) &
!$omp private(iactivei,iamdusti,iamtypei) &
!$omp private(dx,dy,dz,poti,fxi,fyi,fzi,potensoft0,dum,epoti) &
!$omp shared(xyzmh_ptmass,nptmass) &
!$omp shared(rhomax,ipart_rhomax,icreate_sinks,rho_crit,r_crit2) &
!$omp private(rhomax_thread,ipart_rhomax_thread,use_part,j) &
#endif
#ifdef MPI
!$omp shared(id) &
!$omp private(do_export) &
!$omp shared(irequestrecv,irequestsend) &
!$omp shared(stack_remote,stack_waiting) &
!$omp shared(xsendbuf,xrecvbuf) &
#endif
#ifdef IND_TIMESTEPS
!$omp shared(ibin,ibin_sts,nbinmax,nbinmaxsts) &
!$omp private(allow_decrease,dtitmp,dtcheck,dtrat) &
!$omp reduction(+:ndtforce,ndtforceng,ndtcool,ndtdrag,ndtdragd,ncheckbin,ndtvisc) &
!$omp reduction(+:ndtohm,ndthall,ndtambi,ndtdust,dtohmfacmean,dthallfacmean,dtambifacmean,dtdustfacmean) &
!$omp reduction(+:dtfrcfacmean,dtfrcngfacmean,dtdragfacmean,dtdragdfacmean,dtcoolfacmean,dtviscfacmean) &
!$omp reduction(max:dtohmfacmax,dthallfacmax,dtambifacmax,dtdustfacmax) &
!$omp reduction(max:dtfrcfacmax,dtfrcngfacmax,dtdragfacmax,dtdragdfacmax,dtcoolfacmax,dtviscfacmax) &
!$omp reduction(max:nbinmaxnew,nbinmaxstsnew) &
#endif
!$omp reduction(min:dtohm,dthall,dtambi,dtdiff) &
!$omp reduction(min:dtcourant,dtforce,dtvisc) &
!$omp reduction(max:dtmaxi) &
!$omp reduction(min:dtmini) &
!$omp reduction(+:ndustres,dustresfacmean) &
!$omp reduction(max:dustresfacmax) &
!$omp shared(dustfrac) &
!$omp shared(ddustfrac) &
!$omp shared(deltav) &
!$omp shared(ibin_wake,ibinnow_m1)

!$omp do schedule(runtime)
 over_cells: do icell=1,int(ncells)
    i = ifirstincell(icell)

    !--skip empty cells AND inactive cells
    if (i <= 0) cycle over_cells

    cell%icell = icell

    call start_cell(cell,iphase,xyzh,vxyzu,gradh,divcurlv,divcurlB,straintensor,Bevol, &
<<<<<<< HEAD
                         dustfrac,eta_nimhd,alphaind,stressmax,dens)
=======
                         dustfrac,dustprop,eta_nimhd,temperature,alphaind,stressmax)
>>>>>>> 17b37499
    if (cell%npcell == 0) cycle over_cells

    call get_cell_location(icell,cell%xpos,cell%xsizei,cell%rcuti)
    !
    !--get the neighbour list and fill the cell cache
    !

    call get_neighbour_list(icell,listneigh,nneigh,xyzh,xyzcache,maxcellcache,getj=.true., &
#ifdef GRAVITY
                           f=cell%fgrav, &
#endif
                           remote_export=remote_export)
#ifdef MPI
    cell%owner                   = id
    cell%remote_export(1:nprocs) = remote_export
    do_export = any(remote_export)

!$omp critical
    call recv_cells(stack_remote,xrecvbuf,irequestrecv)
!$omp end critical

    if (do_export) then
!$omp critical
       if (stack_waiting%n > 0) call check_send_finished(stack_remote,irequestsend,irequestrecv,xrecvbuf)
       call reserve_stack(stack_waiting,cell%waiting_index)
       ! export the cell: direction 0 for exporting
       call send_cell(cell,0,irequestsend,xsendbuf)
!$omp end critical
    endif
#endif

    call compute_cell(cell,listneigh,nneigh,Bevol,xyzh,vxyzu,fxyzu, &
<<<<<<< HEAD
                      iphase,divcurlv,divcurlB,alphaind,eta_nimhd, &
                      dustfrac,gradh,ibinnow_m1,ibin_wake,stressmax,xyzcache,dens)
=======
                      iphase,divcurlv,divcurlB,alphaind,eta_nimhd, temperature, &
                      dustfrac,gradh,ibinnow_m1,ibin_wake,stressmax,xyzcache)
>>>>>>> 17b37499

#ifdef MPI
    if (do_export) then
       stack_waiting%cells(cell%waiting_index) = cell
    else
#endif
       call finish_cell_and_store_results(icall,cell,fxyzu,xyzh,vxyzu,poten,dt,straintensor,&
                             divBsymm,divcurlv,dBevol,ddustfrac,deltav, &
                             dtcourant,dtforce,dtvisc,dtohm,dthall,dtambi,dtdiff,dtmini,dtmaxi, &
#ifdef IND_TIMESTEPS
                             nbinmaxnew,nbinmaxstsnew,ncheckbin, &
                             ndtforce,ndtforceng,ndtcool,ndtdrag,ndtdragd, &
                             ndtvisc,ndtohm,ndthall,ndtambi,ndtdust, &
                             dtitmp,dtrat, &
                             dtfrcfacmean ,dtfrcngfacmean,dtdragfacmean,dtdragdfacmean,dtcoolfacmean, &
                             dtfrcfacmax  ,dtfrcngfacmax ,dtdragfacmax ,dtdragdfacmax ,dtcoolfacmax, &
                             dtviscfacmean,dtohmfacmean  ,dthallfacmean,dtambifacmean ,dtdustfacmean, &
                             dtviscfacmax ,dtohmfacmax   ,dthallfacmax ,dtambifacmax  ,dtdustfacmax, &
#endif
                             ndustres,dustresfacmax,dustresfacmean)

#ifdef MPI
    endif
#endif
 enddo over_cells
!$omp enddo

#ifdef MPI
!$omp barrier

!$omp single
 if (stack_waiting%n > 0) call check_send_finished(stack_remote,irequestsend,irequestrecv,xrecvbuf)
 call recv_while_wait(stack_remote,xrecvbuf,irequestrecv,irequestsend)
 call reset_cell_counters
!$omp end single

 igot_remote: if (stack_remote%n > 0) then
!$omp do schedule(runtime)
    over_remote: do i = 1,stack_remote%n
       cell = stack_remote%cells(i)

       call get_neighbour_list(-1,listneigh,nneigh,xyzh,xyzcache,maxcellcache,getj=.true., &
#ifdef GRAVITY
                         f=cell%fgrav, local_gravity=.true., &
#endif
                         cell_xpos=cell%xpos,cell_xsizei=cell%xsizei,cell_rcuti=cell%rcuti)

       call compute_cell(cell,listneigh,nneigh,Bevol,xyzh,vxyzu,fxyzu, &
<<<<<<< HEAD
                         iphase,divcurlv,divcurlB,alphaind,eta_nimhd, &
                         dustfrac,gradh,ibinnow_m1,ibin_wake,stressmax,xyzcache,dens)
=======
                         iphase,divcurlv,divcurlB,alphaind,eta_nimhd, temperature, &
                         dustfrac,gradh,ibinnow_m1,ibin_wake,stressmax,xyzcache)
>>>>>>> 17b37499

       cell%remote_export(id+1) = .false.

!$omp critical
       call recv_cells(stack_waiting,xrecvbuf,irequestrecv)
       call check_send_finished(stack_waiting,irequestsend,irequestrecv,xrecvbuf)
       call send_cell(cell,1,irequestsend,xsendbuf)
!$omp end critical
    enddo over_remote
!$omp enddo
!$omp barrier
!$omp single
    stack_remote%n = 0
    call check_send_finished(stack_waiting,irequestsend,irequestrecv,xrecvbuf)
!$omp end single
 endif igot_remote
!$omp barrier
!$omp single
 call recv_while_wait(stack_waiting,xrecvbuf,irequestrecv,irequestsend)
!$omp end single

 iam_waiting: if (stack_waiting%n > 0) then
!$omp do schedule(runtime)
    over_waiting: do i = 1, stack_waiting%n
       cell = stack_waiting%cells(i)

       if (any(cell%remote_export(1:nprocs))) then
          print*,id,cell%remote_export(1:nprocs)
          call fatal('force', 'not all results returned from remote processor')
       endif

       call finish_cell_and_store_results(icall,cell,fxyzu,xyzh,vxyzu,poten,dt,straintensor, &
                                          divBsymm,divcurlv,dBevol,ddustfrac, deltav, &
                                          dtcourant,dtforce,dtvisc,dtohm,dthall,dtambi,dtdiff,dtmini,dtmaxi, &
#ifdef IND_TIMESTEPS
                                          nbinmaxnew,nbinmaxstsnew,ncheckbin, &
                                          ndtforce,ndtforceng,ndtcool,ndtdrag,ndtdragd, &
                                          ndtvisc,ndtohm,ndthall,ndtambi,ndtdust, &
                                          dtitmp,dtrat, &
                                          dtfrcfacmean ,dtfrcngfacmean,dtdragfacmean,dtdragdfacmean,dtcoolfacmean, &
                                          dtfrcfacmax  ,dtfrcngfacmax ,dtdragfacmax ,dtdragdfacmax ,dtcoolfacmax, &
                                          dtviscfacmean,dtohmfacmean  ,dthallfacmean,dtambifacmean ,dtdustfacmean, &
                                          dtviscfacmax ,dtohmfacmax   ,dthallfacmax ,dtambifacmax  ,dtdustfacmax, &
#endif
                                          ndustres,dustresfacmax,dustresfacmean)

    enddo over_waiting
!$omp enddo
!$omp barrier
!$omp single
    stack_waiting%n = 0
!$omp end single
 endif iam_waiting

!$omp single
 call finish_cell_exchange(irequestrecv,xsendbuf)
!$omp end single
#endif

#ifdef GRAVITY
 if (icreate_sinks > 0) then
    rhomax_thread = 0.
    ipart_rhomax_thread = 0
!$omp do schedule(runtime)
    do i=1,npart
       hi = xyzh(4,i)
#ifdef IND_TIMESTEPS
       if (iactive(iphase(i)) .and..not.isdead_or_accreted(hi)) then
#else
       if (.not.isdead_or_accreted(hi)) then
#endif
          if (maxphase==maxp) then
             call get_partinfo(iphase(i),iactivei,iamdusti,iamtypei)
          else
             iamtypei = igas
          endif
          pmassi = massoftype(iamtypei)
          rhoi = rhoh(hi,pmassi)
          if (rhoi > rho_crit) then
             if (rhoi > rhomax_thread) then
                !
                !--find the maximum density on particles outside the
                !  allowed minimum distance from other sink particles
                !
                use_part = .true.
                over_ptmass: do j=1,nptmass
                   if ((xyzh(1,i) - xyzmh_ptmass(1,j))**2 &
                     + (xyzh(2,i) - xyzmh_ptmass(2,j))**2 &
                     + (xyzh(3,i) - xyzmh_ptmass(3,j))**2 < r_crit2) then
                      use_part = .false.
                      exit over_ptmass
                   endif
                enddo over_ptmass
                if (use_part) then
                   rhomax_thread = rhoi
                   ipart_rhomax_thread = i
                endif
             endif
          endif
       endif
    enddo
!$omp enddo
    if (rhomax_thread > rho_crit) then
!$omp critical(rhomaxadd)
       if (rhomax_thread > rhomax) then
          rhomax = rhomax_thread
          ipart_rhomax = ipart_rhomax_thread
       endif
!$omp end critical(rhomaxadd)
    endif
 endif
#endif

#ifdef IND_TIMESTEPS
 ! check for nbinmaxnew = 0, can happen if all particles
 ! are dead/inactive, e.g. after sink creation
 if (ncheckbin==0) then
    nbinmaxnew    = nbinmax
    nbinmaxstsnew = nbinmaxsts
 endif
#endif
!$omp end parallel

#ifdef GRAVITY
 if (reduceall_mpi('max',ipart_rhomax) > 0) then
    call reduceloc_mpi('max',rhomax,id_rhomax)
    if (id == id_rhomax) then
       rhomax_ipart  = ipart_rhomax
       rhomax_xyzh   = xyzh(1:4,ipart_rhomax)
       rhomax_vxyz   = vxyzu(1:3,ipart_rhomax)
       rhomax_iphase = iphase(ipart_rhomax)
       rhomax_divv   = divcurlv(1,ipart_rhomax)
#ifdef IND_TIMESTEPS
       rhomax_ibin = ibin(ipart_rhomax)
#endif
    else
       ipart_rhomax = -1
    endif
    call bcast_mpi(rhomax_ipart,id_rhomax)
    call bcast_mpi(rhomax_xyzh,id_rhomax)
    call bcast_mpi(rhomax_vxyz,id_rhomax)
    call bcast_mpi(rhomax_iphase,id_rhomax)
    call bcast_mpi(rhomax_divv,id_rhomax)
#ifdef IND_TIMESTEPS
    call bcast_mpi(rhomax_ibin,id_rhomax)
#endif
 endif
 if (icreate_sinks > 0 .and. ipart_rhomax > 0 .and. iverbose>=1) then
    print*,' got rhomax = ',rhomax*unit_density,' on particle ',ipart_rhomax !,rhoh(xyzh(4,ipart_rhomax))
 endif
#endif

#ifdef DUST
 ndrag = int(reduceall_mpi('+',ndrag))
 if (ndrag > 0) then
    nstokes = int(reduce_mpi('+',nstokes))
    nsuper =  int(reduce_mpi('+',nsuper))
    frac_stokes = nstokes/real(ndrag)
    frac_super  = nsuper/real(ndrag)
    if (iverbose >= 1 .and. id==master) then
       if (nstokes > 0) call warning('force','using Stokes drag regime',var='%Stokes',val=100.*frac_stokes)
       if (nsuper > 0)  call warning('force','supersonic Epstein regime',val=100.*frac_super,var='%super')
    endif
    if (nstokes > 0) call summary_variable('dust',iosumdgs,nstokes,100.*frac_stokes)
    if (nsuper  > 0) call summary_variable('dust',iosumdge,nsuper ,100.*frac_super )
 else
    frac_stokes = 0.
    frac_super  = 0.
 endif
 if (ndustres > 0) call summary_variable('dust',iosumdgr,ndustres,dustresfacmean /real(ndustres),dustresfacmax )
#endif

#ifdef IND_TIMESTEPS
 nbinmax    = int(reduceall_mpi('max',nbinmaxnew),kind=1)
 nbinmaxsts = int(reduceall_mpi('max',nbinmaxstsnew),kind=1)
 ndtforce   = int(reduce_mpi('+',ndtforce))
 ndtforceng = int(reduce_mpi('+',ndtforceng))
 ndtcool    = int(reduce_mpi('+',ndtcool))
 ndtdrag    = int(reduce_mpi('+',ndtdrag))
 ndtdragd   = int(reduce_mpi('+',ndtdragd))
 ndtdust    = int(reduce_mpi('+',ndtdust))

 !  Print warning statements, if required
 if (iverbose >= 1 .and. id==master) then
    if (ndtforce   > 0) write(iprint,*) 'force controlling timestep on ',ndtforce,' gas particles'
    if (ndtforceng > 0) write(iprint,*) 'force controlling timestep on ',ndtforce,' non-gas particles'
    if (ndtcool    > 0) write(iprint,*) 'cooling controlling timestep on ',ndtcool,' particles'
    if (ndtdrag    > 0) write(iprint,*) 'drag controlling timestep on ',ndtdrag,' gas particles'
    if (ndtdragd   > 0) write(iprint,*) 'drag controlling timestep on ',ndtdrag,' dust particles'
    if (ndtdust    > 0) write(iprint,*) 'dust diffusion controlling timestep on ',ndtdust,' particles'
    if (ndtvisc    > 0) then
       write(iprint,*)   'thread ',id,' WARNING: viscosity           constraining timestep on ',ndtvisc,' particles by factor ', &
                       dtviscfacmean/real(ndtvisc)
    endif
    if (mhd_nonideal) then
       if (ndtohm  > 0) &
        write(iprint,'(a,Es16.9,I8,a,I8,a,2F9.2)') 'WARNING: at (time, step) = ',time,nsteps, &
                                                   ', ohmic resistivity   constraining timestep on ',ndtohm, &
                                                   ' particles by (ave, max) factor of',dtohmfacmean/real(ndtohm),dtohmfacmax
       if (ndthall > 0) &
        write(iprint,'(a,Es16.9,I8,a,I8,a,2F9.2)') 'WARNING: at (time, step) = ',time,nsteps, &
                                                   ', Hall Effect         constraining timestep on ',ndthall, &
                                                   ' particles by (ave, max) factor of',dthallfacmean/real(ndthall),dthallfacmax
       if (ndtambi > 0) &
        write(iprint,'(a,Es16.9,I8,a,I8,a,2F9.2)') 'WARNING: at (time, step) = ',time,nsteps, &
                                                   ', ambipolar diffusion constraining timestep on ',ndtambi, &
                                                   ' particles by (ave, max) factor of',dtambifacmean/real(ndtambi),dtambifacmax
    endif
 endif
 !  Save values for summary
 if (ndtforce   > 0)  call summary_variable('dt',iosumdtf  ,ndtforce  ,dtfrcfacmean  /real(ndtforce)  ,dtfrcfacmax  )
 if (ndtforceng > 0)  call summary_variable('dt',iosumdtfng,ndtforceng,dtfrcngfacmean/real(ndtforceng),dtfrcngfacmax)
 if (ndtcool    > 0)  call summary_variable('dt',iosumdtc  ,ndtcool   ,dtcoolfacmean /real(ndtcool)   ,dtcoolfacmax )
 if (ndtdrag    > 0)  call summary_variable('dt',iosumdtd  ,ndtdrag   ,dtdragfacmean /real(ndtdrag)   ,dtdragfacmax )
 if (ndtdragd   > 0)  call summary_variable('dt',iosumdtdd ,ndtdragd  ,dtdragdfacmean/real(ndtdragd)  ,dtdragdfacmax)
 if (ndtvisc    > 0)  call summary_variable('dt',iosumdtv  ,ndtvisc   ,dtviscfacmean /real(ndtvisc)   ,dtviscfacmax)
 if (ndtdust    > 0)  call summary_variable('dt',iosumdte  ,ndtdust   ,dtdustfacmean /real(ndtdust)   ,dtdustfacmax)
 if (mhd_nonideal) then
    if (ndtohm  > 0)  call summary_variable('dt',iosumdto  ,ndtohm    ,dtohmfacmean  /real(ndtohm)    ,dtohmfacmax  )
    if (ndthall > 0)  call summary_variable('dt',iosumdth  ,ndthall   ,dthallfacmean /real(ndthall)   ,dthallfacmax )
    if (ndtambi > 0)  call summary_variable('dt',iosumdta  ,ndtambi   ,dtambifacmean /real(ndtambi)   ,dtambifacmax )
 endif

#else

 dtcourant = reduceall_mpi('min',dtcourant)
 dtforce   = reduceall_mpi('min',dtforce)
 dtvisc    = reduceall_mpi('min',dtvisc)
 dtmini    = reduce_mpi('min',dtmini)
 dtmaxi    = reduce_mpi('max',dtmaxi)

 if (iverbose >= 2 .and. id==master) write(iprint,*) 'dtmin = ',C_Cour*dtmini, ' dtmax = ',C_cour*dtmaxi, &
    ' dtmax/dtmin = ',dtmaxi/(dtmini + epsilon(0.)),'dtcour/dtf = ',(C_cour*dtcourant)/(C_force*dtforce + epsilon(0.))
 if ( dtforce < dtcourant ) call summary_variable('dt',iosumdtf,0,0.0)
 if ( dtvisc  < dtcourant ) call summary_variable('dt',iosumdtv,0,0.0)
 if ( mhd_nonideal ) then
    ! Note: We are not distinguishing between use_STS and .not.use_STS here since if
    !       use_STS==.true., then dtohm=dtambi=bignumber.
    dtohm    = reduceall_mpi('min',dtohm )
    dthall   = reduceall_mpi('min',dthall)
    dtambi   = reduceall_mpi('min',dtambi)
    if ( dthall < dtcourant ) call summary_variable('dt',iosumdth,0,0.0)
    if ( dtohm  < dtcourant ) call summary_variable('dt',iosumdto,0,0.0)
    if ( dtambi < dtcourant ) call summary_variable('dt',iosumdta,0,0.0)
    if (min(dtvisc,dtohm,dthall,dtambi) < dtcourant) then
       dtcourant = min(dtvisc,dtohm,dthall,dtambi)
       if      (abs(dtcourant-dtvisc) < tiny(dtcourant) ) then
          if (iverbose >= 1 .and. id==master) call warning('force','viscosity constraining Courant timestep')
          call summary_variable('dt',iosumdtv,0,0.0,0.0, .true. )
       else if (abs(dtcourant-dthall) < tiny(dtcourant) ) then
          if (iverbose >= 1 .and. id==master) call warning('force','Hall Effect constraining Courant timestep')
          call summary_variable('dt',iosumdth,0,0.0,0.0, .true. )
       else if (abs(dtcourant-dtohm ) < tiny(dtcourant) ) then
          if (iverbose >= 1 .and. id==master) call warning('force','ohmic resistivity constraining Courant timestep')
          call summary_variable('dt',iosumdto,0,0.0,0.0, .true. )
       else if (abs(dtcourant-dtambi) < tiny(dtcourant) ) then
          if (iverbose >= 1 .and. id==master) call warning('force','ambipolar diffusion constraining Courant timestep')
          call summary_variable('dt',iosumdta,0,0.0,0.0, .true. )
       endif
    endif
 else
    if (dtvisc < dtcourant) then
       dtcourant = dtvisc
       if (iverbose >= 1 .and. id==master) call warning('force','viscosity constraining Courant timestep')
       call summary_variable('dt',iosumdtv,0,0.0,0.0, .true. )
    endif
 endif
 if ( dtforce < dtcourant ) call summary_variable('dt',iosumdtf,0,0.0,0.0, .true. )
#endif

end subroutine force

!----------------------------------------------------------------
!+
!  Internal subroutine that computes the force summations
!
!  MAKE SURE THIS ROUTINE IS INLINED BY THE COMPILER
!+
!----------------------------------------------------------------
subroutine compute_forces(i,iamgasi,iamdusti,xpartveci,hi,hi1,hi21,hi41,gradhi,gradsofti, &
                          beta, &
                          pmassi,listneigh,nneigh,xyzcache,fsum,vsigmax, &
                          ifilledcellcache,realviscosity,useresistiveheat, &
                          xyzh,vxyzu,Bevol,iphase,massoftype, &
                          divcurlB,eta_nimhd, temperature, &
                          dustfrac,gradh,divcurlv,alphaind, &
                          alphau,alphaB,bulkvisc,stressmax,&
                          ndrag,nstokes,nsuper,ts_min,ibinnow_m1,ibin_wake,ibin_neighi,&
                          ignoreself,dens)
#ifdef FINVSQRT
 use fastmath,    only:finvsqrt
#endif
 use kernel,      only:grkern,cnormk,radkern2
 use part,        only:igas,idust,iboundary,iohm,ihall,iambi
 use part,        only:maxphase,iactive,iamtype,iamdust,get_partinfo
 use part,        only:mhd,maxvxyzu,maxBevol,maxstrain
 use dim,         only:maxalpha,maxp,mhd_nonideal,gravity,store_temperature
 use part,        only:rhoh,maxgradh,straintensor
 use nicil,       only:nimhd_get_jcbcb,nimhd_get_dBdt
#ifdef GRAVITY
 use kernel,      only:kernel_softening
 use ptmass,      only:ptmass_not_obscured
#endif
#ifdef PERIODIC
 use boundary,    only:dxbound,dybound,dzbound
#endif
 use dim,                  only:use_dust,use_dustgrowth
 use dust,                  only:grainsize,graindens
#ifdef DUST
 use dust,        only:get_ts,idrag,icut_backreaction
 use kernel,      only:wkern_drag,cnormk_drag
 use part,                  only:dustprop
#endif
#ifdef IND_TIMESTEPS
 use part,        only:ibin_old
#endif
 use timestep,    only:bignumber
 use options,     only:overcleanfac,use_dustfrac
#ifdef GR
 use utils_gr,    only:get_bigv
#endif
 integer,         intent(in)    :: i
 logical,         intent(in)    :: iamgasi,iamdusti
 real,            intent(in)    :: xpartveci(:)
 real(kind=8),    intent(in)    :: hi1,hi21,hi41,gradhi,gradsofti
 real,            intent(in)    :: hi,beta
 real,            intent(in)    :: pmassi
 integer,         intent(in)    :: listneigh(:)
 integer,         intent(in)    :: nneigh
 real,            intent(in)    :: xyzcache(:,:)
 real,            intent(out)   :: fsum(maxfsum)
 real,            intent(out)   :: vsigmax
 logical,         intent(in)    :: ifilledcellcache
 logical,         intent(in)    :: realviscosity,useresistiveheat
 real,            intent(in)    :: xyzh(:,:)
 real,            intent(inout) :: vxyzu(:,:)
 real,            intent(in)    :: Bevol(:,:)
 real(kind=4),    intent(in)    :: divcurlB(:,:)
 real,            intent(in)    :: dustfrac(:)
 integer(kind=1), intent(in)    :: iphase(:)
 real,            intent(in)    :: massoftype(:)
 real,            intent(in)    :: eta_nimhd(:,:)
 real,            intent(inout) :: temperature(:)
 real(kind=4),    intent(in)    :: alphaind(:,:)
 real(kind=4),    intent(in)    :: gradh(:,:),divcurlv(:,:)
 real,            intent(in)    :: alphau,alphaB,bulkvisc,stressmax
 integer,         intent(inout) :: ndrag,nstokes,nsuper
 real,            intent(out)   :: ts_min
 integer(kind=1), intent(out)   :: ibin_wake(:),ibin_neighi
 integer(kind=1), intent(in)    :: ibinnow_m1
 logical,         intent(in)    :: ignoreself
 real,            intent(in)    :: dens(:)
 integer :: j,n,iamtypej
 logical :: iactivej,iamgasj,iamdustj
 real    :: rij2,q2i,qi,xj,yj,zj,dx,dy,dz,runix,runiy,runiz,rij1,hfacgrkern
 real    :: grkerni,grgrkerni,dvx,dvy,dvz,projv,denij,vsigi,vsigu,dudtdissi
 real    :: projBi,projBj,dBx,dBy,dBz,dB2,projdB
 real    :: dendissterm,dBdissterm,dudtresist,dpsiterm,pmassonrhoi
 real    :: gradpi,projsxi,projsyi,projszi
 real    :: gradp,projsx,projsy,projsz,Bxj,Byj,Bzj,Bj,Bj1,psij
 real    :: dpsitermj,grkernj,grgrkernj,autermj,avBtermj,vsigj,spsoundj
 real    :: gradpj,pro2j,projsxj,projsyj,projszj,sxxj,sxyj,sxzj,syyj,syzj,szzj,psitermj,dBrhoterm
 real    :: visctermisoj,visctermanisoj,enj,tempj,hj,mrhoj5,alphaj,pmassj,rho1j,vsigBj
 real    :: rhoj,ponrhoj,prj,rhoav1
 real    :: hj1,hj21,q2j,qj,vwavej,divvj
 real    :: strainj(6)
#ifdef GRAVITY
 real    :: fmi,fmj,dsofti,dsoftj
 logical :: add_contribution
#else
 logical, parameter :: add_contribution = .true.
#endif
 real    :: phi,phii,phij,fgrav,fgravi,fgravj,termi
#ifdef DUST
 integer :: iregime
 real    :: dragterm,dragheating,wdrag,tsij,dv2
 real    :: Dav,grkernav,tsj,dustfracterms,term
#endif
 real    :: dBevolx,dBevoly,dBevolz,divBsymmterm,divBdiffterm
 real    :: rho21i,rho21j,Bxi,Byi,Bzi,psii,pmjrho21grkerni,pmjrho21grkernj
 real    :: auterm,avBterm,mrhoi5,vsigB
 real    :: jcbcbj(3),jcbj(3),dBnonideal(3),dBnonidealj(3),curlBi(3),curlBj(3)
 real    :: vsigavi,vsigavj
 real    :: dustfraci,dustfracj,tsi,sqrtrhodustfraci,sqrtrhodustfracj !,vsigeps,depsdissterm
 real    :: vwavei,rhoi,rho1i,spsoundi
 real    :: sxxi,sxyi,sxzi,syyi,syzi,szzi
 real    :: visctermiso,visctermaniso
 real    :: pri,pro2i
 real    :: etaohmi,etahalli,etaambii
 real    :: jcbcbi(3),jcbi(3)
 real    :: alphai,grainsizei,graindensi
 logical :: usej
 real    :: densi,densj,eni
 real    :: vxi,vyi,vzi,vxj,vyj,vzj
#ifdef GR
 real    :: projbigvi,projbigvj,lorentzi_star,lorentzj_star,dlorentzv
 real    :: enthi,enthj
 real    :: lorentzi,lorentzj
 real    :: bigvi(1:3),bigvj(1:3),bigv2i,bigv2j,alphagri,alphagrj
 real    :: xi,yi,zi,pos(3),vel(3)
#endif
 real    :: qrho2i,qrho2j

 ! unpack
 vwavei        = xpartveci(ivwavei)
 rhoi          = xpartveci(irhoi)
 rho1i         = 1./rhoi
 spsoundi      = xpartveci(ispsoundi)
 sxxi          = xpartveci(isxxi)
 sxyi          = xpartveci(isxyi)
 sxzi          = xpartveci(isxzi)
 syyi          = xpartveci(isyyi)
 syzi          = xpartveci(isyzi)
 szzi          = xpartveci(iszzi)
 visctermiso   = xpartveci(ivisctermisoi)
 visctermaniso = xpartveci(ivisctermanisoi)
 pri           = xpartveci(ipri)
 pro2i         = xpartveci(ipro2i)
 etaohmi       = xpartveci(ietaohmi)
 etahalli      = xpartveci(ietahalli)
 etaambii      = xpartveci(ietaambii)
 jcbcbi(1)     = xpartveci(ijcbcbxi)
 jcbcbi(2)     = xpartveci(ijcbcbyi)
 jcbcbi(3)     = xpartveci(ijcbcbzi)
 jcbi(1)       = xpartveci(ijcbxi)
 jcbi(2)       = xpartveci(ijcbyi)
 jcbi(3)       = xpartveci(ijcbzi)
 alphai        = xpartveci(ialphai)
 curlBi(1)     = xpartveci(icurlBxi)
 curlBi(2)     = xpartveci(icurlByi)
 curlBi(3)     = xpartveci(icurlBzi)
<<<<<<< HEAD
 densi         = xpartveci(idensGRi)
=======
 if (use_dustgrowth) then
    grainsizei = xpartveci(igrainsizei)
    graindensi = xpartveci(igraindensi)
 elseif (use_dust) then
    grainsizei = grainsize
    graindensi = graindens
 endif
>>>>>>> 17b37499

 fsum(:) = 0.
 vsigmax = 0.
 pmassonrhoi = pmassi*rho1i
 hfacgrkern  = hi41*cnormk*gradhi

 ! default settings for active/phase if iphase not used
 iactivej = .true.
 iamtypej = igas
 iamgasj  = .true.
 iamdustj = .false.

 ! to find max ibin of all of i's neighbours
 ibin_neighi = 0_1

 ! dust
 ts_min = bignumber

 ! various pre-calculated quantities
 if (mhd) then
    Bxi  = xpartveci(iBevolxi)*rhoi
    Byi  = xpartveci(iBevolyi)*rhoi
    Bzi  = xpartveci(iBevolzi)*rhoi
    psii = xpartveci(ipsi)
 else
    Bxi  = 0.0
    Byi  = 0.0
    Bzi  = 0.0
    psii = 0.0
 endif
 if (use_dustfrac) then
    dustfraci = xpartveci(idustfraci)
    tsi       = xpartveci(itstop)
    sqrtrhodustfraci = sqrt(dustfraci/(1.-dustfraci))
 else
    dustfraci = 0.
    tsi       = 0.
    sqrtrhodustfraci = 0.
 endif
 rho21i = rho1i*rho1i
 mrhoi5  = 0.5*pmassi*rho1i
 !avterm  = mrhoi5*alphai       !  artificial viscosity parameter
 auterm  = mrhoi5*alphau       !  artificial thermal conductivity parameter
 avBterm = mrhoi5*alphaB*rho1i
!
!--initialise the following to zero for the case
!
 usej      = .false.
 grkernj   = 0.
 alphaj     = alphai
 strainj(:) = 0.
 rhoj      = 0.
 rho1j     = 0.
 mrhoj5    = 0.
 gradpj    = 0.
 projsxj   = 0.
 projsyj   = 0.
 projszj   = 0.
 dpsitermj = 0.
 psitermj  = 0.
 vsigBj    = 0.
 dudtresist = 0.
 dpsiterm   = 0.
 fgravi = 0.
 fgravj = 0.
 phii   = 0.
 phij   = 0.
 phi    = 0.
 dBnonideal(:) = 0.0
 Bxj = 0.
 Byj = 0.
 Bzj = 0.
 psij = 0.
 visctermisoj = 0.
 visctermanisoj = 0.
 loop_over_neighbours2: do n = 1,nneigh

    j = abs(listneigh(n))
    if ((ignoreself) .and. (i==j)) cycle loop_over_neighbours2

    if (ifilledcellcache .and. n <= maxcellcache) then
       ! positions from cache are already mod boundary
       xj = xyzcache(n,1)
       yj = xyzcache(n,2)
       zj = xyzcache(n,3)
       dx = xpartveci(ixi) - xj
       dy = xpartveci(iyi) - yj
       dz = xpartveci(izi) - zj
    else
       xj = xyzh(1,j)
       yj = xyzh(2,j)
       zj = xyzh(3,j)
       dx = xpartveci(ixi) - xj
       dy = xpartveci(iyi) - yj
       dz = xpartveci(izi) - zj
    endif
#ifdef PERIODIC
    if (abs(dx) > 0.5*dxbound) dx = dx - dxbound*SIGN(1.0,dx)
    if (abs(dy) > 0.5*dybound) dy = dy - dybound*SIGN(1.0,dy)
    if (abs(dz) > 0.5*dzbound) dz = dz - dzbound*SIGN(1.0,dz)
#endif
    rij2 = dx*dx + dy*dy + dz*dz
    q2i = rij2*hi21

    !--hj is in the cell cache but not in the neighbour cache
    !  as not accessed during the density summation
    if (ifilledcellcache .and. n <= maxcellcache) then
       hj1 = xyzcache(n,4)
    else
       hj1 = 1./xyzh(4,j)
    endif
    hj21 = hj1*hj1
    q2j = rij2*hj21

    is_sph_neighbour: if (q2i < radkern2 .or. q2j < radkern2) then
#ifdef GRAVITY
       !  Determine if neighbouring particle is hidden by a sink particle;
       !  if so, do not add contribution.
       add_contribution = .true.
       !k = 1
       !do while (k <= nptmass .and. add_contribution)
       !   xkpt = xyzmh_ptmass(1,k)
       !   ykpt = xyzmh_ptmass(2,k)
       !   zkpt = xyzmh_ptmass(3,k)
       !   vpos = (xkpt-xpartveci(ixi))*(xkpt-xj) &
       !         + (ykpt-xpartveci(iyi))*(ykpt-yj) &
       !         + (zkpt-xpartveci(izi))*(zkpt-zj)
       !   if (vpos < 0.0) then
       !      add_contribution = ptmass_not_obscured(-dx,-dy,-dz,  &
       !                          xkpt-xpartveci(ixi),ykpt-xpartveci(iyi),zkpt-xpartveci(izi), &
       !                          xyzmh_ptmass(ihacc,k))
       !   endif
       !   k = k + 1
       !enddo
#endif

       if (rij2 > epsilon(rij2)) then
#ifdef FINVSQRT
          rij1 = finvsqrt(rij2)
#else
          rij1 = 1./sqrt(rij2)
#endif
          qi = (rij2*rij1)*hi1  ! this is qi = rij*hi1
       else
          rij1 = 0.
          qi = 0.
       endif

       if (q2i < radkern2) then
          grkerni = grkern(q2i,qi)*hfacgrkern
#ifdef GRAVITY
          call kernel_softening(q2i,qi,phii,fmi)
          phii   = phii*hi1
          fmi    = fmi*hi21
          dsofti = gradsofti*grkerni
          fgravi = fmi + dsofti
#endif
       else
          grkerni = 0.
#ifdef GRAVITY
          phii   = -rij1
          fmi    = rij1*rij1
          fgravi = fmi
#endif
       endif

       runix = dx*rij1
       runiy = dy*rij1
       runiz = dz*rij1
       !
       !--compute the contribution neighbours with h_j and grad W (h_j)
       !
       if (q2j < radkern2) then
          qj = (rij2*rij1)*hj1
          grkernj = grkern(q2j,qj)*hj21*hj21*cnormk*gradh(1,j) ! ndim + 1
#ifdef GRAVITY
          call kernel_softening(q2j,qj,phij,fmj)
          fmj    = fmj*hj21
          dsoftj = gradh(2,j)*grkernj
          fgravj = fmj + dsoftj
#endif
          usej = .true.
       else
          grkernj = 0.
#ifdef GRAVITY
          fmj    = rij1*rij1
          fgravj = fmj
#endif
          usej = .false.
       endif
       if (mhd) usej = .true.
       if (use_dustfrac) usej = .true.
       if (maxvxyzu >= 4 .and. .not.gravity) usej = .true.

       !--get individual timestep/ multiphase information (querying iphase)
       if (maxphase==maxp) then
          call get_partinfo(iphase(j),iactivej,iamdustj,iamtypej)
          iamgasj = (iamtypej==igas .or. iamtypej==iboundary)
#ifdef IND_TIMESTEPS
          ! Particle j is a neighbour of an active particle;
          ! flag it to see if it needs to be woken up next step.
          if (iamtypej /= iboundary) then
! #ifndef MPI
             ibin_wake(j)  = max(ibinnow_m1,ibin_wake(j))
! #endif
             ibin_neighi = max(ibin_neighi,ibin_old(j))
          endif
#endif
       endif
       pmassj = massoftype(iamtypej)

       fgrav = 0.5*pmassj*(fgravi + fgravj)

       !  If particle is hidden by the sink, treat the neighbour as
       !  not gas; gravitational contribution will be added after the
       !  isgas if-statement
       if (.not. add_contribution) then
          iamgasj = .false.
          usej    = .false.
       endif

       !--get dv : needed for timestep and av term
       vxi = xpartveci(ivxi)
       vyi = xpartveci(ivyi)
       vzi = xpartveci(ivzi)
       vxj = vxyzu(1,j)
       vyj = vxyzu(2,j)
       vzj = vxyzu(3,j)
       dvx = vxi - vxj
       dvy = vyi - vyj
       dvz = vzi - vzj

       projv = dvx*runix + dvy*runiy + dvz*runiz

       eni = xpartveci(ieni)

       if (iamgasj .and. maxvxyzu >= 4) then
          enj   = vxyzu(4,j)
<<<<<<< HEAD
          denij = eni - enj
=======
          tempj = 0.0
          if (store_temperature) then
             tempj = temperature(j)
          endif
          denij = xpartveci(ieni) - enj
>>>>>>> 17b37499
       else
          denij = 0.
          tempj = 0.0
       endif
       if (iamgasi .and. iamgasj) then
          !--work out vsig for timestepping and av
          vsigi   = max(vwavei - beta*projv,0.)
          vsigavi = max(alphai*vwavei - beta*projv,0.)
          if (vsigi > vsigmax) vsigmax = vsigi

          if (mhd) then
             hj   = xyzh(4,j)
             rhoj = rhoh(hj,pmassj)
             Bxj  = Bevol(1,j)*rhoj
             Byj  = Bevol(2,j)*rhoj
             Bzj  = Bevol(3,j)*rhoj

             if (maxBevol >= 4) psij = Bevol(4,j)
             dBx = Bxi - Bxj
             dBy = Byi - Byj
             dBz = Bzi - Bzj
             projBi = Bxi*runix + Byi*runiy + Bzi*runiz
             if (usej) projBj = Bxj*runix + Byj*runiy + Bzj*runiz
             projdB = dBx*runix + dBy*runiy + dBz*runiz
             dB2 = dBx*dBx + dBy*dBy + dBz*dBz
             divBdiffterm = -pmassj*projdB*grkerni
          endif
       else
          !-- v_sig for pairs of particles that are not gas-gas
          vsigi = max(-projv,0.0)
          if (vsigi > vsigmax) vsigmax = vsigi
          vsigavi = 0.
          dBx = 0.; dBy = 0.; dBz = 0.; dB2 = 0.
          projBi = 0.; projBj = 0.; divBdiffterm = 0.
       endif

       !--get terms required for particle j
       if (usej) then
          hj       = 1./hj1
          rhoj     = rhoh(hj,pmassj)
          rho1j    = 1./rhoj
          rho21j   = rho1j*rho1j

          if (iamgasj) then
             if (realviscosity .and. maxstrain==maxp) then
                divvj = divcurlv(1,j)
                strainj(:) = straintensor(:,j)
             else
                divvj = 0.
                strainj(:) = 0.
             endif
             if (use_dustfrac) then
                dustfracj = dustfrac(j)
                sqrtrhodustfracj = sqrt(dustfracj/(1.-dustfracj))
             else
                dustfracj = 0.
                sqrtrhodustfracj = 0.
             endif

             if (maxalpha==maxp)  alphaj  = alphaind(1,j)

#ifdef GR
             densj = dens(j)
#endif

             !
             !--calculate j terms (which were precalculated outside loop for i)
             !
<<<<<<< HEAD
             call get_P(rhoj,rho1j,xj,yj,zj, &
#ifdef GR
                        densj, &
#endif
                        pmassj,enj,Bxj,Byj,Bzj,dustfracj, &
=======
             call get_P(rhoj,rho1j,xj,yj,zj,pmassj,enj,tempj,Bxj,Byj,Bzj,dustfracj, &
>>>>>>> 17b37499
                        ponrhoj,pro2j,prj,spsoundj,vwavej, &
                        sxxj,sxyj,sxzj,syyj,syzj,szzj,visctermisoj,visctermanisoj, &
                        realviscosity,divvj,bulkvisc,strainj,stressmax)

             if (store_temperature) then
                vxyzu(4,j)     = enj
                temperature(j) = tempj
             endif

             mrhoj5   = 0.5*pmassj*rho1j
             autermj  = mrhoj5*alphau
             avBtermj = mrhoj5*alphaB*rho1j

             vsigj = max(vwavej - beta*projv,0.)
             vsigavj = max(alphaj*vwavej - beta*projv,0.)
             if (vsigj > vsigmax) vsigmax = vsigj
          else
             vsigj = max(-projv,0.)
             if (vsigj > vsigmax) vsigmax = vsigj
             vsigavj = 0.; vwavej = 0.; avBtermj = 0.; autermj = 0. ! avoid compiler warnings
             sxxj = 0.; sxyj = 0.; sxzj = 0.; syyj = 0.; syzj = 0.; szzj = 0.; pro2j = 0.; prj = 0.
             dustfracj = 0.; sqrtrhodustfracj = 0.
          endif
       else ! set to zero terms which are used below without an if (usej)
          rhoj      = 0.
          rho1j     = 0.
          rho21j    = 0.

          mrhoj5    = 0.
          autermj   = 0.
          avBtermj  = 0.
          psij = 0.

          gradpj    = 0.
          projsxj   = 0.
          projsyj   = 0.
          projszj   = 0.
          projBj = 0.
          vwavej = 0.
          vsigavj = 0.
          spsoundj = 0.
          dustfracj = 0.
          sqrtrhodustfracj = 0.
       endif

       ifgas: if (iamgasi .and. iamgasj) then

          !
          !--artificial viscosity term
          !
          qrho2i = 0.
          qrho2j = 0.

#ifdef DISC_VISCOSITY
          !
          !--This is for "physical" disc viscosity
          !  (We multiply by h/rij, use cs for the signal speed, apply to both approaching/receding,
          !   with beta viscosity only applied to approaching pairs)
          !
          if (projv < 0.) then
             qrho2i = - 0.5*rho1i*(alphai*spsoundi - beta*projv)*hi*rij1*projv
             if (usej) qrho2j = - 0.5*rho1j*(alphaj*spsoundj - beta*projv)*hj*rij1*projv
          else
             qrho2i = - 0.5*rho1i*alphai*spsoundi*hi*rij1*projv
             if (usej) qrho2j = - 0.5*rho1j*alphaj*spsoundj*hj*rij1*projv
          endif
#endif

#ifdef GR
          xi = xpartveci(ixi)
          yi = xpartveci(iyi)
          zi = xpartveci(izi)
          pos = (/xi,yi,zi/)
          vel = (/vxi,vyi,vzi/)
          call get_bigv(pos,vel,bigvi,bigv2i,alphagri,lorentzi)
          pos = (/xj,yj,zj/)
          vel = (/vxj,vyj,vzj/)
          call get_bigv(pos,vel,bigvj,bigv2j,alphagrj,lorentzj)
          call get_vsig_gr(vsigi,projbigvi,bigv2i,runix,runiy,runiz,bigvi(1),bigvi(2),bigvi(3),spsoundi)
          call get_vsig_gr(vsigj,projbigvj,bigv2j,runix,runiy,runiz,bigvj(1),bigvj(2),bigvj(3),spsoundj)
          vsigavi = alphai*vsigi
          vsigavj = alphaj*vsigj
#endif

          if (projv < 0.) then
#ifdef GR
             enthi  = 1.+eni+pri/densi
             enthj  = 1.+enj+prj/densj
             lorentzi_star = 1./sqrt(1.-projbigvi**2)
             lorentzj_star = 1./sqrt(1.-projbigvj**2)
             dlorentzv = lorentzi_star*projbigvi - lorentzj_star*projbigvj
             qrho2i = -0.5*rho1i*vsigavi*enthi*dlorentzv
             if (usej) qrho2j = -0.5*rho1j*vsigavj*enthj*dlorentzv
#else
             qrho2i = - 0.5*rho1i*vsigavi*projv
             if (usej) qrho2j = - 0.5*rho1j*vsigavj*projv
#endif
          endif

          !--add av term to pressure
          gradpi = pmassj*(pro2i + qrho2i)*grkerni
          if (usej) gradpj = pmassj*(pro2j + qrho2j)*grkernj

          !--energy conservation from artificial viscosity (don't need j term)
          dudtdissi = pmassj*qrho2i*projv*grkerni

          !--artificial thermal conductivity (need j term)
          if (maxvxyzu >= 4) then
             if (gravity) then
                vsigu = abs(projv)
             else
                rhoav1 = 2./(rhoi + rhoj)
                vsigu = sqrt(abs(pri - prj)*rhoav1)  !abs(projv) !sqrt(abs(denij))
             endif
#ifdef GR
             denij = alphagri*eni/lorentzi - alphagrj*enj/lorentzj
             dendissterm = denij*(auterm*vsigi*grkerni + autermj*vsigj*grkernj)
#else
             dendissterm = vsigu*denij*(auterm*grkerni + autermj*grkernj)
#endif
          endif

          if (mhd) then
             !
             ! artificial resistivity
             !
             vsigB = sqrt((dvx - projv*runix)**2 + (dvy - projv*runiy)**2 + (dvz - projv*runiz)**2)
             dBdissterm = (avBterm*grkerni + avBtermj*grkernj)*vsigB

             !--energy dissipation due to artificial resistivity
             if (useresistiveheat) dudtresist = -0.5*dB2*dBdissterm

             pmjrho21grkerni = pmassj*rho21i*grkerni
             pmjrho21grkernj = pmassj*rho21j*grkernj

             termi        = pmjrho21grkerni*projBi
             divBsymmterm =  termi + pmjrho21grkernj*projBj
             dBrhoterm    = -termi
             !
             ! grad psi term for divergence cleaning
             ! new cleaning evolving d/dt (psi/c_h) as in Tricco, Price & Bate (2016)
             !
             if (maxBevol >= 4) dpsiterm = overcleanfac*(pmjrho21grkerni*psii*vwavei + pmjrho21grkernj*psij*vwavej)
             !
             ! non-ideal MHD terms
             !
             if (mhd_nonideal) then
                call nimhd_get_dBdt(dBnonideal,etaohmi,etahalli,etaambii,curlBi, &
                                  jcbi,jcbcbi,runix,runiy,runiz)
                dBnonideal = dBnonideal*pmjrho21grkerni
                if (usej) then
                   Bj  = sqrt(Bxj**2 + Byj**2 + Bzj**2)
                   if (Bj > 0.0) then
                      Bj1 = 1.0/Bj
                   else
                      Bj1 = 0.0
                   endif
                   curlBj = divcurlB(2:4,j)
                   call nimhd_get_jcbcb(jcbcbj,jcbj,curlBj,Bxj,Byj,Bzj,Bj1)
                   call nimhd_get_dBdt(dBnonidealj,eta_nimhd(iohm,j),eta_nimhd(ihall,j),eta_nimhd(iambi,j) &
                                      ,curlBj,jcbj,jcbcbj,runix,runiy,runiz)
                   dBnonideal = dBnonideal + dBnonidealj*pmjrho21grkernj
                endif
             endif
             !
             ! dB/dt evolution equation
             !
             dBevolx = dBrhoterm*dvx + dBdissterm*dBx - dpsiterm*runix - dBnonideal(1)
             dBevoly = dBrhoterm*dvy + dBdissterm*dBy - dpsiterm*runiy - dBnonideal(2)
             dBevolz = dBrhoterm*dvz + dBdissterm*dBz - dpsiterm*runiz - dBnonideal(3)
          endif
          !
          !--get projection of anisotropic part of stress tensor
          !  in direction of particle pair
          !
          projsxi = (sxxi*runix + sxyi*runiy + sxzi*runiz)*grkerni
          projsyi = (sxyi*runix + syyi*runiy + syzi*runiz)*grkerni
          projszi = (sxzi*runix + syzi*runiy + szzi*runiz)*grkerni
          if (usej) then
             projsxj = (sxxj*runix + sxyj*runiy + sxzj*runiz)*grkernj
             projsyj = (sxyj*runix + syyj*runiy + syzj*runiz)*grkernj
             projszj = (sxzj*runix + syzj*runiy + szzj*runiz)*grkernj
          endif
          !
          !--physical viscosity term (direct second derivatives)
          !
          if (realviscosity .and. maxstrain /= maxp) then
             grgrkerni = -2.*grkerni*rij1
             gradpi = gradpi + visctermiso*projv*grgrkerni
             projsxi = projsxi + visctermaniso*dvx*grgrkerni
             projsyi = projsyi + visctermaniso*dvy*grgrkerni
             projszi = projszi + visctermaniso*dvz*grgrkerni
             dudtdissi = dudtdissi + grgrkerni*(visctermiso*projv**2 &
                                 + visctermaniso*(dvx*dvx + dvy*dvy + dvz*dvz))
             if (usej) then
                grgrkernj = -2.*grkernj*rij1
                gradpj = gradpj + visctermisoj*projv*grgrkernj
                projsxj = projsxj + visctermanisoj*dvx*grgrkernj
                projsyj = projsyj + visctermanisoj*dvy*grgrkernj
                projszj = projszj + visctermanisoj*dvz*grgrkernj
             endif
          endif

          !--terms used in force
          gradp = gradpi + gradpj
          projsx = projsxi + projsxj
          projsy = projsyi + projsyj
          projsz = projszi + projszj

          fsum(ifxi) = fsum(ifxi) - runix*(gradp + fgrav) - projsx
          fsum(ifyi) = fsum(ifyi) - runiy*(gradp + fgrav) - projsy
          fsum(ifzi) = fsum(ifzi) - runiz*(gradp + fgrav) - projsz
          fsum(ipot) = fsum(ipot) + pmassj*phii ! no need to symmetrise (see PM07)

          !--calculate divv for use in du, h prediction, av switch etc.
          fsum(idrhodti) = fsum(idrhodti) + projv*grkerni

          if (maxvxyzu >= 4) then
             !--viscous heating
             fsum(idudtdissi) = fsum(idudtdissi) + dudtdissi + dudtresist
             !--energy dissipation due to conductivity
             fsum(idendtdissi) = fsum(idendtdissi) + dendissterm
          endif

          !--add contribution to particle i's force
          if (mhd) then
             !--div B in symmetric form (for source term subtraction)
             fsum(idivBsymi) = fsum(idivBsymi) + divBsymmterm
             fsum(idBevolxi) = fsum(idBevolxi) + dBevolx
             fsum(idBevolyi) = fsum(idBevolyi) + dBevoly
             fsum(idBevolzi) = fsum(idBevolzi) + dBevolz
             !--div B in difference form for dpsi/dt evolution
             fsum(idivBdiffi) = fsum(idivBdiffi) + divBdiffterm
          endif
#ifdef DUST
          if (use_dustfrac) then
             if (dustfraci > 0. .or. dustfracj > 0.) then
                ! get stopping time - for one fluid dust we do not know deltav, but it is small by definition`
                call get_ts(idrag,grainsize,graindens,rhoj*(1. - dustfracj),rhoj*dustfracj,spsoundj,0.,tsj,iregime)
                ! define averages of diffusion coefficient and kernels
                Dav      = tsi*(1.-dustfraci)+tsj*(1.-dustfracj) !dustfraci*tsi + dustfracj*tsj
                grkernav = 0.5*(grkerni + grkernj)

                ! these are equations (43) and (45) from Price & Laibe (2015)
                ! but note there is a sign error in the term in eqn (45) in the paper
                !dustfracterm  = pmassj*rho1j*Dav*(pri - prj)*grkernav*rij1
                !dustfracterms = pmassj*sqrtrhodustfracj*rho1j*(tsi*rho1i+tsj*rho1j)*(pri - prj)*grkernav*rij1
                dustfracterms = pmassj*sqrtrhodustfracj*rho1j*Dav*(pri - prj)*grkernav*rij1

                !vsigeps = 0.5*(spsoundi + spsoundj) !abs(projv)
                !depsdissterm = pmassj*sqrtrhodustfracj*rho1j*grkernav*vsigeps !(auterm*grkerni + autermj*grkernj)*vsigeps
                !dustfracterms = dustfracterms - depsdissterm*(dustfraci - dustfracj)
                fsum(iddustfraci) = fsum(iddustfraci) - dustfracterms
                !fsum(iddustfraci) = fsum(iddustfraci) - dustfracterm
                if (maxvxyzu >= 4) fsum(idudtdusti) = fsum(idudtdusti) - sqrtrhodustfraci*dustfracterms*denij
             endif
             ! Equation 270 in Phantom paper
             if (dustfraci < 1.) then
                term = tsi/(1. - dustfraci)*pmassj*(pro2i*grkerni + pro2j*grkernj)
                fsum(ideltavxi) = fsum(ideltavxi) + term*runix
                fsum(ideltavyi) = fsum(ideltavyi) + term*runiy
                fsum(ideltavzi) = fsum(ideltavzi) + term*runiz
             endif
          endif
#endif

       else !ifgas
          !
          !  gravity between particles where at least one particle is not gas
          !
          fsum(ifxi) = fsum(ifxi) - fgrav*runix
          fsum(ifyi) = fsum(ifyi) - fgrav*runiy
          fsum(ifzi) = fsum(ifzi) - fgrav*runiz
          fsum(ipot) = fsum(ipot) + pmassj*phii ! no need to symmetrise (see PM07)
#ifdef DUST
          !
          ! gas-dust: compute drag terms
          !
          if (idrag>0) then
             if (iamgasi .and. iamdustj .and. icut_backreaction==0) then
                dv2 = dvx*dvx + dvy*dvy + dvz*dvz
                !dustprop(4,j) = dv2
                if (q2i < q2j) then
                   wdrag = wkern_drag(q2i,qi)*hi21*hi1*cnormk_drag
                else
                   wdrag = wkern_drag(q2j,qj)*hj21*hj1*cnormk_drag
                endif
                if (use_dustgrowth) then
                   call get_ts(idrag,dustprop(1,j),dustprop(2,j),rhoi,rhoj,spsoundi,dv2,tsij,iregime)
                else
                   call get_ts(idrag,grainsize,graindens,rhoi,rhoj,spsoundi,dv2,tsij,iregime)
                endif
                ndrag = ndrag + 1
                if (iregime > 2)  nstokes = nstokes + 1
                if (iregime == 2) nsuper = nsuper + 1
                dragterm = 3.*pmassj/((rhoi + rhoj)*tsij)*projv*wdrag
                ts_min = min(ts_min,tsij)
                fsum(ifxi) = fsum(ifxi) - dragterm*runix
                fsum(ifyi) = fsum(ifyi) - dragterm*runiy
                fsum(ifzi) = fsum(ifzi) - dragterm*runiz
                if (maxvxyzu >= 4) then
                   !--energy dissipation due to drag
                   dragheating = dragterm*projv
                   fsum(idudtdissi) = fsum(idudtdissi) + dragheating
                endif
             elseif (iamdusti .and. iamgasj) then
                dv2 = dvx*dvx + dvy*dvy + dvz*dvz
                !dustprop(4,i) = dv2
                if (q2i < q2j) then
                   wdrag = wkern_drag(q2i,qi)*hi21*hi1*cnormk_drag
                else
                   wdrag = wkern_drag(q2j,qj)*hj21*hj1*cnormk_drag
                endif
                call get_ts(idrag,grainsizei,graindensi,rhoj,rhoi,spsoundj,dv2,tsij,iregime)
                dragterm = 3.*pmassj/((rhoi + rhoj)*tsij)*projv*wdrag
                ts_min = min(ts_min,tsij)
                ndrag = ndrag + 1
                if (iregime > 2)  nstokes = nstokes + 1
                if (iregime == 2) nsuper = nsuper + 1
                fsum(ifxi) = fsum(ifxi) - dragterm*runix ! + because projv is opposite
                fsum(ifyi) = fsum(ifyi) - dragterm*runiy
                fsum(ifzi) = fsum(ifzi) - dragterm*runiz
             endif
          endif
#endif
       endif ifgas
#ifdef GRAVITY
    else !is_sph_neighbour
       !
       !--if particle is a trial neighbour, but not an SPH neighbour
       !  then compute the 1/r^2 force contribution
       !  (no softening here, as by definition we
       !   are outside the kernel radius)
       !
#ifdef FINVSQRT
       rij1 = finvsqrt(rij2)
#else
       rij1 = 1./sqrt(rij2)
#endif
       fgrav  = rij1*rij1*rij1
       if (maxphase==maxp) then
          iamtypej = iamtype(iphase(j))
       endif
       pmassj = massoftype(iamtypej)
       phii   = -rij1
       fgravj = fgrav*pmassj
       fsum(ifxi) = fsum(ifxi) - dx*fgravj
       fsum(ifyi) = fsum(ifyi) - dy*fgravj
       fsum(ifzi) = fsum(ifzi) - dz*fgravj
       fsum(ipot) = fsum(ipot) + pmassj*phii
#endif
    endif is_sph_neighbour
 enddo loop_over_neighbours2

 return
end subroutine compute_forces

!----------------------------------------------------------------
!+
!  Internal subroutine that computes pressure and other derived
!  quantities necessary to get a force, given that we have rho.
!+
!----------------------------------------------------------------
<<<<<<< HEAD
subroutine get_P(rhoi,rho1i,xi,yi,zi, &
#ifdef GR
                 densi, &
#endif
                 pmassi,eni,Bxi,Byi,Bzi,dustfraci, &
=======
subroutine get_P(rhoi,rho1i,xi,yi,zi,pmassi,eni,tempi,Bxi,Byi,Bzi,dustfraci, &
>>>>>>> 17b37499
                 ponrhoi,pro2i,pri,spsoundi,vwavei, &
                 sxxi,sxyi,sxzi,syyi,syzi,szzi,visctermiso,visctermaniso, &
                 realviscosity,divvi,bulkvisc,strain,stressmax)

 use dim,       only:maxvxyzu,maxstrain,maxp,store_temperature
 use part,      only:mhd
 use eos,       only:equationofstate
 use options,   only:ieos
 use viscosity, only:shearfunc
<<<<<<< HEAD
#ifdef GR
 use utils_gr,  only:rho2dens
#endif
 real,    intent(in)  :: rhoi,rho1i,xi,yi,zi,pmassi,eni
 real,    intent(in)  :: Bxi,Byi,Bzi,dustfraci
 real,    intent(out) :: ponrhoi,pro2i,pri,spsoundi,vwavei
 real,    intent(out) :: sxxi,sxyi,sxzi,syyi,syzi,szzi
 real,    intent(out) :: visctermiso,visctermaniso
 logical, intent(in)  :: realviscosity
 real,    intent(in)  :: divvi,bulkvisc,stressmax
 real,    intent(in)  :: strain(6)
#ifdef GR
 real,    intent(in)  :: densi
 real :: p_on_densgas
#endif
=======
 real,    intent(in)    :: rhoi,rho1i,xi,yi,zi,pmassi
 real,    intent(inout) :: eni,tempi
 real,    intent(in)    :: Bxi,Byi,Bzi,dustfraci
 real,    intent(out)   :: ponrhoi,pro2i,pri,spsoundi,vwavei
 real,    intent(out)   :: sxxi,sxyi,sxzi,syyi,syzi,szzi
 real,    intent(out)   :: visctermiso,visctermaniso
 logical, intent(in)    :: realviscosity
 real,    intent(in)    :: divvi,bulkvisc,stressmax
 real,    intent(in)    :: strain(6)

>>>>>>> 17b37499
 real :: Bro2i,Brhoxi,Brhoyi,Brhozi,rhogasi,gasfrac
 real :: stressiso,term,graddivvcoeff,del2vcoeff
 real :: shearvisc,etavisc,valfven2i,p_on_rhogas
!
!--get pressure (actually pr/dens) and sound speed from equation of state
!
 gasfrac = (1. - dustfraci)  ! rhogas/rho
 rhogasi = rhoi*gasfrac       ! rhogas = (1-eps)*rho
#ifdef GR
 call equationofstate(ieos,p_on_densgas,spsoundi,densi,xi,yi,zi,eni)
 pri     = p_on_densgas*densi
 ponrhoi = pri*rho1i ! Not sure about dust for the future...
#else
 if (maxvxyzu >= 4) then
    if (store_temperature) then
       call equationofstate(ieos,p_on_rhogas,spsoundi,rhogasi,xi,yi,zi,eni,tempi)
    else
       call equationofstate(ieos,p_on_rhogas,spsoundi,rhogasi,xi,yi,zi,eni)
    endif
 else
    call equationofstate(ieos,p_on_rhogas,spsoundi,rhogasi,xi,yi,zi)
 endif
 pri     = p_on_rhogas*rhogasi
 ponrhoi = p_on_rhogas*gasfrac
#endif

 sxxi = 0.
 sxyi = 0.
 sxzi = 0.
 syyi = 0.
 syzi = 0.
 szzi = 0.
 visctermiso   = 0.
 visctermaniso = 0.
 stressiso     = 0.

 if (realviscosity) then
    !--get shear viscosity coefficient from function
    shearvisc = shearfunc(xi,yi,zi,spsoundi)
    etavisc   = rhoi*shearvisc
!
!--add physical viscosity terms to stress tensor
!  (construct S^ij/ rho^2 for use in the force equation)
!
    if (maxstrain==maxp) then
       !--get stress (multiply by coefficient for use in second derivative)
       term = -shearvisc*pmassi*rho1i ! shearvisc = eta/rho, so this is eta/rho**2
       sxxi = term*strain(1)
       sxyi = term*strain(2)
       sxzi = term*strain(3)
       syyi = term*strain(4)
       syzi = term*strain(5)
       szzi = term*strain(6)
       stressiso = (2./3.*shearvisc - bulkvisc)*divvi*rho1i + stressmax
    else
       graddivvcoeff = 0.5*(bulkvisc*rhoi + etavisc/3.)   ! 0.5 here is because we
       del2vcoeff    = 0.5*etavisc                   ! average between particle pairs

       !--construct isotropic and anisotropic terms from above
       visctermiso   = 2.5*graddivvcoeff*pmassi*rho1i*rho1i
       visctermaniso = (del2vcoeff - 0.5*graddivvcoeff)*pmassi*rho1i*rho1i
    endif
 endif

 if (mhd) then
!
!--construct useful terms based on the B-field
!
    Brhoxi = Bxi*rho1i
    Brhoyi = Byi*rho1i
    Brhozi = Bzi*rho1i

    Bro2i     = Brhoxi*Brhoxi + Brhoyi*Brhoyi + Brhozi*Brhozi
    valfven2i = Bro2i*rhoi
    vwavei    = sqrt(spsoundi*spsoundi + valfven2i)

    !--MHD terms in stress tensor
    sxxi  = sxxi - pmassi*Brhoxi*Brhoxi
    sxyi  = sxyi - pmassi*Brhoxi*Brhoyi
    sxzi  = sxzi - pmassi*Brhoxi*Brhozi
    syyi  = syyi - pmassi*Brhoyi*Brhoyi
    syzi  = syzi - pmassi*Brhoyi*Brhozi
    szzi  = szzi - pmassi*Brhozi*Brhozi
!
!--construct total isotropic pressure term (gas + magnetic + stress)
!
    pro2i = ponrhoi*rho1i + stressiso + 0.5*Bro2i

 else
!
!--construct m*p/(rho^2 \Omega) in force equation using pressure
!
    pro2i  = ponrhoi*rho1i + stressiso
    vwavei = spsoundi
 endif

 return
end subroutine get_P

#ifdef GR
!
! Internal subroutine that computes the signal velocity for GR,
! as well as some other quantities also needed for artificial viscosity.
!
subroutine get_vsig_gr(vsigi,projvi,v2i,runix,runiy,runiz,vxi,vyi,vzi,spsoundi)
 real, intent(out) :: vsigi,projvi
 real, intent(in)  :: v2i,runix,runiy,runiz,vxi,vyi,vzi,spsoundi
 real :: spsi2,vperpxi,vperpyi,vperpzi,vperp2i,numeratorL,numeratorR,denominator

 projvi = vxi*runix + vyi*runiy + vzi*runiz

 spsi2 = spsoundi**2

 vperpxi = vxi - projvi*runix
 vperpyi = vyi - projvi*runiy
 vperpzi = vzi - projvi*runiz
 vperp2i = vperpxi*vperpxi + vperpyi*vperpyi + vperpzi*vperpzi

 numeratorL  = projvi*(1.-spsi2)
 numeratorR  = spsoundi*sqrt((1.-v2i)*(1.-projvi**2-vperp2i*spsi2))
 denominator = 1.-v2i*spsi2

 vsigi = max( 0., (numeratorL+numeratorR)/denominator, (-numeratorL+numeratorR)/denominator )

 return
end subroutine get_vsig_gr
! From Rosswog 2010
#endif

#ifdef IND_TIMESTEPS
!----------------------------------------------------------------
!+
!  Checks which timestep is the limiting dt.  Book keeping is done here
!+
!----------------------------------------------------------------
subroutine check_dtmin(dtcheck,dti,dtopt,dtrat,ndtopt,dtoptfacmean,dtoptfacmax,dtchar_out,dtchar_in)
 integer, intent(inout) :: ndtopt
 real,    intent(in)    :: dti,dtopt,dtrat
 real,    intent(inout) :: dtoptfacmean,dtoptfacmax
 logical, intent(inout) :: dtcheck
 character(len=*), intent(out)   :: dtchar_out
 character(len=*), intent(in)    :: dtchar_in
 !
 if (.not. dtcheck) return
 !
 if ( abs(dti-dtopt) < tiny(dti)) then
    dtcheck      = .false.
    ndtopt       = ndtopt + 1
    dtoptfacmean = dtoptfacmean + dtrat
    dtoptfacmax  = max(dtoptfacmax, dtrat)
    dtchar_out   = dtchar_in
 endif
 !
 return
end subroutine check_dtmin
#endif

!----------------------------------------------------------------

subroutine start_cell(cell,iphase,xyzh,vxyzu,gradh,divcurlv,divcurlB,straintensor,Bevol, &
<<<<<<< HEAD
                     dustfrac,eta_nimhd,alphaind,stressmax,dens)
=======
                     dustfrac,dustprop,eta_nimhd,temperature,alphaind,stressmax)
>>>>>>> 17b37499

 use io,        only:fatal
 use options,   only:alpha,use_dustfrac
 use dim,       only:maxp,ndivcurlv,ndivcurlB,maxstrain,maxalpha,maxvxyzu,mhd,mhd_nonideal,&
                                 use_dustgrowth,store_temperature
 use part,      only:iamgas,maxphase,iboundary,rhoanddhdrho,igas,massoftype,get_partinfo,&
                     iohm,ihall,iambi
 use viscosity, only:irealvisc,bulkvisc
#ifdef DUST
 use dust,      only:get_ts,grainsize,graindens,idrag
#endif
 use nicil,     only:nimhd_get_dt,nimhd_get_jcbcb
 use kdtree,    only:inodeparts,inoderange
 type(cellforce),    intent(inout) :: cell
 integer(kind=1),    intent(in)    :: iphase(:)
 real,               intent(in)    :: xyzh(:,:)
 real,               intent(inout) :: vxyzu(:,:)
 real(kind=4),       intent(in)    :: gradh(:,:)
 real(kind=4),       intent(in)    :: divcurlv(:,:)
 real(kind=4),       intent(in)    :: divcurlB(:,:)
 real(kind=4),       intent(in)    :: straintensor(:,:)
 real,               intent(in)    :: Bevol(:,:)
 real,               intent(in)    :: dustfrac(:),dustprop(:,:)
 real,               intent(in)    :: eta_nimhd(:,:)
 real,               intent(inout) :: temperature(:)
 real(kind=4),       intent(in)    :: alphaind(:,:)
 real,               intent(in)    :: stressmax
 real,               intent(in)    :: dens(:)

 real         :: divcurlvi(ndivcurlv)
 real         :: straini(6),curlBi(3),jcbcbi(3),jcbi(3)
 real         :: hi,rhoi,rho1i,dhdrhoi,pmassi,eni,tempi
 real(kind=8) :: hi1
 real         :: dustfraci,rhogasi,ponrhoi,pro2i,pri,spsoundi
 real         :: sxxi,sxyi,sxzi,syyi,syzi,szzi,visctermiso,visctermaniso
#ifdef DUST
 real         :: tstopi
#endif
 real         :: Bxi,Byi,Bzi,Bi,B2i,Bi1
 real         :: vwavei,alphai

 integer      :: i,iamtypei,ip
 real         :: densi

#ifdef DUST
 integer :: iregime
#endif

 logical :: iactivei,iamgasi,iamdusti,realviscosity

 realviscosity = (irealvisc > 0)

 cell%npcell = 0
 over_parts: do ip = inoderange(1,cell%icell),inoderange(2,cell%icell)
    i = inodeparts(ip)

    if (i < 0) then
       cycle over_parts
    endif

    if (maxphase==maxp) then
       call get_partinfo(iphase(i),iactivei,iamdusti,iamtypei)
       iamgasi = (iamtypei==igas)
    else
       iactivei = .true.
       iamtypei = igas
       iamdusti = .false.
       iamgasi  = .true.
    endif
    if (.not.iactivei) then ! handles case where first particle in cell is inactive
       cycle over_parts
    endif
    if (iamtypei==iboundary) then ! do not compute forces on boundary parts
       cycle over_parts
    endif

    pmassi = massoftype(iamtypei)
    hi = xyzh(4,i)
    if (hi < 0.) call fatal('force','negative smoothing length',i,var='h',val=hi)

    !
    !--compute density and related quantities from the smoothing length
    !
    call rhoanddhdrho(hi,hi1,rhoi,rho1i,dhdrhoi,pmassi)

    if (iamgasi) then
       if (ndivcurlv >= 1) divcurlvi(:) = real(divcurlv(:,i),kind=kind(divcurlvi))
       if (realviscosity .and. maxstrain==maxp) straini(:) = straintensor(:,i)
       if (maxvxyzu >= 4) then
          eni   = vxyzu(4,i)
          tempi = 0.0
          if (store_temperature) then
             tempi = temperature(i)
          endif
       else
          eni   = 0.0
          tempi = 0.0
       endif

       !
       ! one-fluid dust properties
       !
       if (use_dustfrac) then
          dustfraci = dustfrac(i)
          rhogasi = (1. - dustfraci) * rhoi
          if (dustfraci > 1. .or. dustfraci < 0.) call fatal('force','invalid eps',var='dustfrac',val=dustfraci)
       else
          dustfraci = 0.
          rhogasi   = rhoi
       endif

       if (mhd) then
          Bxi = Bevol(1,i) * rhoi ! B/rho -> B (conservative to primitive)
          Byi = Bevol(2,i) * rhoi
          Bzi = Bevol(3,i) * rhoi
       endif

#ifdef GR
       densi = dens(i)
#endif

       !
       ! calculate terms required in the force evaluation
       !
       call get_P(rhoi,rho1i, &
                  xyzh(1,i),xyzh(2,i),xyzh(3,i), &
#ifdef GR
                  densi, &
#endif
                  pmassi, &
                  eni, tempi, &
                  Bxi,Byi,Bzi, &
                  dustfraci, &
                  ponrhoi,pro2i,pri,spsoundi, &
                  vwavei,sxxi,sxyi,sxzi,syyi,syzi,szzi, &
                  visctermiso,visctermaniso,realviscosity,divcurlvi(1),bulkvisc,straini,stressmax)
#ifdef DUST
       !
       ! get stopping time - for one fluid dust we don't know deltav, but as small by definition we assume=0
       !
       if (use_dustfrac .and. iamgasi) then
          call get_ts(idrag,grainsize,graindens,rhogasi,rhoi*dustfraci,spsoundi,0.,tstopi,iregime)
       endif
#endif

       if (store_temperature) then
          vxyzu(4,i)     = eni
          temperature(i) = tempi
       endif

       if (mhd_nonideal) then
          B2i = Bxi**2 + Byi**2 + Bzi**2
          Bi  = sqrt(B2i)
          if (Bi > 0.0) then
             Bi1 = 1.0/Bi
          else
             Bi1 = 0.0
          endif
          curlBi = divcurlB(2:4,i)
          call nimhd_get_jcbcb(jcbcbi,jcbi,curlBi,Bxi,Byi,Bzi,Bi1)
       endif

    else ! not a gas particle
       vwavei = 0.
       rhogasi = 0.
       pri = 0.
       pro2i = 0.
       sxxi = 0.
       sxyi = 0.
       sxzi = 0.
       syyi = 0.
       syzi = 0.
       szzi = 0.
       visctermiso = 0.
       visctermaniso = 0.

       dustfraci = 0.
    endif

    !
    !-- cell packing
    !
    cell%npcell                                    = cell%npcell + 1
    cell%arr_index(cell%npcell)                    = ip
    cell%iphase(cell%npcell)                       = iphase(i)
    cell%xpartvec(ixi,cell%npcell)                 = xyzh(1,i)
    cell%xpartvec(iyi,cell%npcell)                 = xyzh(2,i)
    cell%xpartvec(izi,cell%npcell)                 = xyzh(3,i)
    cell%xpartvec(ihi,cell%npcell)                 = xyzh(4,i)
    cell%xpartvec(igradhi1,cell%npcell)            = gradh(1,i)
#ifdef GRAVITY
    cell%xpartvec(igradhi2,cell%npcell)            = gradh(2,i)
#endif
    cell%xpartvec(ivxi,cell%npcell)                = vxyzu(1,i)
    cell%xpartvec(ivyi,cell%npcell)                = vxyzu(2,i)
    cell%xpartvec(ivzi,cell%npcell)                = vxyzu(3,i)
    if (maxvxyzu >= 4) then
       cell%xpartvec(ieni,cell%npcell)             = vxyzu(4,i)
    endif
    if (mhd) then
       if (iamgasi) then
          cell%xpartvec(iBevolxi,cell%npcell)      = Bevol(1,i)
          cell%xpartvec(iBevolyi,cell%npcell)      = Bevol(2,i)
          cell%xpartvec(iBevolzi,cell%npcell)      = Bevol(3,i)

          if (maxBevol >= 4) then
             cell%xpartvec(ipsi,cell%npcell)       = Bevol(4,i)
          endif
          if (maxBevol < 3 .or. maxBevol > 4) call fatal('densityiterate','error in maxBevol setting')

          cell%xpartvec(icurlBxi,cell%npcell)      = divcurlB(2,i)
          cell%xpartvec(icurlByi,cell%npcell)      = divcurlB(3,i)
          cell%xpartvec(icurlBzi,cell%npcell)      = divcurlB(4,i)
       else
          cell%xpartvec(iBevolxi:ipsi,cell%npcell) = 0. ! to avoid compiler warning
       endif
    endif

    alphai = alpha
    if (maxalpha==maxp) then
       alphai = alphaind(1,i)
    endif
    cell%xpartvec(ialphai,cell%npcell)            = alphai
    cell%xpartvec(irhoi,cell%npcell)              = rhoi
    cell%xpartvec(idustfraci,cell%npcell)         = dustfraci
    if (iamgasi) then
       cell%xpartvec(ivwavei,cell%npcell)         = vwavei
       cell%xpartvec(irhogasi,cell%npcell)        = rhogasi
       cell%xpartvec(iponrhoi,cell%npcell)        = ponrhoi
       cell%xpartvec(ispsoundi,cell%npcell)       = spsoundi
       cell%xpartvec(isxxi,cell%npcell)           = sxxi
       cell%xpartvec(isxyi,cell%npcell)           = sxyi
       cell%xpartvec(isxzi,cell%npcell)           = sxzi
       cell%xpartvec(isyyi,cell%npcell)           = syyi
       cell%xpartvec(isyzi,cell%npcell)           = syzi
       cell%xpartvec(iszzi,cell%npcell)           = szzi
       cell%xpartvec(ivisctermisoi,cell%npcell)   = visctermiso
       cell%xpartvec(ivisctermanisoi,cell%npcell) = visctermaniso
       cell%xpartvec(ipri,cell%npcell)            = pri
       cell%xpartvec(ipro2i,cell%npcell)          = pro2i
#ifdef DUST
       if (use_dustfrac) then
          cell%xpartvec(itstop,cell%npcell)       = tstopi
       endif
#endif
    endif
    if (mhd_nonideal) then
       cell%xpartvec(ietaohmi,cell%npcell)        = eta_nimhd(iohm,i)
       cell%xpartvec(ietahalli,cell%npcell)       = eta_nimhd(ihall,i)
       cell%xpartvec(ietaambii,cell%npcell)       = eta_nimhd(iambi,i)
       cell%xpartvec(ijcbcbxi,cell%npcell)        = jcbcbi(1)
       cell%xpartvec(ijcbcbyi,cell%npcell)        = jcbcbi(2)
       cell%xpartvec(ijcbcbzi,cell%npcell)        = jcbcbi(3)
       cell%xpartvec(ijcbxi,cell%npcell)          = jcbi(1)
       cell%xpartvec(ijcbyi,cell%npcell)          = jcbi(2)
       cell%xpartvec(ijcbzi,cell%npcell)          = jcbi(3)
    endif
<<<<<<< HEAD
    cell%xpartvec(idensGRi,cell%npcell)          = densi
=======
#ifdef DUSTGROWTH
    cell%xpartvec(igrainsizei,cell%npcell)          = dustprop(1,i)
    cell%xpartvec(igraindensi,cell%npcell)          = dustprop(2,i) !--Add dustprop(3,i) for vrelonvfrag
#endif
>>>>>>> 17b37499
 enddo over_parts

end subroutine start_cell

subroutine compute_cell(cell,listneigh,nneigh,Bevol,xyzh,vxyzu,fxyzu, &
<<<<<<< HEAD
                        iphase,divcurlv,divcurlB,alphaind,eta_nimhd, &
                        dustfrac,gradh,ibinnow_m1,ibin_wake,stressmax,xyzcache,dens)
=======
                        iphase,divcurlv,divcurlB,alphaind,eta_nimhd, temperature, &
                        dustfrac,gradh,ibinnow_m1,ibin_wake,stressmax,xyzcache)
>>>>>>> 17b37499
 use io,          only:error
#ifdef MPI
 use io,          only:id
#endif
 use dim,         only:maxvxyzu
 use options,     only:beta,alphau,alphaB,iresistive_heating
 use part,        only:get_partinfo,iamgas,iboundary,mhd,igas,maxphase,massoftype
 use viscosity,   only:irealvisc,bulkvisc
 use kdtree,      only:inodeparts

 type(cellforce), intent(inout)  :: cell

 integer,         intent(in)     :: listneigh(:)
 integer,         intent(in)     :: nneigh
 real,            intent(in)     :: Bevol(:,:)
 real,            intent(in)     :: xyzh(:,:)
 real,            intent(inout)  :: vxyzu(:,:)
 real,            intent(in)     :: fxyzu(:,:)
 integer(kind=1), intent(in)     :: iphase(:)
 real(kind=4),    intent(in)     :: divcurlv(:,:)
 real(kind=4),    intent(in)     :: divcurlB(:,:)
 real(kind=4),    intent(in)     :: alphaind(:,:)
 real,            intent(in)     :: eta_nimhd(:,:)
 real,            intent(inout)  :: temperature(:)
 real,            intent(in)     :: dustfrac(:)
 real(kind=4),    intent(in)     :: gradh(:,:)
 integer(kind=1), intent(inout)  :: ibin_wake(:)
 integer(kind=1), intent(in)     :: ibinnow_m1
 real,            intent(in)     :: stressmax
 real,            intent(in)     :: xyzcache(:,:)
 real,            intent(in)     :: dens(:)

 real                            :: hi
 real(kind=8)                    :: hi1,hi21,hi31,hi41
 real(kind=8)                    :: gradhi,gradsofti
 real                            :: pmassi

 integer                         :: iamtypei

 logical                         :: iactivei
 logical                         :: iamgasi
 logical                         :: iamdusti

 logical                         :: realviscosity
 logical                         :: useresistiveheat
 logical                         :: ignoreself

 integer                         :: i,ip

 realviscosity    = (irealvisc > 0)
 useresistiveheat = (iresistive_heating > 0)

 over_parts: do ip = 1,cell%npcell

    if (maxphase==maxp) then
       call get_partinfo(cell%iphase(ip),iactivei,iamdusti,iamtypei)
       iamgasi = (iamtypei==igas)
    else
       iactivei = .true.
       iamtypei = igas
       iamdusti = .false.
       iamgasi  = .true.
    endif

    if (.not.iactivei) then ! handles case where first particle in cell is inactive
       cycle over_parts
    endif
    if (iamtypei==iboundary) then ! do not compute forces on boundary parts
       cycle over_parts
    endif

    i = inodeparts(cell%arr_index(ip))

    pmassi = massoftype(iamtypei)

    hi    = cell%xpartvec(ihi,ip)
    hi1   = 1./hi
    hi21  = hi1*hi1
    hi31  = hi1*hi21
    hi41  = hi21*hi21

    if (cell%xpartvec(igradhi1,ip) > 0.) then
       gradhi = cell%xpartvec(igradhi1,ip)
    else
       call error('force','stored gradh is zero, resetting to 1')
       gradhi = 1.
    endif
#ifdef GRAVITY
    gradsofti = cell%xpartvec(igradhi2,ip)
#endif

    !
    !--loop over current particle's neighbours (includes self)
    !
#ifdef MPI
    if (cell%owner == id) then
       ignoreself = .true.
    else
       ignoreself = .false.
    endif
#else
    ignoreself = .true.
#endif

    call compute_forces(i,iamgasi,iamdusti,cell%xpartvec(:,ip),hi,hi1,hi21,hi41,gradhi,gradsofti, &
                         beta, &
                         pmassi,listneigh,nneigh,xyzcache,cell%fsums(:,ip),cell%vsigmax(ip), &
                         .true.,realviscosity,useresistiveheat, &
                         xyzh,vxyzu,Bevol,iphase,massoftype, &
                         divcurlB,eta_nimhd, temperature, &
                         dustfrac,gradh,divcurlv,alphaind, &
                         alphau,alphaB,bulkvisc,stressmax, &
                         cell%ndrag,cell%nstokes,cell%nsuper,cell%dtdrag(ip),ibinnow_m1,ibin_wake,cell%ibinneigh(ip), &
                         ignoreself,dens)

 enddo over_parts

end subroutine compute_cell

subroutine finish_cell_and_store_results(icall,cell,fxyzu,xyzh,vxyzu,poten,dt,straintensor,&
                                         divBsymm,divcurlv,dBevol,ddustfrac,deltav, &
                                         dtcourant,dtforce,dtvisc,dtohm,dthall,dtambi,dtdiff,dtmini,dtmaxi, &
#ifdef IND_TIMESTEPS
                                         nbinmaxnew,nbinmaxstsnew,ncheckbin, &
                                         ndtforce,ndtforceng,ndtcool,ndtdrag,ndtdragd, &
                                         ndtvisc,ndtohm,ndthall,ndtambi,ndtdust, &
                                         dtitmp,dtrat, &
                                         dtfrcfacmean ,dtfrcngfacmean,dtdragfacmean,dtdragdfacmean,dtcoolfacmean, &
                                         dtfrcfacmax  ,dtfrcngfacmax ,dtdragfacmax ,dtdragdfacmax ,dtcoolfacmax, &
                                         dtviscfacmean,dtohmfacmean  ,dthallfacmean,dtambifacmean ,dtdustfacmean, &
                                         dtviscfacmax ,dtohmfacmax   ,dthallfacmax ,dtambifacmax  ,dtdustfacmax, &
#endif
                                         ndustres,dustresfacmax,dustresfacmean)
 use io,             only:fatal
#ifdef FINVSQRT
 use fastmath,       only:finvsqrt
#endif
 use dim,            only:mhd,mhd_nonideal,lightcurve,use_dust,maxstrain,gr
 use eos,            only:use_entropy,gamma
 use options, only:ishock_heating,icooling,psidecayfac,overcleanfac,alpha,ipdv_heating,use_dustfrac
 use part,           only:h2chemistry,rhoanddhdrho,abundance,iboundary,igas,maxphase,maxvxyzu,nabundances, &
                          massoftype,get_partinfo,tstop
#ifdef IND_TIMESTEPS
 use part,           only:ibin
 use timestep_ind,   only:get_newbin
 use timestep_sts,   only:sts_it_n,ibin_sts
#endif
 use viscosity,      only:bulkvisc,dt_viscosity,irealvisc,shearfunc
 use kernel,         only:kernel_softening
 use linklist,       only:get_distance_from_centre_of_mass
 use kdtree,         only:expand_fgrav_in_taylor_series,inodeparts
 use nicil,          only:nimhd_get_dudt,nimhd_get_dt
 use cooling,        only:energ_cooling
 use chem,           only:energ_h2cooling
 use timestep,       only:C_cour,C_cool,C_force,bignumber,dtmax
 use timestep_sts,   only:use_sts
#ifdef LIGHTCURVE
 use part,           only:luminosity
#endif
#ifdef GR
 use metric_tools,   only:get_metric
 use utils_gr,       only:get_u0
#endif

 integer,            intent(in)    :: icall
 type(cellforce),    intent(inout) :: cell
 real,               intent(inout) :: fxyzu(:,:)
 real,               intent(in)    :: xyzh(:,:)
 real,               intent(inout) :: vxyzu(:,:)
 real,               intent(in)    :: dt
 real(kind=4),       intent(in)    :: straintensor(:,:)
 real(kind=4),       intent(out)   :: poten(:)
 real(kind=4),       intent(out)   :: divBsymm(:)
 real(kind=4),       intent(out)   :: divcurlv(:,:)
 real,               intent(out)   :: dBevol(:,:)
 real,               intent(out)   :: ddustfrac(:)
 real,               intent(out)   :: deltav(:,:)

 real,               intent(inout) :: dtcourant,dtforce,dtvisc
 real,               intent(inout) :: dtohm,dthall,dtambi,dtdiff,dtmini,dtmaxi
#ifdef IND_TIMESTEPS
 integer,            intent(inout) :: nbinmaxnew,nbinmaxstsnew,ncheckbin
 integer,            intent(inout) :: ndtforce,ndtforceng,ndtcool,ndtdrag,ndtdragd
 integer,            intent(inout) :: ndtvisc,ndtohm,ndthall,ndtambi,ndtdust
 real,               intent(inout) :: dtitmp,dtrat
 real,               intent(inout) :: dtfrcfacmean ,dtfrcngfacmean,dtdragfacmean,dtdragdfacmean,dtcoolfacmean
 real,               intent(inout) :: dtfrcfacmax  ,dtfrcngfacmax ,dtdragfacmax ,dtdragdfacmax ,dtcoolfacmax
 real,               intent(inout) :: dtviscfacmean,dtohmfacmean  ,dthallfacmean,dtambifacmean ,dtdustfacmean
 real,               intent(inout) :: dtviscfacmax ,dtohmfacmax   ,dthallfacmax ,dtambifacmax  ,dtdustfacmax
#endif
 integer,            intent(inout) :: ndustres
 real,               intent(inout) :: dustresfacmean,dustresfacmax

 real    :: xpartveci(maxxpartveciforce),fsum(maxfsum)
 real    :: rhoi,rho1i,rhogasi,hi,hi1,pmassi
 real    :: Bxyzi(maxBevol),curlBi(3),straini(6)
 real    :: xi,yi,zi,B2i,f2i,divBsymmi,betai,frac_divB,vcleani
 real    :: ponrhoi,spsoundi,drhodti,divvi,shearvisc,fac,pdv_work
 real    :: psii,dtau
 real    :: eni,dudtnonideal
 real    :: tstopi,dustfraci,dtdustdenom
 real    :: etaambii,etahalli,etaohmi
 real    :: vsigmax,vwavei,fxyz4
#ifdef LIGHTCURVE
 real    :: dudt_radi
#endif
#ifdef GRAVITY
 real    :: potensoft0,dum,dx,dy,dz,fxi,fyi,fzi,poti,epoti
#endif
 real    :: vsigdtc,dtc,dtf,dti,dtcool,dtdiffi
 real    :: dtohmi,dtambii,dthalli,dtvisci,dtdrag,dtdusti,dtclean
 integer :: idudtcool,ichem,iamtypei
 logical :: iactivei,iamgasi,iamdusti,realviscosity
#ifdef IND_TIMESTEPS
 integer(kind=1)       :: ibin_neighi
 logical               :: allow_decrease,dtcheck
 character(len=16)     :: dtchar
#endif
 integer               :: ip,i
 real                  :: densi, vxi,vyi,vzi,u0i
#ifdef GR
 real                  :: posi(3),veli(3),gcov(0:3,0:3),gcon(0:3,0:3),sqrtg
#endif

 eni = 0.
 realviscosity = (irealvisc > 0)

 over_parts: do ip = 1,cell%npcell

    if (maxphase==maxp) then
       call get_partinfo(cell%iphase(ip),iactivei,iamdusti,iamtypei)
       iamgasi = (iamtypei==igas)
    else
       iactivei = .true.
       iamtypei = igas
       iamdusti = .false.
       iamgasi  = .true.
    endif

    if (.not.iactivei) then ! handles case where first particle in cell is inactive
       cycle over_parts
    endif
    if (iamtypei==iboundary) then ! do not compute forces on boundary parts
       cycle over_parts
    endif

    pmassi = massoftype(iamtypei)

    i = inodeparts(cell%arr_index(ip))

    fsum(:)       = cell%fsums(:,ip)
    xpartveci(:)  = cell%xpartvec(:,ip)
#ifdef IND_TIMESTEPS
    ibin_neighi   = cell%ibinneigh(ip)
#endif

    xi         = xpartveci(ixi)
    yi         = xpartveci(iyi)
    zi         = xpartveci(izi)
    hi         = xpartveci(ihi)
    hi1        = 1./hi
    spsoundi   = xpartveci(ispsoundi)
    vsigmax    = cell%vsigmax(ip)
    dtdrag     = cell%dtdrag(ip)
    tstopi     = 0.

    vxi = xpartveci(ivxi)
    vyi = xpartveci(ivyi)
    vzi = xpartveci(ivzi)

    u0i = 1.
#ifdef GR
    veli = (/vxi,vyi,vzi/)
    posi = (/xi,yi,zi/)
    call get_metric(posi,gcov,gcon,sqrtg)
    call get_u0(gcov,veli,u0i)
#endif

    if (iamgasi) then
       rhoi    = xpartveci(irhoi)
       rho1i   = 1./rhoi
       rhogasi = xpartveci(irhogasi)
       ponrhoi = xpartveci(iponrhoi)
       vwavei  = xpartveci(ivwavei)

       if (mhd) then
          Bxyzi(1) = xpartveci(iBevolxi) * rhoi
          Bxyzi(2) = xpartveci(iBevolyi) * rhoi
          Bxyzi(3) = xpartveci(iBevolzi) * rhoi
          B2i      = Bxyzi(1)**2 + Bxyzi(2)**2 + Bxyzi(3)**2
       endif

       if (mhd_nonideal) then
          curlBi(1) = xpartveci(icurlBxi)
          curlBi(2) = xpartveci(icurlByi)
          curlBi(3) = xpartveci(icurlBzi)
          etaohmi   = xpartveci(ietaohmi)
          etaambii  = xpartveci(ietaambii)
          etahalli  = xpartveci(ietahalli)
       endif

       straini(:) = 0.
       if (maxvxyzu >= 4) then
          if (maxstrain == maxp .and. realviscosity) then
             straini(:) = straintensor(:,i)
          endif
          eni = xpartveci(ieni)
       endif

       if (use_dustfrac) then
          dustfraci = xpartveci(idustfraci)
          tstopi = xpartveci(itstop)
       else
          dustfraci = 0.
       endif

    endif

#ifdef GRAVITY
    !--add self-contribution
    call kernel_softening(0.,0.,potensoft0,dum)
    epoti = 0.5*pmassi*(fsum(ipot) + pmassi*potensoft0*hi1)
    !
    !--add contribution from distant nodes, expand these in Taylor series about node centre
    !  use xcen directly, -1 is placeholder
    !
    call get_distance_from_centre_of_mass(cell%icell,xi,yi,zi,dx,dy,dz)
    call expand_fgrav_in_taylor_series(cell%fgrav,dx,dy,dz,fxi,fyi,fzi,poti)
    fsum(ifxi) = fsum(ifxi) + fxi
    fsum(ifyi) = fsum(ifyi) + fyi
    fsum(ifzi) = fsum(ifzi) + fzi
    epoti = epoti + 0.5*pmassi*poti
    poten(i) = real(epoti,kind=kind(poten))
#endif

    if (mhd .and. iamgasi) then
       !
       !--for MHD, need to make the force stable when beta < 1.  In this regime,
       !  subtract off the B(div B)/rho term (Borve, Omang & Trulsen 2001, 2005);
       !  outside of this regime, do nothing, but (smoothly) transition between
       !  regimes.  Tests in Feb 2018 suggested that beginning the transition
       !  too close to beta = 1 lead to some inaccuracies, and that the optimal
       !  transition range was 2-10 or 2-5, depending on the test.
       !
       divBsymmi  = fsum(idivBsymi)
       if (B2i > 0.0) then
          betai = 2.0*ponrhoi*rhoi/B2i
          if (betai < 2.0) then
             frac_divB = 1.0
          elseif (betai < 10.0) then
             frac_divB = (10.0 - betai)*0.125
          else
             frac_divB = 0.0
          endif
       else
          frac_divB = 0.0
       endif
       fsum(ifxi) = fsum(ifxi) - Bxyzi(1)*divBsymmi*frac_divB
       fsum(ifyi) = fsum(ifyi) - Bxyzi(2)*divBsymmi*frac_divB
       fsum(ifzi) = fsum(ifzi) - Bxyzi(3)*divBsymmi*frac_divB
       divBsymm(i) = real(rhoi*divBsymmi,kind=kind(divBsymm)) ! for output store div B as rho*div B
    endif

    f2i = fsum(ifxi)**2 + fsum(ifyi)**2 + fsum(ifzi)**2

#ifdef DRIVING
    ! force is first initialised in driving routine
    fxyzu(1,i) = fxyzu(1,i) + fsum(ifxi)
    fxyzu(2,i) = fxyzu(2,i) + fsum(ifyi)
    fxyzu(3,i) = fxyzu(3,i) + fsum(ifzi)
#else
    fxyzu(1,i) = fsum(ifxi)
    fxyzu(2,i) = fsum(ifyi)
    fxyzu(3,i) = fsum(ifzi)
#endif
    drhodti = pmassi*fsum(idrhodti)

    isgas: if (iamgasi) then
       divvi = -drhodti*rho1i
       if (ndivcurlv >= 1) divcurlv(1,i) = real(divvi,kind=kind(divcurlv)) ! store divv from forces

       if (maxvxyzu >= 4 .or. lightcurve) then
          if (maxstrain == maxp .and. realviscosity) then
             shearvisc = shearfunc(xi,yi,zi,spsoundi)
             fsum(idudtdissi) = fsum(idudtdissi) + (bulkvisc - 2./3.*shearvisc)*divvi**2 &
                           + 0.5*shearvisc*(straini(1)**2 + 2.*(straini(2)**2 + straini(3)**2 + straini(5)**2) &
                           + straini(4)**2 + straini(6)**2)
          endif
          fxyz4 = 0.
          if (use_entropy .or. gr) then
             densi = xpartveci(idensGRi)
             if (gr .and. ishock_heating > 0) then
                fxyz4 = fxyz4 + (gamma - 1.)*densi**(1.-gamma)*u0i*fsum(idudtdissi)
             else if (ishock_heating > 0) then
                fxyz4 = fxyz4 + (gamma - 1.)*rhogasi**(1.-gamma)*fsum(idudtdissi)
             endif
             ! add conductivity for GR
             if (gr) then
                fxyz4 = fxyz4 + (gamma - 1.)*densi**(1.-gamma)*u0i*fsum(idendtdissi)
             endif
          else
             fac = rhoi/rhogasi
             pdv_work = ponrhoi*rho1i*drhodti
             if (ipdv_heating > 0) then
                fxyz4 = fxyz4 + fac*pdv_work
             endif
             if (ishock_heating > 0) then
                fxyz4 = fxyz4 + fac*fsum(idudtdissi)
             endif
#ifdef LIGHTCURVE
             if (lightcurve) then
                pdv_work = ponrhoi*rho1i*drhodti
                if (pdv_work > tiny(pdv_work)) then ! pdv_work < 0 is possible, and we want to ignore this case
                   dudt_radi = fac*pdv_work + fac*fsum(idudtdissi)
                else
                   dudt_radi = fac*fsum(idudtdissi)
                endif
                luminosity(i) = pmassi*dudt_radi
             endif
#endif
             if (mhd_nonideal) then
                call nimhd_get_dudt(dudtnonideal,etaohmi,etaambii,rhoi,curlBi,Bxyzi(1:3))
                fxyz4 = fxyz4 + fac*dudtnonideal
             endif
             !--add conductivity and resistive heating
             fxyz4 = fxyz4 + fac*fsum(idendtdissi)
             if (icooling > 0) then
                if (h2chemistry) then
                   idudtcool = 1
                   ichem = 0
                   call energ_h2cooling(vxyzu(4,i),fxyz4,rhoi,&
                        abundance(:,i),nabundances,dt,xyzh(1,i),xyzh(2,i),xyzh(3,i),&
                        divcurlv(1,i),idudtcool,ichem)
                else
                   !call energ_cooling(icooling,vxyzu(4,i),fxyz4,xyzh(1,i),xyzh(2,i),xyzh(3,i))
                   call energ_cooling(icooling,vxyzu(4,i),fxyz4,xyzh(1,i),xyzh(2,i),xyzh(3,i),rhoi,vxyzu(:,i),dt)
                endif
             endif
             ! extra terms in du/dt from one fluid dust
             if (use_dustfrac) then
                fxyz4 = fxyz4 + 0.5*fac*rho1i*fsum(idudtdusti)
             endif
          endif
          if (maxvxyzu >= 4) fxyzu(4,i) = fxyz4
       endif

       dtclean = bignumber
       if (mhd) then
          !
          ! sum returns d(B/rho)/dt, just what we want!
          !
          dBevol(1,i) = fsum(idBevolxi)
          dBevol(2,i) = fsum(idBevolyi)
          dBevol(3,i) = fsum(idBevolzi)
          !
          ! hyperbolic/parabolic cleaning terms (dpsi/dt) from Tricco & Price (2012)
          !
          if (maxBevol >= 4 .and. psidecayfac > 0.) then
             vcleani = overcleanfac*vwavei
             dtau = psidecayfac*vcleani*hi1
             !
             ! we clean using the difference operator for div B
             !
             psii = xpartveci(ipsi)

             ! new cleaning evolving d/dt (psi/c_h)
             dBevol(4,i) = -vcleani*fsum(idivBdiffi)*rho1i - psii*dtau - 0.5*psii*divvi

             ! timestep from cleaning (should only matter if overcleaning applied)
             ! the factor of 0.5 is empirical, from checking when overcleaning with ind. timesteps is stable
             dtclean = 0.5*C_cour*hi/(vcleani + epsilon(0.))
          endif
       endif

       if (use_dustfrac) then
          !ddustfrac(i) = 0.5*(fsum(iddustfraci)-sqrt(rhoi*dustfraci)*divvi)
          ddustfrac(i) = 0.5*(fsum(iddustfraci)*rho1i/((1.-dustfraci)**2.))
          deltav(1,i)  = fsum(ideltavxi)
          deltav(2,i)  = fsum(ideltavyi)
          deltav(3,i)  = fsum(ideltavzi)
       endif

       ! timestep based on Courant condition
       vsigdtc = max(vsigmax,vwavei)
       if (vsigdtc > tiny(vsigdtc)) then
          dtc = min(C_cour*hi/(vsigdtc*max(alpha,1.0)),dtclean)
       else
          dtc = min(dtmax,dtclean)
       endif

       ! cooling timestep dt < fac*u/(du/dt)
       if (maxvxyzu >= 4 .and. icooling > 0) then
          dtcool = C_cool*abs(eni/fxyzu(4,i))
       else
          dtcool = bignumber
       endif

       ! timestep based on non-ideal MHD
       if (mhd_nonideal) then
          call nimhd_get_dt(dtohmi,dthalli,dtambii,hi,etaohmi,etahalli,etaambii)
          if ( use_STS ) then
             dtdiffi = min(dtohmi,dtambii)
             dtdiff  = min(dtdiff,dtdiffi)
             dtohmi  = bignumber
             dtambii = bignumber
          endif
       else
          dtohmi  = bignumber
          dthalli = bignumber
          dtambii = bignumber
          dtdiffi = bignumber
       endif

       ! timestep from physical viscosity
       dtvisci = dt_viscosity(xi,yi,zi,hi,spsoundi)

       ! Check to ensure we have enough resolution for gas-dust pairs, where
       ! dtdrag is already minimised over all dust neighbours for gas particle i
       if (dtdrag < bignumber) then
          if (hi > dtdrag*spsoundi) then
             ndustres       = ndustres + 1
             dustresfacmean = dustresfacmean + hi/(dtdrag*spsoundi)
             dustresfacmax  = max(dustresfacmax, hi/(dtdrag*spsoundi))
          endif
       endif

    else ! not gas

       if (maxvxyzu > 4) fxyzu(4,i) = 0.
       ! timestep based on Courant condition for non-gas particles
       vsigdtc = vsigmax
       if (vsigdtc > tiny(vsigdtc)) then
          dtc = C_cour*hi/vsigdtc
       else
          dtc = dtmax
       endif
       dtcool  = bignumber
       dtvisci = bignumber
       dtohmi  = bignumber
       dthalli = bignumber
       dtambii = bignumber
       dtdiffi = bignumber

    endif isgas

    ! initialise timestep to Courant timestep & perform sanity check
    dti = dtc
    if (dtc < tiny(dtc) .or. dtc > huge(dtc)) call fatal('force','invalid dtc',var='dtc',val=dtc)

    ! timestep based on force condition
    if (abs(f2i) > epsilon(f2i)) then
#ifdef FINVSQRT
       dtf = C_force*sqrt(hi*finvsqrt(f2i))
#else
       dtf = C_force*sqrt(hi/sqrt(f2i))
#endif
    else
       dtf = bignumber
    endif

    ! one fluid dust timestep
    if (use_dustfrac .and. iamgasi .and. dustfraci > 0. .and. spsoundi > 0.) then
       dtdustdenom = dustfraci*tstopi*spsoundi**2
       if (dtdustdenom > tiny(dtdustdenom)) then
          dtdusti = C_force*hi*hi/dtdustdenom
       else
          dtdusti = bignumber
       endif
    else
       dtdusti = bignumber
    endif

    ! stopping time
    if (use_dust .and. use_dustfrac) then
       tstop(i) = tstopi
    elseif (use_dust .and. .not.use_dustfrac) then
       tstop(i) = dtdrag
    endif

#ifdef IND_TIMESTEPS
    !-- The new timestep for particle i
    dtitmp = min(dtf,dtcool,dtvisci,dtdrag,dtohmi,dthalli,dtambii,dtdusti)
    if (dtitmp < dti .and. dtitmp < dtmax) then
       dti     = dtitmp
       if (dti < tiny(dti) .or. dti > huge(dti)) call fatal('force','invalid dti',var='dti',val=dti) ! sanity check
       dtcheck = .true.
       dtrat   = dtc/dti
       if ( iamgasi ) then
          call check_dtmin(dtcheck,dti,dtf    ,dtrat,ndtforce  ,dtfrcfacmean  ,dtfrcfacmax ,dtchar,'dt_gasforce')
          call check_dtmin(dtcheck,dti,dtcool ,dtrat,ndtcool   ,dtcoolfacmean ,dtcoolfacmax,dtchar,'dt_cool'    )
          call check_dtmin(dtcheck,dti,dtvisci,dtrat,ndtvisc   ,dtviscfacmean ,dtviscfacmax,dtchar,'dt_visc'    )
          call check_dtmin(dtcheck,dti,dtdrag ,dtrat,ndtdrag   ,dtdragfacmean ,dtdragfacmax,dtchar,'dt_gasdrag' )
          call check_dtmin(dtcheck,dti,dtohmi ,dtrat,ndtohm    ,dtohmfacmean  ,dtohmfacmax ,dtchar,'dt_ohm'     )
          call check_dtmin(dtcheck,dti,dthalli,dtrat,ndthall   ,dthallfacmean ,dthallfacmax,dtchar,'dt_hall'    )
          call check_dtmin(dtcheck,dti,dtambii,dtrat,ndtambi   ,dtambifacmean ,dtambifacmax,dtchar,'dt_ambi'    )
          call check_dtmin(dtcheck,dti,dtdusti,dtrat,ndtdust   ,dtdustfacmean ,dtdustfacmax,dtchar,'dt_dust'    )
       else
          call check_dtmin(dtcheck,dti,dtf    ,dtrat,ndtforceng,dtfrcngfacmean,dtfrcngfacmax,dtchar,'dt_force'  )
          call check_dtmin(dtcheck,dti,dtdrag ,dtrat,ndtdragd  ,dtdragdfacmean,dtdragdfacmax,dtchar,'dt_drag'   )
       endif
       if (dtcheck) call fatal('force','unknown dti',var='dti',val=dti)
    else
       dtchar = 'dt_courant'
    endif
    !
    allow_decrease = ((icall < 2) .and. sts_it_n)
    call get_newbin(dti,dtmax,ibin(i),allow_decrease,dtchar=dtchar) ! get new timestep bin based on dti
    !
    ! Saitoh-Makino limiter, do not allow timestep to be more than 1 bin away from neighbours
    !
    ibin(i) = max(ibin(i),ibin_neighi-1_1)
    !
    ! find the new maximum number of bins
    nbinmaxnew = max(nbinmaxnew,int(ibin(i)))
    ncheckbin  = ncheckbin + 1

    ! ibin_sts: based entirely upon the diffusive timescale
    if ( use_sts ) then
       ibin_sts(i) = 0 ! we actually want dtdiff, and this is just a tracer; should reduce the number of sts active particles for speed
       call get_newbin(dtdiffi,dtmax,ibin_sts(i),allow_decrease,.false.)
       nbinmaxstsnew = max(nbinmaxstsnew,int(ibin_sts(i)))
    endif

#else
    ! global timestep needs to be minimum over all particles

    dtcourant = min(dtcourant,dtc)
    dtforce   = min(dtforce,dtf,dtcool,dtdrag,dtdusti)
    dtvisc    = min(dtvisc,dtvisci)
    if (mhd_nonideal .and. iamgasi) then
       dtohm  = min(dtohm,  dtohmi  )
       dthall = min(dthall, dthalli )
       dtambi = min(dtambi, dtambii )
    endif
    dtmini = min(dtmini,dti)
    dtmaxi = max(dtmaxi,dti)
#endif

 enddo over_parts
end subroutine finish_cell_and_store_results

#ifdef MPI
pure subroutine combine_cells(cella, cellb)
 type(cellforce),   intent(inout)        :: cella
 type(cellforce),   intent(in)           :: cellb

 integer                                 :: i

 do i = 1,cella%npcell
    cella%fsums(:,i) = cella%fsums(:,i) + cellb%fsums(:,i)
 enddo

 cella%ndrag   = cella%ndrag     + cellb%ndrag
 cella%nstokes = cella%nstokes   + cellb%nstokes
 cella%nsuper  = cella%nsuper    + cellb%nsuper

 cella%remote_export = (cella%remote_export .and. cellb%remote_export)

end subroutine combine_cells
#endif

end module forces<|MERGE_RESOLUTION|>--- conflicted
+++ resolved
@@ -88,12 +88,9 @@
        icurlBxi    = 43, &
        icurlByi    = 44, &
        icurlBzi    = 45, &
-<<<<<<< HEAD
-       idensGRi    = 46
-=======
-           igrainsizei = 46, &
-           igraindensi = 47
->>>>>>> 17b37499
+       igrainsizei = 46, &
+       igraindensi = 47, &
+       idensGRi    = 48
 
  !--indexing for fsum array
  integer, parameter :: &
@@ -124,13 +121,8 @@
 !  compute all forces and rates of change on the particles
 !+
 !----------------------------------------------------------------
-<<<<<<< HEAD
-subroutine force(icall,npart,xyzh,vxyzu,fxyzu,divcurlv,divcurlB,Bevol,dBevol,dustfrac,ddustfrac,&
-                 ipart_rhomax,dt,stressmax,dens)
-=======
 subroutine force(icall,npart,xyzh,vxyzu,fxyzu,divcurlv,divcurlB,Bevol,dBevol,dustprop,ddustprop,dustfrac,ddustfrac,&
-                 ipart_rhomax,dt,stressmax,temperature)
->>>>>>> 17b37499
+                 ipart_rhomax,dt,stressmax,temperature,dens)
  use dim,          only:maxvxyzu,maxalpha,maxneigh,maxstrain,&
                         switches_done_in_derivs,mhd,mhd_nonideal,lightcurve
  use io,           only:iprint,fatal,iverbose,id,master,real4,warning,error,nprocs
@@ -401,11 +393,7 @@
     cell%icell = icell
 
     call start_cell(cell,iphase,xyzh,vxyzu,gradh,divcurlv,divcurlB,straintensor,Bevol, &
-<<<<<<< HEAD
-                         dustfrac,eta_nimhd,alphaind,stressmax,dens)
-=======
-                         dustfrac,dustprop,eta_nimhd,temperature,alphaind,stressmax)
->>>>>>> 17b37499
+                         dustfrac,dustprop,eta_nimhd,temperature,alphaind,stressmax,dens)
     if (cell%npcell == 0) cycle over_cells
 
     call get_cell_location(icell,cell%xpos,cell%xsizei,cell%rcuti)
@@ -438,13 +426,8 @@
 #endif
 
     call compute_cell(cell,listneigh,nneigh,Bevol,xyzh,vxyzu,fxyzu, &
-<<<<<<< HEAD
-                      iphase,divcurlv,divcurlB,alphaind,eta_nimhd, &
+                      iphase,divcurlv,divcurlB,alphaind,eta_nimhd,temperature, &
                       dustfrac,gradh,ibinnow_m1,ibin_wake,stressmax,xyzcache,dens)
-=======
-                      iphase,divcurlv,divcurlB,alphaind,eta_nimhd, temperature, &
-                      dustfrac,gradh,ibinnow_m1,ibin_wake,stressmax,xyzcache)
->>>>>>> 17b37499
 
 #ifdef MPI
     if (do_export) then
@@ -493,13 +476,8 @@
                          cell_xpos=cell%xpos,cell_xsizei=cell%xsizei,cell_rcuti=cell%rcuti)
 
        call compute_cell(cell,listneigh,nneigh,Bevol,xyzh,vxyzu,fxyzu, &
-<<<<<<< HEAD
-                         iphase,divcurlv,divcurlB,alphaind,eta_nimhd, &
+                         iphase,divcurlv,divcurlB,alphaind,eta_nimhd, temperature, &
                          dustfrac,gradh,ibinnow_m1,ibin_wake,stressmax,xyzcache,dens)
-=======
-                         iphase,divcurlv,divcurlB,alphaind,eta_nimhd, temperature, &
-                         dustfrac,gradh,ibinnow_m1,ibin_wake,stressmax,xyzcache)
->>>>>>> 17b37499
 
        cell%remote_export(id+1) = .false.
 
@@ -931,9 +909,7 @@
  curlBi(1)     = xpartveci(icurlBxi)
  curlBi(2)     = xpartveci(icurlByi)
  curlBi(3)     = xpartveci(icurlBzi)
-<<<<<<< HEAD
  densi         = xpartveci(idensGRi)
-=======
  if (use_dustgrowth) then
     grainsizei = xpartveci(igrainsizei)
     graindensi = xpartveci(igraindensi)
@@ -941,7 +917,6 @@
     grainsizei = grainsize
     graindensi = graindens
  endif
->>>>>>> 17b37499
 
  fsum(:) = 0.
  vsigmax = 0.
@@ -1180,15 +1155,11 @@
 
        if (iamgasj .and. maxvxyzu >= 4) then
           enj   = vxyzu(4,j)
-<<<<<<< HEAD
-          denij = eni - enj
-=======
           tempj = 0.0
           if (store_temperature) then
              tempj = temperature(j)
           endif
-          denij = xpartveci(ieni) - enj
->>>>>>> 17b37499
+          denij = eni - enj
        else
           denij = 0.
           tempj = 0.0
@@ -1257,15 +1228,11 @@
              !
              !--calculate j terms (which were precalculated outside loop for i)
              !
-<<<<<<< HEAD
              call get_P(rhoj,rho1j,xj,yj,zj, &
 #ifdef GR
                         densj, &
 #endif
-                        pmassj,enj,Bxj,Byj,Bzj,dustfracj, &
-=======
-             call get_P(rhoj,rho1j,xj,yj,zj,pmassj,enj,tempj,Bxj,Byj,Bzj,dustfracj, &
->>>>>>> 17b37499
+                        pmassj,enj,tempj,Bxj,Byj,Bzj,dustfracj, &
                         ponrhoj,pro2j,prj,spsoundj,vwavej, &
                         sxxj,sxyj,sxzj,syyj,syzj,szzj,visctermisoj,visctermanisoj, &
                         realviscosity,divvj,bulkvisc,strainj,stressmax)
@@ -1629,15 +1596,11 @@
 !  quantities necessary to get a force, given that we have rho.
 !+
 !----------------------------------------------------------------
-<<<<<<< HEAD
 subroutine get_P(rhoi,rho1i,xi,yi,zi, &
 #ifdef GR
                  densi, &
 #endif
-                 pmassi,eni,Bxi,Byi,Bzi,dustfraci, &
-=======
-subroutine get_P(rhoi,rho1i,xi,yi,zi,pmassi,eni,tempi,Bxi,Byi,Bzi,dustfraci, &
->>>>>>> 17b37499
+                 pmassi,eni,tempi,Bxi,Byi,Bzi,dustfraci, &
                  ponrhoi,pro2i,pri,spsoundi,vwavei, &
                  sxxi,sxyi,sxzi,syyi,syzi,szzi,visctermiso,visctermaniso, &
                  realviscosity,divvi,bulkvisc,strain,stressmax)
@@ -1647,23 +1610,9 @@
  use eos,       only:equationofstate
  use options,   only:ieos
  use viscosity, only:shearfunc
-<<<<<<< HEAD
 #ifdef GR
  use utils_gr,  only:rho2dens
 #endif
- real,    intent(in)  :: rhoi,rho1i,xi,yi,zi,pmassi,eni
- real,    intent(in)  :: Bxi,Byi,Bzi,dustfraci
- real,    intent(out) :: ponrhoi,pro2i,pri,spsoundi,vwavei
- real,    intent(out) :: sxxi,sxyi,sxzi,syyi,syzi,szzi
- real,    intent(out) :: visctermiso,visctermaniso
- logical, intent(in)  :: realviscosity
- real,    intent(in)  :: divvi,bulkvisc,stressmax
- real,    intent(in)  :: strain(6)
-#ifdef GR
- real,    intent(in)  :: densi
- real :: p_on_densgas
-#endif
-=======
  real,    intent(in)    :: rhoi,rho1i,xi,yi,zi,pmassi
  real,    intent(inout) :: eni,tempi
  real,    intent(in)    :: Bxi,Byi,Bzi,dustfraci
@@ -1673,8 +1622,11 @@
  logical, intent(in)    :: realviscosity
  real,    intent(in)    :: divvi,bulkvisc,stressmax
  real,    intent(in)    :: strain(6)
-
->>>>>>> 17b37499
+#ifdef GR
+ real,    intent(in)  :: densi
+ real :: p_on_densgas
+#endif
+
  real :: Bro2i,Brhoxi,Brhoyi,Brhozi,rhogasi,gasfrac
  real :: stressiso,term,graddivvcoeff,del2vcoeff
  real :: shearvisc,etavisc,valfven2i,p_on_rhogas
@@ -1835,11 +1787,7 @@
 !----------------------------------------------------------------
 
 subroutine start_cell(cell,iphase,xyzh,vxyzu,gradh,divcurlv,divcurlB,straintensor,Bevol, &
-<<<<<<< HEAD
-                     dustfrac,eta_nimhd,alphaind,stressmax,dens)
-=======
-                     dustfrac,dustprop,eta_nimhd,temperature,alphaind,stressmax)
->>>>>>> 17b37499
+                     dustfrac,dustprop,eta_nimhd,temperature,alphaind,stressmax,dens)
 
  use io,        only:fatal
  use options,   only:alpha,use_dustfrac
@@ -2097,26 +2045,18 @@
        cell%xpartvec(ijcbyi,cell%npcell)          = jcbi(2)
        cell%xpartvec(ijcbzi,cell%npcell)          = jcbi(3)
     endif
-<<<<<<< HEAD
     cell%xpartvec(idensGRi,cell%npcell)          = densi
-=======
 #ifdef DUSTGROWTH
-    cell%xpartvec(igrainsizei,cell%npcell)          = dustprop(1,i)
-    cell%xpartvec(igraindensi,cell%npcell)          = dustprop(2,i) !--Add dustprop(3,i) for vrelonvfrag
-#endif
->>>>>>> 17b37499
+    cell%xpartvec(igrainsizei,cell%npcell)       = dustprop(1,i)
+    cell%xpartvec(igraindensi,cell%npcell)       = dustprop(2,i) !--Add dustprop(3,i) for vrelonvfrag
+#endif
  enddo over_parts
 
 end subroutine start_cell
 
 subroutine compute_cell(cell,listneigh,nneigh,Bevol,xyzh,vxyzu,fxyzu, &
-<<<<<<< HEAD
-                        iphase,divcurlv,divcurlB,alphaind,eta_nimhd, &
+                        iphase,divcurlv,divcurlB,alphaind,eta_nimhd,temperature, &
                         dustfrac,gradh,ibinnow_m1,ibin_wake,stressmax,xyzcache,dens)
-=======
-                        iphase,divcurlv,divcurlB,alphaind,eta_nimhd, temperature, &
-                        dustfrac,gradh,ibinnow_m1,ibin_wake,stressmax,xyzcache)
->>>>>>> 17b37499
  use io,          only:error
 #ifdef MPI
  use io,          only:id

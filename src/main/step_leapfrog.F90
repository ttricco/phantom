!--------------------------------------------------------------------------!
! The Phantom Smoothed Particle Hydrodynamics code, by Daniel Price et al. !
! Copyright (c) 2007-2024 The Authors (see AUTHORS)                        !
! See LICENCE file for usage and distribution conditions                   !
! http://phantomsph.github.io/                                             !
!--------------------------------------------------------------------------!
module step_lf_global
!
! Computes one (hydro) timestep
!
!   Change this subroutine to change the timestepping algorithm
!
!   This version uses a Velocity Verlet (leapfrog) integrator with
!   substepping (operator splitting) of external/sink particle forces,
!   following the Reversible RESPA algorithm of Tuckerman et al. 1992
!
! :References:
!     Verlet (1967), Phys. Rev. 159, 98-103
!     Tuckerman, Berne & Martyna (1992), J. Chem. Phys. 97, 1990-2001
!
! :Owner: Daniel Price
!
! :Runtime parameters: None
!
! :Dependencies: boundary_dyn, chem, cons2prim, cons2primsolver, cooling,
!   cooling_ism, damping, deriv, dim, dust_formation, eos, extern_gr,
!   externalforces, growth, io, io_summary, krome_interface, metric_tools,
!   mpiutils, options, part, porosity, ptmass, ptmass_radiation, timestep,
!   timestep_ind, timestep_sts, timing, units
!
 use dim,  only:maxp,maxvxyzu,do_radiation,ind_timesteps
 use part, only:vpred,Bpred,dustpred,ppred
 use part, only:radpred
 use timestep_ind, only:maxbins,itdt,ithdt,itdt1,ittwas
 implicit none
 real :: ibin_dts(4,0:maxbins)

contains

!------------------------------------------------------------
!+
!  initialisation routine necessary for individual timesteps
!+
!------------------------------------------------------------
subroutine init_step(npart,time,dtmax)
 use timestep_ind, only:get_dt,nbinmax
 use part,         only:ibin,twas,iphase,iamboundary,iamtype
 integer, intent(in) :: npart
 real,    intent(in) :: time,dtmax
 integer             :: i
 !
 ! first time through, move all particles on shortest timestep
 ! then allow them to gradually adjust levels.
 ! Keep boundary particles on level 0 since forces are never calculated
 ! and to prevent boundaries from limiting the timestep
 !
 if (ind_timesteps) then
    if (time < tiny(time)) then
       !$omp parallel do schedule(static) private(i)
       do i=1,npart
          ibin(i) = nbinmax
          if (iamboundary(iamtype(iphase(i)))) ibin(i) = 0
       enddo
    endif
    !
    ! twas is set so that at start of step we predict
    ! forwards to half of current timestep
    !
    !$omp parallel do schedule(static) private(i)
    do i=1,npart
       twas(i) = time + 0.5*get_dt(dtmax,ibin(i))
    enddo
    !
    ! For each ibin option, calculate dt, dt/2, 1/dt and twas
    !
    do i=0,maxbins
       ibin_dts(itdt,  i) = get_dt(dtmax,int(i,kind=1))
       ibin_dts(ithdt, i) = 0.5*ibin_dts(itdt,i)
       ibin_dts(itdt1, i) = 1.0/ibin_dts(itdt,i)
       ibin_dts(ittwas,i) = time + 0.5*get_dt(dtmax,int(i,kind=1))
    enddo
 endif

end subroutine init_step

!------------------------------------------------------------
!+
!  main timestepping routine
!+
!------------------------------------------------------------
subroutine step(npart,nactive,t,dtsph,dtextforce,dtnew)
 use dim,            only:maxp,ndivcurlv,maxvxyzu,maxptmass,maxalpha,nalpha,h2chemistry,&
                          use_dustgrowth,use_krome,gr,do_radiation
 use io,             only:iprint,fatal,iverbose,id,master,warning
 use options,        only:iexternalforce,use_dustfrac,implicit_radiation
 use part,           only:xyzh,vxyzu,fxyzu,fext,divcurlv,divcurlB,Bevol,dBevol, &
                          rad,drad,radprop,isdead_or_accreted,rhoh,dhdrho,&
                          iphase,iamtype,massoftype,maxphase,igas,idust,mhd,&
                          iamboundary,get_ntypes,npartoftypetot,&
                          dustfrac,dustevol,ddustevol,eos_vars,alphaind,nptmass,&
                          dustprop,ddustprop,dustproppred,pxyzu,dens,metrics,ics,&
                          filfac,filfacpred,mprev,filfacprev
 use options,        only:avdecayconst,alpha,ieos,alphamax
 use deriv,          only:derivs
 use timestep,       only:dterr,bignumber,tolv
 use mpiutils,       only:reduceall_mpi
<<<<<<< HEAD
 use part,           only:nptmass,xyzmh_ptmass,vxyz_ptmass,fxyz_ptmass,dsdt_ptmass,ibin_wake
 use part,           only:n_group,n_ingroup,n_sing,gtgrad,group_info
=======
 use part,           only:nptmass,xyzmh_ptmass,vxyz_ptmass,fxyz_ptmass,dsdt_ptmass,fsink_old,ibin_wake
>>>>>>> 2912d0a0
 use io_summary,     only:summary_printout,summary_variable,iosumtvi,iowake, &
                          iosumflrp,iosumflrps,iosumflrc
 use boundary_dyn,   only:dynamic_bdy,update_xyzminmax
 use timestep,       only:dtmax,dtmax_ifactor,dtdiff
 use timestep_ind,   only:get_dt,nbinmax,decrease_dtmax,dt_too_small
 use timestep_sts,   only:sts_get_dtau_next,use_sts,ibin_sts,sts_it_n
 use part,           only:ibin,ibin_old,twas,iactive,ibin_wake
 use part,           only:metricderivs
 use metric_tools,   only:imet_minkowski,imetric
 use cons2prim,      only:cons2primall
 use extern_gr,      only:get_grforce_all
 use cooling,        only:ufloor,cooling_in_step
 use timing,         only:increment_timer,get_timings,itimer_extf
 use growth,         only:check_dustprop
 use options,        only:use_porosity
 use porosity,       only:get_filfac
 use damping,        only:idamp
 use cons2primsolver, only:conservative2primitive,primitive2conservative
 use eos,             only:equationofstate
<<<<<<< HEAD
 use step_extern,    only:step_extern_FSI,step_extern_PEFRL,step_extern_lf,  &
                          step_extern_gr,step_extern_sph_gr,step_extern_sph, &
                          step_extern_subsys
=======
 use step_extern,     only:step_extern_FSI,step_extern_lf,step_extern_gr, &
                          step_extern_sph_gr,step_extern_sph
 use ptmass,          only: use_fourthorder
>>>>>>> 2912d0a0

 integer, intent(inout) :: npart
 integer, intent(in)    :: nactive
 real,    intent(in)    :: t,dtsph
 real,    intent(inout) :: dtextforce
 real,    intent(out)   :: dtnew
 integer            :: i,its,np,ntypes,itype,nwake,nvfloorp,nvfloorps,nvfloorc,ialphaloc
 real               :: timei,erri,errmax,v2i,errmaxmean
 real               :: vxi,vyi,vzi,eni,hdtsph,pmassi
 real               :: alphaloci,source,tdecay1,hi,rhoi,ddenom,spsoundi
 real               :: v2mean,hdti
 real(kind=4)       :: t1,t2,tcpu1,tcpu2
 real               :: pxi,pyi,pzi,p2i,p2mean
 real               :: dtsph_next,dti,time_now
 logical, parameter :: allow_waking = .true.
 integer, parameter :: maxits = 30
 logical            :: converged,store_itype
!
! set initial quantities
!
 timei  = t
 hdtsph = 0.5*dtsph
 dterr  = bignumber
! determine twas for each ibin
 if (ind_timesteps .and. sts_it_n) then
    time_now = timei + dtsph
    do i=0,maxbins
       ibin_dts(ittwas,i) = (int(time_now*ibin_dts(itdt1,i),kind=8) + 0.5)*ibin_dts(itdt,i)
    enddo
 endif

!--------------------------------------
! velocity predictor step, using dtsph
!--------------------------------------
 itype   = igas
 ntypes  = get_ntypes(npartoftypetot)
 pmassi  = massoftype(itype)
 store_itype = (maxphase==maxp .and. ntypes > 1)
 ialphaloc = 2
 nvfloorp  = 0

 !$omp parallel do default(none) &
 !$omp shared(npart,xyzh,vxyzu,fxyzu,iphase,hdtsph,store_itype) &
 !$omp shared(rad,drad,pxyzu) &
 !$omp shared(Bevol,dBevol,dustevol,ddustevol,use_dustfrac) &
 !$omp shared(dustprop,ddustprop,dustproppred,ufloor) &
 !$omp shared(mprev,filfacprev,filfac,use_porosity) &
 !$omp shared(ibin,ibin_old,twas,timei) &
 !$omp firstprivate(itype) &
 !$omp private(i,hdti) &
 !$omp reduction(+:nvfloorp)
 predictor: do i=1,npart
    if (.not.isdead_or_accreted(xyzh(4,i))) then
       if (ind_timesteps) then
          if (iactive(iphase(i))) ibin_old(i) = ibin(i) ! only required for ibin_neigh in force.F90
          !
          !--synchronise all particles to their half timesteps
          !
          hdti = twas(i) - timei
       else
          hdti = hdtsph
       endif
       if (store_itype) itype = iamtype(iphase(i))
       if (iamboundary(itype)) cycle predictor
       !
       ! predict v and u to the half step with "slow" forces
       !
       if (gr) then
          pxyzu(:,i) = pxyzu(:,i) + hdti*fxyzu(:,i)
       else
          vxyzu(:,i) = vxyzu(:,i) + hdti*fxyzu(:,i)
       endif

       !--floor the thermal energy if requested and required
       if (ufloor > 0.) then
          if (vxyzu(4,i) < ufloor) then
             vxyzu(4,i) = ufloor
             nvfloorp   = nvfloorp + 1
          endif
       endif
       if (use_porosity) then
          mprev(i) = dustprop(1,i)
          filfacprev(i) = filfac(i)
       endif
       if (itype==idust .and. use_dustgrowth) then
          dustprop(:,i) = dustprop(:,i) + hdti*ddustprop(:,i)
       endif
       if (itype==igas) then
          if (mhd)          Bevol(:,i) = Bevol(:,i) + hdti*dBevol(:,i)
          if (do_radiation) rad(:,i)   = rad(:,i) + hdti*drad(:,i)
          if (use_dustfrac) then
             dustevol(:,i) = abs(dustevol(:,i) + hdti*ddustevol(:,i))
             if (use_dustgrowth) dustprop(:,i) = dustprop(:,i) + hdti*ddustprop(:,i)
          endif
       endif
    endif
 enddo predictor
 !omp end parallel do
 if (use_dustgrowth) then
    if (use_porosity) then
       call get_filfac(npart,xyzh,mprev,filfac,dustprop,hdti)
    endif
    call check_dustprop(npart,dustprop,filfac,mprev,filfacprev)
 endif


!----------------------------------------------------------------------
! substepping with external and sink particle forces, using dtextforce
! accretion onto sinks/potentials also happens during substepping
!----------------------------------------------------------------------
 call get_timings(t1,tcpu1)
 if (gr) then
    if ((iexternalforce > 0 .and. imetric /= imet_minkowski) .or. idamp > 0) then
       call cons2primall(npart,xyzh,metrics,pxyzu,vxyzu,dens,eos_vars)
       call get_grforce_all(npart,xyzh,metrics,metricderivs,vxyzu,dens,fext,dtextforce)
       call step_extern_gr(npart,ntypes,dtsph,dtextforce,xyzh,vxyzu,pxyzu,dens,metrics,metricderivs,fext,t)
    else
       call step_extern_sph_gr(dtsph,npart,xyzh,vxyzu,dens,pxyzu,metrics)
    endif
 else
    if (nptmass > 0 .or. iexternalforce > 0 .or. h2chemistry .or. cooling_in_step .or. idamp > 0) then
       if (use_fourthorder) then
          call step_extern_FSI(dtextforce,dtsph,t,npart,nptmass,xyzh,vxyzu,fext, &
<<<<<<< HEAD
                              xyzmh_ptmass,vxyz_ptmass,fxyz_ptmass,dsdt_ptmass)
       elseif(use_regnbody) then
          call step_extern_subsys(dtextforce,dtsph,t,npart,nptmass,xyzh,vxyzu,fext, &
                                  xyzmh_ptmass,vxyz_ptmass,fxyz_ptmass,dsdt_ptmass, &
                                  gtgrad,group_info,n_group,n_ingroup,n_sing)
=======
                              xyzmh_ptmass,vxyz_ptmass,fxyz_ptmass,fsink_old,dsdt_ptmass)
>>>>>>> 2912d0a0
       else
          call step_extern_lf(npart,ntypes,dtsph,dtextforce,xyzh,vxyzu,fext,fxyzu,t, &
                          nptmass,xyzmh_ptmass,vxyz_ptmass,fxyz_ptmass,dsdt_ptmass,nbinmax,ibin_wake)
       endif
    else
       call step_extern_sph(dtsph,npart,xyzh,vxyzu)
    endif
 endif
 call get_timings(t2,tcpu2)
 call increment_timer(itimer_extf,t2-t1,tcpu2-tcpu1)

 timei = timei + dtsph
 nvfloorps  = 0
!----------------------------------------------------
! interpolation of SPH quantities needed in the SPH
! force evaluations, using dtsph
!----------------------------------------------------
!$omp parallel do default(none) schedule(guided,1) &
!$omp shared(maxp,maxphase,maxalpha) &
!$omp shared(xyzh,vxyzu,vpred,fxyzu,divcurlv,npart,store_itype) &
!$omp shared(pxyzu,ppred) &
!$omp shared(Bevol,dBevol,Bpred,dtsph,massoftype,iphase) &
!$omp shared(dustevol,ddustprop,dustprop,dustproppred,dustfrac,ddustevol,dustpred,use_dustfrac) &
!$omp shared(filfac,filfacpred,use_porosity) &
!$omp shared(alphaind,ieos,alphamax,ialphaloc) &
!$omp shared(eos_vars,ufloor) &
!$omp shared(twas,timei) &
!$omp shared(rad,drad,radpred)&
!$omp private(hi,rhoi,tdecay1,source,ddenom,hdti) &
!$omp private(i,spsoundi,alphaloci) &
!$omp firstprivate(pmassi,itype,avdecayconst,alpha) &
!$omp reduction(+:nvfloorps)
 predict_sph: do i=1,npart
    if (.not.isdead_or_accreted(xyzh(4,i))) then
       if (store_itype) then
          itype = iamtype(iphase(i))
          pmassi = massoftype(itype)
          if (iamboundary(itype)) then
             if (gr) then
                ppred(:,i) = pxyzu(:,i)
             else
                vpred(:,i) = vxyzu(:,i)
             endif
             if (mhd)          Bpred(:,i)  = Bevol (:,i)
             if (use_dustgrowth) dustproppred(:,i) = dustprop(:,i)
             if (use_dustfrac)   dustpred(:,i) = dustevol(:,i)
             if (do_radiation)   radpred(:,i) = rad(:,i)
             cycle predict_sph
          endif
       endif
       !
       ! make prediction for h
       !
       if (ndivcurlv >= 1) then
          xyzh(4,i) = xyzh(4,i) - dtsph*dhdrho(xyzh(4,i),pmassi)*rhoh(xyzh(4,i),pmassi)*divcurlv(1,i)
       endif
       !
       ! make a prediction for v and u to the full step for use in the
       ! force evaluation. These have already been updated to the
       ! half step, so only need a half step (0.5*dtsph) here
       !
       if (ind_timesteps) then
          hdti = timei - twas(i)   ! interpolate to end time
       else
          hdti = 0.5*dtsph
       endif

       if (gr) then
          ppred(:,i) = pxyzu(:,i) + hdti*fxyzu(:,i)
       else
          vpred(:,i) = vxyzu(:,i) + hdti*fxyzu(:,i)
       endif

       !--floor the thermal energy if requested and required
       if (ufloor > 0.) then
          if (vpred(4,i) < ufloor) then
             vpred(4,i) = ufloor
             nvfloorps  = nvfloorps + 1
          endif
       endif
       if (use_porosity) filfacpred(i) = filfac(i)
       if (use_dustgrowth .and. itype==idust) then
          dustproppred(:,i) = dustprop(:,i) + hdti*ddustprop(:,i)
       endif
       if (itype==igas) then
          if (mhd) Bpred(:,i) = Bevol (:,i) + hdti*dBevol(:,i)
          if (use_dustfrac) then
             rhoi          = rhoh(xyzh(4,i),pmassi)
             dustpred(:,i) = dustevol(:,i) + hdti*ddustevol(:,i)
             if (use_dustgrowth) dustproppred(:,i) = dustprop(:,i) + hdti*ddustprop(:,i)
          endif
          if (do_radiation) radpred(:,i) = rad(:,i) + hdti*drad(:,i)
       endif
       !
       ! viscosity switch ONLY (conductivity and resistivity do not use MM97-style switches)
       !
       if (maxalpha==maxp) then
          hi   = xyzh(4,i)
          rhoi = rhoh(hi,pmassi)
          spsoundi = eos_vars(ics,i)
          tdecay1  = avdecayconst*spsoundi/hi
          ddenom   = 1./(1. + dtsph*tdecay1) ! implicit integration for decay term
          if (nalpha >= 2) then
             ! Cullen and Dehnen (2010) switch
             alphaloci = alphaind(ialphaloc,i)
             if (alphaind(1,i) < alphaloci) then
                alphaind(1,i) = real(alphaloci,kind=kind(alphaind))
             else
                alphaind(1,i) = real((alphaind(1,i) + dtsph*alphaloci*tdecay1)*ddenom,kind=kind(alphaind))
             endif
          else
             if (ndivcurlv < 1) call fatal('step','alphaind used but divv not stored')
             ! MM97
             source = max(0.0_4,-divcurlv(1,i))
             alphaind(1,i) = real(min((alphaind(1,i) + dtsph*(source + alpha*tdecay1))*ddenom,alphamax),kind=kind(alphaind))
          endif
       endif
    endif
 enddo predict_sph
 !$omp end parallel do
 if (use_dustgrowth) then
    if (use_porosity) then
       call get_filfac(npart,xyzh,dustprop(1,:),filfacpred,dustproppred,hdti)
    endif
    call check_dustprop(npart,dustproppred(:,:),filfacpred,dustprop(1,:),filfac)
 endif
!
! recalculate all SPH forces, and new timestep
!
 if ((iexternalforce /= 0 .or. nptmass > 0) .and. id==master .and. iverbose >= 2) &
   write(iprint,"(a,f14.6,/)") '> full step            : t=',timei

 if (npart > 0) then
    if (gr) vpred = vxyzu ! Need primitive utherm as a guess in cons2prim
    dt_too_small = .false.

    call derivs(1,npart,nactive,xyzh,vpred,fxyzu,fext,divcurlv,&
                divcurlB,Bpred,dBevol,radpred,drad,radprop,dustproppred,ddustprop,&
                dustpred,ddustevol,filfacpred,dustfrac,eos_vars,timei,dtsph,dtnew,&
                ppred,dens,metrics)

    if (do_radiation .and. implicit_radiation) then
       rad = radpred
       vxyzu(4,1:npart) = vpred(4,1:npart)
    endif

    if (gr) vxyzu = vpred ! May need primitive variables elsewhere?
    if (dt_too_small) then
       ! dt < dtmax/2**nbinmax and exit
       ! Perform this here rather than in get_newbin so that we can get some diagnostic info
       ! This is only used for individual timesteps
       call summary_printout(iprint,nptmass)
       call fatal('step','step too small: bin would exceed maximum')
    endif
 endif
!
! if using super-timestepping, determine what dt will be used on the next loop
!
 if (ind_timesteps) then
    if ( use_sts ) call sts_get_dtau_next(dtsph_next,dtsph,dtmax,dtdiff,nbinmax)
    if (dtmax_ifactor /=0 .and. sts_it_n) then
       call decrease_dtmax(npart,maxbins,timei-dtsph,dtmax_ifactor,dtmax,ibin,ibin_wake,ibin_sts,ibin_dts)
    endif
 endif
!
!-------------------------------------------------------------------------
!  leapfrog corrector step: most of the time we should not need to take
!  any extra iterations, but to be reversible for velocity-dependent
!  forces we must iterate until velocities agree.
!-------------------------------------------------------------------------
 its        = 0
 converged  = .false.
 errmaxmean = 0.0
 nwake      = 0
 nvfloorc   = 0
 iterations: do while (its < maxits .and. .not.converged .and. npart > 0)
    its     = its + 1
    errmax  = 0.
    v2mean  = 0.
    p2mean  = 0.
    np      = 0
    itype   = igas
    pmassi  = massoftype(igas)
    ntypes  = get_ntypes(npartoftypetot)
    store_itype = (maxphase==maxp .and. ntypes > 1)
!$omp parallel default(none) &
!$omp shared(xyzh,vxyzu,vpred,fxyzu,npart,hdtsph,store_itype) &
!$omp shared(pxyzu,ppred) &
!$omp shared(Bevol,dBevol,iphase,its) &
!$omp shared(dustevol,ddustevol,use_dustfrac) &
!$omp shared(dustprop,ddustprop,dustproppred) &
!$omp shared(xyzmh_ptmass,vxyz_ptmass,fxyz_ptmass,nptmass,massoftype) &
!$omp shared(dtsph,ieos,ufloor) &
!$omp shared(ibin,ibin_old,ibin_sts,twas,timei,use_sts,dtsph_next,ibin_wake,sts_it_n) &
!$omp shared(ibin_dts,nbinmax) &
!$omp private(dti,hdti) &
!$omp shared(rad,radpred,drad)&
!$omp private(i,vxi,vyi,vzi) &
!$omp private(pxi,pyi,pzi,p2i) &
!$omp private(erri,v2i,eni) &
!$omp reduction(max:errmax) &
!$omp reduction(+:np,v2mean,p2mean,nwake,nvfloorc) &
!$omp firstprivate(pmassi,itype)
!$omp do
    corrector: do i=1,npart
       if (.not.isdead_or_accreted(xyzh(4,i))) then
          if (store_itype) itype = iamtype(iphase(i))
          if (iamboundary(itype)) cycle corrector
          if (ind_timesteps) then
             !
             !--update active particles
             !
             if (iactive(iphase(i))) then
                ibin_wake(i) = 0       ! cannot wake active particles
                hdti = timei - twas(i) ! = 0.5*get_dt(dtmax,ibin_old(i)) if .not.use_sts & dtmax has not changed & particle was not just woken up
                if (use_sts) then
                   if (ibin(i) < ibin_sts(i)) ibin(i) = min(ibin_sts(i), nbinmax ) ! increase ibin if needed for super timestepping
                   if (.not.sts_it_n .or. (sts_it_n .and. ibin_sts(i) > ibin(i))) then
                      dti = hdti + 0.5*dtsph_next
                   else
                      dti = hdti + ibin_dts(ithdt,ibin(i))
                   endif
                else
                   dti = hdti + ibin_dts(ithdt,ibin(i))
                endif

                if (gr) then
                   pxyzu(:,i) = pxyzu(:,i) + dti*fxyzu(:,i)
                else
                   vxyzu(:,i) = vxyzu(:,i) + dti*fxyzu(:,i)
                endif

                if (use_dustgrowth .and. itype==idust) dustprop(:,i) = dustprop(:,i) + dti*ddustprop(:,i)
                if (itype==igas) then
                   if (mhd)          Bevol(:,i) = Bevol(:,i) + dti*dBevol(:,i)
                   if (do_radiation) rad(:,i)   = rad(:,i)   + dti*drad(:,i)
                   if (use_dustfrac) then
                      dustevol(:,i) = dustevol(:,i) + dti*ddustevol(:,i)
                      if (use_dustgrowth) dustprop(:,i) = dustprop(:,i) + dti*ddustprop(:,i)
                   endif
                endif
                twas(i) = twas(i) + dti
             endif
             !
             !--synchronise all particles
             !
             hdti = timei - twas(i)

             if (gr) then
                pxyzu(:,i) = pxyzu(:,i) + hdti*fxyzu(:,i)
             else
                vxyzu(:,i) = vxyzu(:,i) + hdti*fxyzu(:,i)
             endif

             !--floor the thermal energy if requested and required
             if (ufloor > 0.) then
                if (vxyzu(4,i) < ufloor) then
                   vxyzu(4,i) = ufloor
                   nvfloorc   = nvfloorc + 1
                endif
             endif

             if (itype==idust .and. use_dustgrowth) dustprop(:,i) = dustprop(:,i) + hdti*ddustprop(:,i)
             if (itype==igas) then
                if (mhd)          Bevol(:,i) = Bevol(:,i) + hdti*dBevol(:,i)
                if (do_radiation) rad(:,i)   = rad(:,i)   + hdti*drad(:,i)
                if (use_dustfrac) then
                   dustevol(:,i) = dustevol(:,i) + hdti*ddustevol(:,i)
                   if (use_dustgrowth) dustprop(:,i) = dustprop(:,i) + hdti*ddustprop(:,i)
                endif
             endif
             !
             !--Wake inactive particles for next step, if required
             !
             if (sts_it_n .and. ibin_wake(i) > ibin(i) .and. allow_waking) then
                ibin_wake(i) = min(int(nbinmax,kind=1),ibin_wake(i))
                nwake        = nwake + 1
                twas(i)      = ibin_dts(ittwas,ibin_wake(i))
                ibin(i)      = ibin_wake(i)
                ibin_wake(i) = 0 ! reset flag
             endif
          else  ! not individual timesteps == global timestepping
             !
             ! For velocity-dependent forces compare the new v
             ! with the predicted v used in the force evaluation.
             ! Determine whether or not we need to iterate.
             !

             if (gr) then
                pxi = pxyzu(1,i) + hdtsph*fxyzu(1,i)
                pyi = pxyzu(2,i) + hdtsph*fxyzu(2,i)
                pzi = pxyzu(3,i) + hdtsph*fxyzu(3,i)
                eni = pxyzu(4,i) + hdtsph*fxyzu(4,i)

                erri = (pxi - ppred(1,i))**2 + (pyi - ppred(2,i))**2 + (pzi - ppred(3,i))**2
                errmax = max(errmax,erri)

                p2i = pxi*pxi + pyi*pyi + pzi*pzi
                p2mean = p2mean + p2i
                np = np + 1

                pxyzu(1,i) = pxi
                pxyzu(2,i) = pyi
                pxyzu(3,i) = pzi
                pxyzu(4,i) = eni
             else
                vxi = vxyzu(1,i) + hdtsph*fxyzu(1,i)
                vyi = vxyzu(2,i) + hdtsph*fxyzu(2,i)
                vzi = vxyzu(3,i) + hdtsph*fxyzu(3,i)
                if (maxvxyzu >= 4) eni = vxyzu(4,i) + hdtsph*fxyzu(4,i)

                erri = (vxi - vpred(1,i))**2 + (vyi - vpred(2,i))**2 + (vzi - vpred(3,i))**2
                errmax = max(errmax,erri)

                v2i    = vxi*vxi + vyi*vyi + vzi*vzi
                v2mean = v2mean + v2i
                np     = np + 1

                vxyzu(1,i) = vxi
                vxyzu(2,i) = vyi
                vxyzu(3,i) = vzi
                !--this is the energy equation if non-isothermal
                if (maxvxyzu >= 4) vxyzu(4,i) = eni
             endif

             if (itype==idust .and. use_dustgrowth) dustprop(:,i) = dustprop(:,i) + hdtsph*ddustprop(:,i)
             if (itype==igas) then
                !
                ! corrector step for magnetic field and dust
                !
                if (mhd)          Bevol(:,i) = Bevol(:,i)  + hdtsph*dBevol(:,i)
                if (do_radiation) rad(:,i)   = rad(:,i) + hdtsph*drad(:,i)
                if (use_dustfrac) then
                   dustevol(:,i) = dustevol(:,i) + hdtsph*ddustevol(:,i)
                   if (use_dustgrowth) dustprop(:,i) = dustprop(:,i) + hdtsph*ddustprop(:,i)
                endif
             endif
          endif
       endif
    enddo corrector
!$omp enddo
!$omp end parallel
    if (use_dustgrowth) then
       if (use_porosity) then
          call get_filfac(npart,xyzh,mprev,filfac,dustprop,dtsph)
       endif
       call check_dustprop(npart,dustprop,filfac,mprev,filfacprev)
    endif

    if (gr) then
       call check_velocity_error(errmax,p2mean,np,its,tolv,dtsph,timei,idamp,dterr,errmaxmean,converged)
    else
       call check_velocity_error(errmax,v2mean,np,its,tolv,dtsph,timei,idamp,dterr,errmaxmean,converged)
    endif

    if (.not.converged .and. npart > 0) then
!$omp parallel do default(none)&
!$omp private(i) &
!$omp shared(npart,hdtsph)&
!$omp shared(store_itype,vxyzu,fxyzu,vpred,iphase) &
!$omp shared(Bevol,dBevol,Bpred,pxyzu,ppred) &
!$omp shared(dustprop,ddustprop,dustproppred,use_dustfrac,dustevol,dustpred,ddustevol) &
!$omp shared(filfac,filfacpred,use_porosity) &
!$omp shared(rad,drad,radpred) &
!$omp firstprivate(itype) &
!$omp schedule(static)
       until_converged: do i=1,npart
          if (store_itype) itype = iamtype(iphase(i))
          if (iamboundary(itype)) cycle until_converged

          if (ind_timesteps) then
             if (iactive(iphase(i))) then

                if (gr) then
                   ppred(:,i) = pxyzu(:,i)
                else
                   vpred(:,i) = vxyzu(:,i)
                endif
                if (use_dustgrowth) dustproppred(:,i) = dustprop(:,i)
                if (use_porosity) filfacpred(i) = filfac(i)
                if (mhd)          Bpred(:,i)  = Bevol(:,i)
                if (use_dustfrac) dustpred(:,i) = dustevol(:,i)
                if (do_radiation) radpred(:,i) = rad(:,i)
             endif
          else
             if (gr) then
                ppred(:,i) = pxyzu(:,i)
             else
                vpred(:,i) = vxyzu(:,i)
             endif
             if (use_dustgrowth) dustproppred(:,i) = dustprop(:,i)
             if (use_porosity) filfacpred(i) = filfac(i)
             if (mhd)          Bpred(:,i)  = Bevol(:,i)
             if (use_dustfrac) dustpred(:,i) = dustevol(:,i)
             if (do_radiation) radpred(:,i) = rad(:,i)
             !
             ! shift v back to the half step
             !
             if (gr) then
                pxyzu(:,i) = pxyzu(:,i) - hdtsph*fxyzu(:,i)
             else
                vxyzu(:,i) = vxyzu(:,i) - hdtsph*fxyzu(:,i)
             endif
             if (itype==idust .and. use_dustgrowth) dustprop(:,i) = dustprop(:,i) - hdtsph*ddustprop(:,i)
             if (itype==igas) then
                if (mhd)          Bevol(:,i)  = Bevol(:,i)  - hdtsph*dBevol(:,i)
                if (use_dustfrac) then
                   dustevol(:,i) = dustevol(:,i) - hdtsph*ddustevol(:,i)
                   if (use_dustgrowth) dustprop(:,i) = dustprop(:,i) - hdtsph*ddustprop(:,i)
                endif
                if (do_radiation) rad(:,i) = rad(:,i) - hdtsph*drad(:,i)
             endif
          endif
       enddo until_converged
!$omp end parallel do

       if (use_dustgrowth) then
          if (use_porosity) then
             call get_filfac(npart,xyzh,mprev,filfac,dustprop,dtsph)
          endif
          call check_dustprop(npart,dustprop,filfac,mprev,filfacprev)
       endif
!
!   get new force using updated velocity: no need to recalculate density etc.
!
       if (gr) vpred = vxyzu ! Need primitive utherm as a guess in cons2prim
       call derivs(2,npart,nactive,xyzh,vpred,fxyzu,fext,divcurlv,divcurlB, &
                     Bpred,dBevol,radpred,drad,radprop,dustproppred,ddustprop,dustpred,ddustevol,filfacpred,&
                     dustfrac,eos_vars,timei,dtsph,dtnew,ppred,dens,metrics)
       if (gr) vxyzu = vpred ! May need primitive variables elsewhere?
       if (do_radiation .and. implicit_radiation) then
          rad = radpred
          vxyzu(4,1:npart) = vpred(4,1:npart)
       endif
    endif
 enddo iterations

 ! MPI reduce summary variables
 nwake     = int(reduceall_mpi('+', nwake))
 nvfloorp  = int(reduceall_mpi('+', nvfloorp))
 nvfloorps = int(reduceall_mpi('+', nvfloorps))
 nvfloorc  = int(reduceall_mpi('+', nvfloorc))

 if (dynamic_bdy) call update_xyzminmax(dtsph)

 ! Summary statements & crash if velocity is not converged
 if (nwake    > 0) call summary_variable('wake', iowake,    0,real(nwake)    )
 if (nvfloorp > 0) call summary_variable('floor',iosumflrp, 0,real(nvfloorp) )
 if (nvfloorps> 0) call summary_variable('floor',iosumflrps,0,real(nvfloorps))
 if (nvfloorc > 0) call summary_variable('floor',iosumflrc, 0,real(nvfloorc) )
 if (its      > 1) call summary_variable('tolv', iosumtvi,  0,real(its)      )
 if (maxits   > 1 .and. its >= maxits) then
    call summary_printout(iprint,nptmass)
    call fatal('step','VELOCITY ITERATIONS NOT CONVERGED!!')
 endif

 if (gr) call cons2primall(npart,xyzh,metrics,pxyzu,vxyzu,dens,eos_vars)

end subroutine step

!-----------------------------------------------------
!+
!  Check error in v^1 compared to the predicted v^*
!  in the leapfrog corrector step. If this is not
!  within some tolerance we iterate the corrector step
!+
!-----------------------------------------------------
subroutine check_velocity_error(errmax,v2mean,np,its,tolv,dt,timei,idamp,dterr,errmaxmean,converged)
 use io,         only:id,master,iprint,iverbose,warning
 use timestep,   only:dtcourant,dtforce,bignumber
 use mpiutils,   only:reduceall_mpi
 use io_summary, only:summary_variable,iosumtve,iosumtvv
 real,    intent(inout) :: errmax,v2mean,errmaxmean
 integer, intent(in)    :: np,its,idamp
 real,    intent(in)    :: tolv,dt,timei
 real,    intent(out)   :: dterr
 logical, intent(out)   :: converged
 real            :: errtol,vmean
 real            :: dtf
 integer(kind=8) :: nptot
!
!  Check v^1 against the predicted velocity
!  this will only be different because of velocity-dependent forces
!  (i.e., viscosity). If these are not a small fraction of the total force
!  we need to take iterations in order to get this right in leapfrog.
!  Also, if this occurs, we take the timestep down to try to avoid the need
!  for iterations.
!
 nptot = reduceall_mpi('+',np)
 v2mean = reduceall_mpi('+',v2mean)
 errmax = reduceall_mpi('max',errmax)
 if (idamp > 0) call warning('step','damping is ON')

 if (nptot > 0) then
    v2mean = v2mean/real(nptot)
 else
    v2mean = 0.
 endif
 if (v2mean > tiny(v2mean)) then
    errmax = errmax/sqrt(v2mean)
 else
    errmax = 0.
 endif
 errmaxmean = errmaxmean + errmax
 errtol = tolv
 dterr = huge(dterr)
 if (tolv < 1.e2 .and. idamp == 0) then
    if (.not.ind_timesteps) then
       dtf = min(dtcourant,dtforce)
       !--if errors are controlling the timestep
       if (dtf > dt .and. dtf < bignumber) then
          errtol = errtol*(dt/dtf)**2
       endif
       if (its==1) then
          if (errtol > tiny(errtol) .and. errmax > epsilon(errmax)) then ! avoid divide-by-zero
             dterr = dt*sqrt(errtol/errmax)
          endif
       endif
    endif
 endif
!
! if the error in the predicted velocity exceeds the tolerance, take iterations
!
! if (maxits > 1 .and. tolv < 1.e2) then
 if (tolv < 1.e2 .and. idamp == 0) then
    converged = (errmax < tolv)
    if (id==master .and. .not.converged) then
       vmean = sqrt(v2mean)
       call summary_variable('tolv',iosumtve,0,errmax)
       call summary_variable('tolv',iosumtvv,0,vmean)
    endif
    if (id==master .and.((iverbose >= 1.and.(.not.converged.or.its > 1)) .or. iverbose >= 2)) &
       write(iprint,"(a,i2,a,es10.3,a,es10.3,a)") &
            ' velocity-dependent force (tolv) iteration ',its,' errmax = ',errmax,' (vmean = ',sqrt(v2mean),')'
 else
    converged = .true.
 endif
 if (id==master .and. tolv > 1.e2 .and. errmax > 1.0d-2) &
   write(iprint,"(a,es10.3,a,es10.3,a,es10.3)") &
        ' velocity-dependent force (tolv) at time = ',timei,' with errmax = ',errmax,' and vmean = ',sqrt(v2mean)

end subroutine check_velocity_error

end module step_lf_global<|MERGE_RESOLUTION|>--- conflicted
+++ resolved
@@ -104,12 +104,8 @@
  use deriv,          only:derivs
  use timestep,       only:dterr,bignumber,tolv
  use mpiutils,       only:reduceall_mpi
-<<<<<<< HEAD
- use part,           only:nptmass,xyzmh_ptmass,vxyz_ptmass,fxyz_ptmass,dsdt_ptmass,ibin_wake
+ use part,           only:nptmass,xyzmh_ptmass,vxyz_ptmass,fxyz_ptmass,dsdt_ptmass,fsink_old,ibin_wake
  use part,           only:n_group,n_ingroup,n_sing,gtgrad,group_info
-=======
- use part,           only:nptmass,xyzmh_ptmass,vxyz_ptmass,fxyz_ptmass,dsdt_ptmass,fsink_old,ibin_wake
->>>>>>> 2912d0a0
  use io_summary,     only:summary_printout,summary_variable,iosumtvi,iowake, &
                           iosumflrp,iosumflrps,iosumflrc
  use boundary_dyn,   only:dynamic_bdy,update_xyzminmax
@@ -129,15 +125,10 @@
  use damping,        only:idamp
  use cons2primsolver, only:conservative2primitive,primitive2conservative
  use eos,             only:equationofstate
-<<<<<<< HEAD
- use step_extern,    only:step_extern_FSI,step_extern_PEFRL,step_extern_lf,  &
-                          step_extern_gr,step_extern_sph_gr,step_extern_sph, &
+ use step_extern,     only:step_extern_FSI,step_extern_lf,step_extern_gr,  &
+                          step_extern_sph_gr,step_extern_sph, &
                           step_extern_subsys
-=======
- use step_extern,     only:step_extern_FSI,step_extern_lf,step_extern_gr, &
-                          step_extern_sph_gr,step_extern_sph
- use ptmass,          only: use_fourthorder
->>>>>>> 2912d0a0
+ use ptmass,          only: use_fourthorder,use_regnbody
 
  integer, intent(inout) :: npart
  integer, intent(in)    :: nactive
@@ -261,15 +252,11 @@
     if (nptmass > 0 .or. iexternalforce > 0 .or. h2chemistry .or. cooling_in_step .or. idamp > 0) then
        if (use_fourthorder) then
           call step_extern_FSI(dtextforce,dtsph,t,npart,nptmass,xyzh,vxyzu,fext, &
-<<<<<<< HEAD
-                              xyzmh_ptmass,vxyz_ptmass,fxyz_ptmass,dsdt_ptmass)
+                              xyzmh_ptmass,vxyz_ptmass,fxyz_ptmass,fsink_old,dsdt_ptmass)
        elseif(use_regnbody) then
           call step_extern_subsys(dtextforce,dtsph,t,npart,nptmass,xyzh,vxyzu,fext, &
                                   xyzmh_ptmass,vxyz_ptmass,fxyz_ptmass,dsdt_ptmass, &
-                                  gtgrad,group_info,n_group,n_ingroup,n_sing)
-=======
-                              xyzmh_ptmass,vxyz_ptmass,fxyz_ptmass,fsink_old,dsdt_ptmass)
->>>>>>> 2912d0a0
+                                  fsink_old,gtgrad,group_info,n_group,n_ingroup,n_sing)
        else
           call step_extern_lf(npart,ntypes,dtsph,dtextforce,xyzh,vxyzu,fext,fxyzu,t, &
                           nptmass,xyzmh_ptmass,vxyz_ptmass,fxyz_ptmass,dsdt_ptmass,nbinmax,ibin_wake)

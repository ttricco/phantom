!--------------------------------------------------------------------------!
! The Phantom Smoothed Particle Hydrodynamics code, by Daniel Price et al. !
! Copyright (c) 2007-2023 The Authors (see AUTHORS)                        !
! See LICENCE file for usage and distribution conditions                   !
! http://phantomsph.github.io/                                             !
!--------------------------------------------------------------------------!
module readwrite_dumps_fortran
!
! This module contains all routines related
!  to the data format.
!
!  For Phantom, the format is identical to sphNG
!  (although with fewer arrays dumped)
!
! :References: None
!
! :Owner: Daniel Price
!
! :Runtime parameters: None
!
! :Dependencies: boundary, boundary_dyn, checkconserved, dim, dump_utils,
!   dust, dust_formation, eos, externalforces, fileutils, io, lumin_nsdisc,
!   memory, mpi, mpiutils, options, part, readwrite_dumps_common,
!   setup_params, sphNGutils, timestep, units
!
 use dump_utils, only:lenid,ndatatypes,i_int,i_int1,i_int2,i_int4,i_int8,&
                      i_real,i_real4,i_real8,int1,int2,int1o,int2o,dump_h,lentag
 use readwrite_dumps_common, only:check_arrays,fileident,get_options_from_fileid
 implicit none

 public :: write_smalldump_fortran,write_fulldump_fortran,read_smalldump_fortran,read_dump_fortran

 logical, target, public    :: opened_full_dump_fortran       ! for use in analysis files if user wishes to skip small dumps
 logical, target, public    :: dt_read_in_fortran             ! to determine if dt has been read in so that ibin & ibinold can be set on restarts
 integer, parameter :: maxphead = 256         ! max items in header
 integer, parameter :: is_small_dump = 1978
 integer, parameter :: is_not_mhd = 1979

 private

contains
!--------------------------------------------------------------------
!+
!  utility to determine whether to read a particular block
!  in the dump file, in whole or in part.
!  Allows limited changes to number of threads.
!+
!--------------------------------------------------------------------
subroutine get_blocklimits(npartblock,nblocks,nthreads,id,iblock,noffset,npartread)
 use io, only:die,fatal
 integer(kind=8), intent(in)  :: npartblock
 integer,         intent(in)  :: nblocks,nthreads,id,iblock
 integer,         intent(out) :: noffset,npartread
 integer                      :: nblocksperthread,nthreadsperblock
 character(len=15), parameter :: tag = 'get_blocklimits'
!
!--check for errors in input
!
 if (npartblock < 0) call fatal(tag,'block in dump file has npartinblock < 0')
 if (npartblock > huge(npartread)) call fatal(tag,'npart in block exceeds 32 bit limit')
!
!--usual situation: nblocks = nprocessors
!  read whole block if id = iblock
!
 if (nblocks==nthreads) then
    if (id==iblock-1) then
       !--read whole block
       npartread = int(npartblock)
       noffset   = 0
    else
       !--do not read block
       npartread = 0
       noffset   = 0
    endif

 elseif (nblocks > nthreads .and. mod(nblocks,nthreads)==0) then
!
!--if more blocks than processes and nblocks exactly divisible by nthreads,
!  then just read more than one block per thread
!
    nblocksperthread = nblocks/nthreads
    if (id==(iblock-1)/nblocksperthread) then
       npartread = int(npartblock)
       noffset   = 0
    else
       npartread = 0
       noffset   = 0
    endif

 elseif (nthreads > nblocks .and. mod(nthreads,nblocks)==0) then
!
!--if more threads than blocks, and exactly divisible, read fractions of blocks only
!
    nthreadsperblock = nthreads/nblocks
    if (id/nthreadsperblock==iblock-1) then
       npartread = int((npartblock-1)/nthreadsperblock) + 1
       noffset   = mod(id,nthreadsperblock)*npartread

       if (mod(id,nthreadsperblock)==nthreadsperblock-1) then
          !--last thread has remainder for non-exactly divisible numbers of particles
          npartread = int(npartblock) - (nthreadsperblock-1)*npartread
          !--die if we would need to load balance between more than the last processor.
          if (npartread < 0) then
             print*,' npart to read from last block =',npartread
             call fatal(tag,'error assigning npart to last thread')
          endif
       endif
    else
       npartread = 0
       noffset   = 0
    endif
 else
    noffset = 0
    npartread = 0
    print*,' ERROR: rearrangement of ',nblocks,' blocks to ',nthreads,' threads not implemented'
    call die
 endif

end subroutine get_blocklimits

!--------------------------------------------------------------------
!+
!  utility for initialising each thread
!+
!--------------------------------------------------------------------
subroutine start_threadwrite(id,iunit,filename)
#ifdef MPI
 use mpi
 use mpiutils, only:status,mpierr
#endif
 use io, only:fatal,iverbose
 implicit none
 integer, intent(in) :: id, iunit
 character(len=*), intent(in) :: filename
 integer :: nowgo,ierr

 if (iverbose >= 3) print *,id,' : starting write...'
 nowgo = 0
 if (id  >  0) then
#ifdef MPI
    call MPI_RECV(nowgo,1,MPI_INTEGER,id-1,99,MPI_COMM_WORLD,status,mpierr)
#endif
    open(unit=iunit,file=filename,status='old',form='unformatted',position='append',iostat=ierr)
    if (ierr /= 0) then
       call fatal('start_threadwrite','can''t append to dumpfile '//trim(filename))
    else
       if (iverbose >= 3) print*,'thread ',id,': opened file '//trim(filename)
    endif
 endif

end subroutine start_threadwrite

!--------------------------------------------------------------------
!+
!  utility for finalising each thread
!+
!--------------------------------------------------------------------
subroutine end_threadwrite(id)
 use io, only:iverbose
#ifdef MPI
 use mpi
 use mpiutils, only:mpierr
 use io, only:nprocs
#endif
 implicit none
 integer, intent(in) :: id
#ifdef MPI
 integer :: nowgo
#endif

 if (iverbose >= 3) print *,' thread ',id,' : finished write.'
#ifdef MPI
 if (id  <  nprocs-1) then
    nowgo = 1
    call MPI_SEND(nowgo,1,MPI_INTEGER,id+1,99,MPI_COMM_WORLD,mpierr)
 endif
#endif

end subroutine end_threadwrite

!--------------------------------------------------------------------
!+
!  extract dump size used in Phantom from the fileid string
!+
!--------------------------------------------------------------------
subroutine get_dump_size(fileid,smalldump)
 character(len=lenid), intent(in)  :: fileid
 logical,              intent(out) :: smalldump
 !
 if (fileid(1:1)=='S') then
    smalldump = .true.
 else
    smalldump = .false.
 endif

end subroutine get_dump_size

!--------------------------------------------------------------------
!+
!  subroutine to write output to full dump file
!  (this is everything needed to restart a run)
!+
!-------------------------------------------------------------------
subroutine write_fulldump_fortran(t,dumpfile,ntotal,iorder,sphNG)
 use dim,   only:maxp,maxvxyzu,maxalpha,ndivcurlv,ndivcurlB,maxgrav,gravity,use_dust,&
                 lightcurve,use_dustgrowth,store_dust_temperature,gr,do_nucleation,&
                 ind_timesteps,mhd_nonideal,use_krome
 use eos,   only:ieos,eos_is_non_ideal,eos_outputs_mu,eos_outputs_gasP
 use io,    only:idump,iprint,real4,id,master,error,warning,nprocs
 use part,  only:xyzh,xyzh_label,vxyzu,vxyzu_label,Bevol,Bevol_label,Bxyz,Bxyz_label,npart,maxtypes, &
                 npartoftypetot,update_npartoftypetot, &
                 alphaind,rhoh,divBsymm,maxphase,iphase,iamtype_int1,iamtype_int11, &
                 nptmass,nsinkproperties,xyzmh_ptmass,xyzmh_ptmass_label,vxyz_ptmass,vxyz_ptmass_label,&
                 maxptmass,get_pmass,h2chemistry,nabundances,abundance,abundance_label,mhd,&
                 divcurlv,divcurlv_label,divcurlB,divcurlB_label,poten,dustfrac,deltav,deltav_label,tstop,&
                 dustfrac_label,tstop_label,dustprop,dustprop_label,eos_vars,eos_vars_label,ndusttypes,ndustsmall,VrelVf,&
                 VrelVf_label,dustgasprop,dustgasprop_label,dust_temp,pxyzu,pxyzu_label,dens,& !,dvdx,dvdx_label
                 rad,rad_label,radprop,radprop_label,do_radiation,maxirad,maxradprop,itemp,igasP,igamma,&
                 iorig,iX,iZ,imu,nucleation,nucleation_label,n_nucleation,tau,itau_alloc,tau_lucy,itauL_alloc,&
                 luminosity,eta_nimhd,eta_nimhd_label
 use options,    only:use_dustfrac,use_var_comp,icooling
 use dump_utils, only:tag,open_dumpfile_w,allocate_header,&
                 free_header,write_header,write_array,write_block_header
 use mpiutils,   only:reduce_mpi,reduceall_mpi
 use timestep,   only:dtmax,idtmax_n,idtmax_frac
 use part,       only:ibin,krome_nmols,gamma_chem,mu_chem,T_gas_cool
#ifdef PRDRAG
 use lumin_nsdisc, only:beta
#endif
<<<<<<< HEAD
#ifdef LIGHTCURVE
 use part,       only:luminosity
#endif
#ifdef NONIDEALMHD
 use dim,        only:mhd_nonideal
 use part,       only:eta_nimhd,eta_nimhd_label
#endif
#ifdef KROME
 use krome_user, only:krome_nmols
 use part,       only:gamma_chem,mu_chem,T_gas_cool
#endif
 use eos_stamatellos, only:gradP_cool,Gpot_cool
=======
>>>>>>> c91674fc
 real,             intent(in) :: t
 character(len=*), intent(in) :: dumpfile
 integer,          intent(in), optional :: iorder(:)
 logical,          intent(in), optional :: sphNG
 integer(kind=8),  intent(in), optional :: ntotal

 integer, parameter :: isteps_sphNG = 0, iphase0 = 0
 integer(kind=8)    :: ilen(4),i
 integer            :: nums(ndatatypes,4)
 integer            :: ipass,k,l,ioffset
 integer            :: ierr,ierrs(30)
 integer            :: nblocks,nblockarrays,narraylengths
 integer(kind=8)    :: nparttot
 logical            :: sphNGdump,write_itype,use_gas
 character(len=lenid)  :: fileid
 character(len=120)    :: blankarray
 type(dump_h)          :: hdr
 real, allocatable :: temparr(:)
 real               :: r
!
!--collect global information from MPI threads
!
!--allow non-MPI calls to create MPI dump files
#ifdef MPI
 nparttot = reduceall_mpi('+',npart)
 call update_npartoftypetot
#else
 if (present(ntotal)) then
    nparttot = ntotal
    call update_npartoftypetot
    if (all(npartoftypetot==0)) then
       npartoftypetot(1) = ntotal
    endif
 else
    nparttot = npart
    call update_npartoftypetot
 endif
#endif
 nblocks = nprocs

 sphNGdump = .false.
 if (present(sphNG)) then
    sphNGdump = sphNG
    if (sphNG) write(iprint,*) 'ERROR: sphNG output no longer supported'
 endif

 fileid = fileident('FT','Phantom')

 if (maxphase==maxp) then
    use_gas = .false.
 else
    use_gas = .true.
 endif

!--number of blocks per thread : for hydro these are hydro + point masses
!  block 3 is blank (rt in sphNG), block 4 is for mhd.
!
 narraylengths = 2
 if (mhd) narraylengths = 4
!
!--open dumpfile
!
 masterthread: if (id==master) then
!    open(unit=10,file=trim(dumpfile)//'info.dat')
 !   write(10,'(6A16)') '# R', 'Gpot_cool','poten','gradP_cool', 'eos_vars(gasP)','eos_vars(gamma)'
  !  do i=1,nparttot
   !    write(10,'(6E16.5)') sqrt(xyzh(1,i)**2+xyzh(2,i)**2+xyzh(3,i)**2),Gpot_cool(i),poten(i),&
    !    gradP_cool(i),eos_vars(igasP,i),eos_vars(igamma,i)
   ! enddo
   ! close(10)
    if (idtmax_frac==0) then
       write(iprint,"(/,/,'-------->   TIME = ',g12.4,': full dump written to file ',a,'   <--------',/)")  t,trim(dumpfile)
    else
       ioffset = max(0,len(trim(dumpfile))-1)
       write(blankarray,'(a)') ' '
       write(iprint,"(/,/,'-------->   TIME = ',g12.4,': full dump written to file ',a,'   <--------')")  &
       t,trim(dumpfile)
       write(iprint,"('-------->                        Writing sub-dumps: ',I4,' of',I4,a,'<--------',/)")  &
       idtmax_frac,idtmax_n,blankarray(1:ioffset)
    endif
    call open_dumpfile_w(idump,dumpfile,fileid,ierr)
    if (ierr /= 0) then
       call error('write_fulldump','error creating new dumpfile '//trim(dumpfile))
       return
    endif
!
!--single values
!
    hdr = allocate_header(nint=maxphead,nreal=maxphead,err=ierr)

    call fill_header(sphNGdump,t,nparttot,npartoftypetot,nblocks,nptmass,hdr,ierr)
    if (ierr /= 0) call warning('write_fulldump','error filling header arrays')

    call write_header(idump,hdr,ierr)
    if (ierr /= 0) call error('write_fulldump','error writing header to dumpfile')

    call free_header(hdr,ierr)
    if (ierr /= 0) call error('write_fulldump','error deallocating header')
!
!--arrays
!
!--total number of blocks
!  each thread has up to 4 blocks (hydro variables, sink particles, radiative transfer and MHD)
!  repeated nblocks times (once for each MPI process)
!
    nblockarrays = narraylengths*nblocks
    write (idump, iostat=ierr) nblockarrays

 endif masterthread

 call start_threadwrite(id,idump,dumpfile)

 ierrs = 0
 nums = 0
 ilen = 0_8
 if (sphNGdump) then
    write_itype = .true.
 else
    write_itype = any(npartoftypetot(2:) > 0)
 endif
 do ipass=1,2
    do k=1,ndatatypes
       !
       ! Block 1 arrays (hydrodynamics)
       !
       ilen(1) = int(npart,kind=8)
       if (write_itype) call write_array(1,iphase,'itype',npart,k,ipass,idump,nums,ierrs(1),func=iamtype_int11)
       call write_array(1,xyzh,xyzh_label,3,npart,k,ipass,idump,nums,ierrs(2))
       if (use_dustgrowth) then
          call write_array(1,dustprop,dustprop_label,2,npart,k,ipass,idump,nums,ierrs(3))
          call write_array(1,VrelVf,VrelVf_label,npart,k,ipass,idump,nums,ierrs(3))
          call write_array(1,dustgasprop,dustgasprop_label,4,npart,k,ipass,idump,nums,ierrs(3))
       endif
       if (h2chemistry)  call write_array(1,abundance,abundance_label,nabundances,npart,k,ipass,idump,nums,ierrs(5))
       if (use_dust) call write_array(1,dustfrac,dustfrac_label,ndusttypes,npart,k,ipass,idump,nums,ierrs(7))
       if (use_dust) call write_array(1,tstop,tstop_label,ndustsmall,npart,k,ipass,idump,nums,ierrs(8))
       if (use_dustfrac) then
          do l=1,ndustsmall
             call write_array(1,deltav(:,l,:),deltav_label,3,npart,k,ipass,idump,nums,ierrs(10))
          enddo
       endif
       if (gr) then
          call write_array(1,pxyzu,pxyzu_label,maxvxyzu,npart,k,ipass,idump,nums,ierrs(8))
          call write_array(1,dens,'dens prim',npart,k,ipass,idump,nums,ierrs(8))
       endif
       if (eos_is_non_ideal(ieos) .or. (.not.store_dust_temperature .and. icooling > 0)) then
          call write_array(1,eos_vars(itemp,:),eos_vars_label(itemp),npart,k,ipass,idump,nums,ierrs(12))
       endif
       if (eos_is_non_ideal(ieos)) call write_array(1,eos_vars(igamma,:),eos_vars_label(igamma),npart,k,ipass,idump,nums,ierrs(12))

       call write_array(1,vxyzu,vxyzu_label,maxvxyzu,npart,k,ipass,idump,nums,ierrs(4))
       ! write pressure to file
       if ((eos_outputs_gasP(ieos) .or. eos_is_non_ideal(ieos)) .and. k==i_real) then
          call write_array(1,eos_vars,eos_vars_label,1,npart,k,ipass,idump,nums,ierrs(13),index=igasP)
       endif
       ! write X, Z, mu to file
       if (eos_outputs_mu(ieos)) then
          call write_array(1,eos_vars,eos_vars_label,1,npart,k,ipass,idump,nums,ierrs(13),index=imu)
          if (use_var_comp) then
             call write_array(1,eos_vars,eos_vars_label,1,npart,k,ipass,idump,nums,ierrs(13),index=iX)
             call write_array(1,eos_vars,eos_vars_label,1,npart,k,ipass,idump,nums,ierrs(13),index=iZ)
          endif
       endif

       ! smoothing length written as real*4 to save disk space
       call write_array(1,xyzh,xyzh_label,1,npart,k,ipass,idump,nums,ierrs(14),use_kind=4,index=4)
       if (maxalpha==maxp) call write_array(1,alphaind,(/'alpha'/),1,npart,k,ipass,idump,nums,ierrs(15))
       !if (maxalpha==maxp) then ! (uncomment this to write alphaloc to the full dumps)
       !   call write_array(1,alphaind,(/'alpha ','alphaloc'/),2,npart,k,ipass,idump,nums,ierrs(10))
       !endif
       if (ndivcurlv >= 1) call write_array(1,divcurlv,divcurlv_label,ndivcurlv,npart,k,ipass,idump,nums,ierrs(16))
       !if (maxdvdx==maxp) call write_array(1,dvdx,dvdx_label,9,npart,k,ipass,idump,nums,ierrs(17))
       if (gravity .and. maxgrav==maxp) then
          call write_array(1,poten,'poten',npart,k,ipass,idump,nums,ierrs(17))
       endif
       if (ind_timesteps) then
          if (.not.allocated(temparr)) allocate(temparr(npart))
          temparr(1:npart) = dtmax/2.**ibin(1:npart)
          call write_array(1,temparr,'dt',npart,k,ipass,idump,nums,ierrs(18),use_kind=4)
       endif
       call write_array(1,iorig,'iorig',npart,k,ipass,idump,nums,ierrs(29))

#ifdef PRDRAG
       if (k==i_real) then
          if (.not.allocated(temparr)) allocate(temparr(npart))
          do l=1,npart
             temparr(l) = real4(beta(xyzh(1,l), xyzh(2,l), xyzh(3,l)))
          enddo
          call write_array(1,temparr,'beta_pr',npart,k,ipass,idump,nums,ierrs(19))
       endif
#endif
       if (lightcurve) then
          call write_array(1,luminosity,'luminosity',npart,k,ipass,idump,nums,ierrs(20))
       endif

       if (use_krome) then
          call write_array(1,abundance,abundance_label,krome_nmols,npart,k,ipass,idump,nums,ierrs(21))
          call write_array(1,gamma_chem,'gamma',npart,k,ipass,idump,nums,ierrs(22))
          call write_array(1,mu_chem,'mu',npart,k,ipass,idump,nums,ierrs(23))
          call write_array(1,T_gas_cool,'temp',npart,k,ipass,idump,nums,ierrs(24))
       endif
       if (do_nucleation) then
          call write_array(1,nucleation,nucleation_label,n_nucleation,npart,k,ipass,idump,nums,ierrs(25))
       endif
       If (itau_alloc == 1) then
          call write_array(1,tau,'tau',npart,k,ipass,idump,nums,ierrs(30))
       endif
       If (itauL_alloc == 1) then
          call write_array(1,tau_lucy,'tau_lucy',npart,k,ipass,idump,nums,ierrs(30))
       endif
       if (store_dust_temperature) then
          call write_array(1,dust_temp,'Tdust',npart,k,ipass,idump,nums,ierrs(26))
       endif
       if (do_radiation) then
          call write_array(1,rad,rad_label,maxirad,npart,k,ipass,idump,nums,ierrs(27))
          call write_array(1,radprop,radprop_label,maxradprop,npart,k,ipass,idump,nums,ierrs(28))
       endif
       if (any(ierrs(1:28) /= 0)) call error('write_dump','error writing hydro arrays')
    enddo

    do k=1,ndatatypes
       !
       ! Block 2 arrays (sink particles)
       !
       if (.not. sphNGdump .and. nptmass > 0 .and. nptmass <= maxptmass) then
          ilen(2) = int(nptmass,kind=8)
          call write_array(2,xyzmh_ptmass,xyzmh_ptmass_label,nsinkproperties,nptmass,k,ipass,idump,nums,ierrs(1))
          call write_array(2,vxyz_ptmass,vxyz_ptmass_label,3,nptmass,k,ipass,idump,nums,ierrs(2))
          if (any(ierrs(1:2) /= 0)) call error('write_dump','error writing sink particle arrays')
       endif
    enddo

    do k=1,ndatatypes
       !
       ! Block 4 arrays (MHD)
       !
       if (mhd) then
          ilen(4) = int(npart,kind=8)
          call write_array(4,Bxyz,Bxyz_label,3,npart,k,ipass,idump,nums,ierrs(1)) ! Bx,By,Bz
          call write_array(4,Bevol,Bevol_label,1,npart,k,ipass,idump,nums,ierrs(1),index=4) ! psi
          if (ndivcurlB >= 1) then
             call write_array(4,divcurlB,divcurlB_label,ndivcurlB,npart,k,ipass,idump,nums,ierrs(2))
          else
             call write_array(4,divBsymm,'divBsymm',npart,k,ipass,idump,nums,ierrs(2))
          endif
          if (any(ierrs(1:2) /= 0)) call error('write_dump','error writing MHD arrays')
          if (mhd_nonideal) then
             call write_array(4,eta_nimhd,eta_nimhd_label,4,npart,k,ipass,idump,nums,ierrs(1))
             if (ierrs(1) /= 0) call error('write_dump','error writing non-ideal MHD arrays')
          endif
       endif
    enddo
    if (ipass==1) call write_block_header(narraylengths,ilen,nums,idump,ierr)
 enddo
 if (allocated(temparr)) deallocate(temparr)

 if (ierr /= 0) write(iprint,*) 'error whilst writing dumpfile '//trim(dumpfile)

 close(unit=idump)
 call end_threadwrite(id)

end subroutine write_fulldump_fortran

!--------------------------------------------------------------------
!+
!  subroutine to write output to small dump file
!  (ie. minimal output...)
!
!  note that small dumps are always SINGLE PRECISION
!  (faked to look like the default real is real*4)
!+
!-------------------------------------------------------------------

subroutine write_smalldump_fortran(t,dumpfile)
 use dim,        only:maxp,maxtypes,use_dust,lightcurve,use_dustgrowth
 use io,         only:idump,iprint,real4,id,master,error,warning,nprocs
 use part,       only:xyzh,xyzh_label,npart,Bxyz,Bxyz_label,&
                      npartoftypetot,update_npartoftypetot,&
                      maxphase,iphase,h2chemistry,nabundances,&
                      nptmass,nsinkproperties,xyzmh_ptmass,xyzmh_ptmass_label,&
                      abundance,abundance_label,mhd,dustfrac,iamtype_int11,&
                      dustprop,dustprop_label,dustfrac_label,ndusttypes,&
                      rad,rad_label,do_radiation,maxirad,luminosity
 use dump_utils, only:open_dumpfile_w,dump_h,allocate_header,free_header,&
                      write_header,write_array,write_block_header
 use mpiutils,   only:reduceall_mpi
 real,             intent(in) :: t
 character(len=*), intent(in) :: dumpfile
 integer(kind=8) :: ilen(4)
 integer         :: nums(ndatatypes,4)
 integer         :: ierr,ipass,k
 integer         :: nblocks,nblockarrays,narraylengths
 integer(kind=8) :: nparttot
 logical         :: write_itype
 type(dump_h)    :: hdr
!
!--collect global information from MPI threads
!
 nparttot = reduceall_mpi('+',npart)
 call update_npartoftypetot
 nblocks = nprocs

 narraylengths = 2
 if (mhd) narraylengths = 4

 masterthread: if (id==master) then
!
!--open dumpfile
!
    write(iprint,"(/,/,'-------->   TIME = ',g12.4,"// &
              "': small dump written to file ',a,'   <--------',/)")  t,trim(dumpfile)

    call open_dumpfile_w(idump,dumpfile,fileident('ST'),ierr,singleprec=.true.)
    if (ierr /= 0) then
       call error('write_smalldump','can''t create new dumpfile '//trim(dumpfile))
       return
    endif
!
!--single values
!
    hdr = allocate_header(nint=maxphead,nreal=maxphead,err=ierr)

    call fill_header(.false.,t,nparttot,npartoftypetot,nblocks,nptmass,hdr,ierr)
    if (ierr /= 0) call warning('write_smalldump','error filling header arrays')

    call write_header(idump,hdr,ierr,singleprec=.true.)
    if (ierr /= 0) call error('write_smalldump','error writing header to dumpfile')

    call free_header(hdr,ierr)
    if (ierr /= 0) call error('write_smalldump','error deallocating header')
!
!--arrays: number of array lengths
!
    nblockarrays = narraylengths*nblocks
    write (idump, iostat=ierr) nblockarrays
    if (ierr /= 0) call error('write_smalldump','error writing nblockarrays')

 endif masterthread

 call start_threadwrite(id,idump,dumpfile)

 nums = 0
 ilen = 0_8
 write_itype = (maxphase==maxp .and. any(npartoftypetot(2:) > 0))
 do ipass=1,2
    do k=1,ndatatypes
       !
       !--Block 1 (hydrodynamics)
       !
       ilen(1) = npart
       if (write_itype) call write_array(1,iphase,'itype',npart,k,ipass,idump,nums,ierr,func=iamtype_int11)
       call write_array(1,xyzh,xyzh_label,3,npart,k,ipass,idump,nums,ierr,singleprec=.true.)
       if (use_dustgrowth) then
          call write_array(1,dustprop,dustprop_label,2,npart,k,ipass,idump,nums,ierr,singleprec=.true.)
       endif
       if (h2chemistry .and. nabundances >= 1) &
          call write_array(1,abundance,abundance_label,1,npart,k,ipass,idump,nums,ierr,singleprec=.true.)
       if (use_dust) &
          call write_array(1,dustfrac,dustfrac_label,ndusttypes,npart,k,ipass,idump,nums,ierr,singleprec=.true.)
       call write_array(1,xyzh,xyzh_label,4,npart,k,ipass,idump,nums,ierr,index=4,use_kind=4)

       if (lightcurve) call write_array(1,luminosity,'luminosity',npart,k,ipass,idump,nums,ierr,singleprec=.true.)
       if (do_radiation) call write_array(1,rad,rad_label,maxirad,npart,k,ipass,idump,nums,ierr,singleprec=.true.)
    enddo
    !
    !--Block 2 (sinks)
    !
    if (nptmass > 0) then
       ilen(2) = nptmass
       call write_array(2,xyzmh_ptmass,xyzmh_ptmass_label,nsinkproperties,nptmass,&
                        i_real,ipass,idump,nums,ierr,singleprec=.true.)
    endif
    !
    !--Block 4 (MHD)
    !
    if (mhd) then
       ilen(4) = npart
       do k=1,ndatatypes
          call write_array(4,Bxyz,Bxyz_label,3,npart,k,ipass,idump,nums,ierr,singleprec=.true.)
       enddo
    endif

    if (ipass==1) call write_block_header(narraylengths,ilen,nums,idump,ierr)
 enddo

 close(unit=idump)
 call end_threadwrite(id)

end subroutine write_smalldump_fortran

!--------------------------------------------------------------------
!+
!  subroutine to read dump from file
!  needs to be able to read Phantom dumps as in write_fulldump
!  and also from standard sphNG dump files
!+
!-------------------------------------------------------------------

subroutine read_dump_fortran(dumpfile,tfile,hfactfile,idisk1,iprint,id,nprocs,ierr,headeronly,dustydisc)
 use memory,   only:allocate_memory
 use dim,      only:maxp,maxvxyzu,gravity,lightcurve,mhd,maxp_hard,inject_parts,mpi
 use io,       only:real4,master,iverbose,error,warning ! do not allow calls to fatal in this routine
 use part,     only:xyzh,vxyzu,massoftype,npart,npartoftype,maxtypes,iphase, &
                    maxphase,isetphase,nptmass,nsinkproperties,maxptmass,get_pmass, &
                    xyzmh_ptmass,vxyz_ptmass
 use dump_utils,   only:skipblock,skip_arrays,check_tag,lenid,ndatatypes,read_header, &
                        open_dumpfile_r,get_error_text,ierr_realsize,free_header,read_block_header
 use mpiutils,     only:reduce_mpi,reduceall_mpi
 use sphNGutils,   only:convert_sinks_sphNG,mass_sphng
 use options,      only:use_dustfrac
 use boundary_dyn, only:dynamic_bdy
 character(len=*),  intent(in)  :: dumpfile
 real,              intent(out) :: tfile,hfactfile
 integer,           intent(in)  :: idisk1,iprint,id,nprocs
 integer,           intent(out) :: ierr
 logical, optional, intent(in)  :: headeronly
 logical, optional, intent(in)  :: dustydisc

 integer               :: number
 integer               :: iblock,nblocks,i1,i2,noffset,npartread,narraylengths
 integer(kind=8)       :: ilen(4)
 integer               :: nums(ndatatypes,4)
 integer(kind=8)       :: nparttot,nhydrothisblock,npartoftypetot(maxtypes),npartoftypetotact(maxtypes)
 logical               :: tagged,phantomdump,smalldump
 real                  :: dumr,alphafile
 character(len=lenid)  :: fileidentr
 type(dump_h)          :: hdr
 integer               :: i,ierrh

 if (id==master) write(iprint,"(/,1x,a,i3)") '>>> reading setup from file: '//trim(dumpfile)//' on unit ',idisk1
 opened_full_dump_fortran = .true.
 dt_read_in_fortran       = .false.
 !
 ! open dump file
 !
 call open_dumpfile_r(idisk1,dumpfile,fileidentr,ierr)
 !
 ! exit with error if file not readable by current routine
 !
 if (ierr /= 0) then
    call get_dump_size(fileidentr,smalldump)
    if (smalldump) then
       call error('read_dump','file is not a Phantom full dump')
       ierr = is_small_dump
       close(idisk1)
       return
    else
       call error('read_dump',get_error_text(ierr))
    endif
    !
    ! give helpful hint if precision of file is wrong
    !
    if (ierr == ierr_realsize) then
       select case(kind(dumr))
       case(4)
          write (*,"(a,/)") '   re-compile with DOUBLEPRECISION=yes'
       case(8)
          write (*,"(a,/)") '   re-compile with DOUBLEPRECISION=no'
       end select
    endif
    close(idisk1)
    return
 endif
 if (id==master) write(iprint,*) trim(fileidentr)

 ! extract file type from the fileid string
 call get_options_from_fileid(fileidentr,tagged,phantomdump,smalldump,use_dustfrac,ierr)

 !
 ! read header from the dump file
 !
 call read_header(idisk1,hdr,ierr,tagged=tagged)
 if (ierr /= 0) then
    call error('read_dump','error reading header from file')
    return
 endif
 !
 ! for backwards compatibility with old phantom files
 ! fake the tags as if they had been read from the file
 !
 if (.not.tagged) call fake_header_tags(hdr,phantomdump,mhd,maxtypes)

 call unfill_header(hdr,phantomdump,tagged,nparttot, &
                    nblocks,npart,npartoftype, &
                    tfile,hfactfile,alphafile,iprint,id,nprocs,ierr)
 if (ierr /= 0) then
    call error('read_dump','error extracting necessary information from file header')
    call free_header(hdr,ierrh)
    return
 endif

 call free_header(hdr,ierr)
!
!--arrays
!
!--number of array lengths
!
 read (idisk1, end=100) number
 narraylengths = number/nblocks
 if (iverbose >= 2 .and. id==master) then
    write(iprint,"(a,i3)") ' number of array sizes = ',narraylengths
    write(iprint,"(a,i3)") ' number of blocks      = ',nblocks
 endif
!
!--check this
!
 if (mhd .and. narraylengths < 4) then
    write (*,*) 'WARNING! readdump: MHD data not present in dumpfile'
    !ierr = 7
    !return
 elseif (narraylengths < 2 .or. narraylengths > 4) then
    write (*,*) 'error 7 in readdump, narraylengths=',narraylengths
    ierr = 7
    return
 endif

 npart = 0
 i2 = 0

 overblocks: do iblock=1,nblocks
! print*,' thread ',id,' block ',iblock
    nums = 0
    call read_block_header(narraylengths,ilen,nums,idisk1,ierr)
!
!--check block header for errors
!
    call check_block_header(narraylengths,nblocks,ilen,nums,nparttot,nhydrothisblock,nptmass,ierr)
    if (ierr /= 0) then
       call error('read_dump','error in array headers')
       return
    endif
!
!--exit after reading the file header if the optional argument
!  "headeronly" is present and set to true
!
    if (present(headeronly)) then
       if (headeronly) return
    endif
!
!--allocate main arrays
!
    if (iblock==1) then
       if (dynamic_bdy .or. inject_parts) then
          if (mpi) then
             call allocate_memory(max(nparttot,int(maxp_hard/nprocs,kind=8)))
          else
             call allocate_memory(max(nparttot,int(maxp_hard,kind=8)))
          endif
       else
          call allocate_memory(nparttot)
       endif
    endif
!
!--determine whether or not to read this particular block
!  onto this particular thread, either in whole or in part
!  Also handles MPI -> non-MPI dump conversion and vice-versa.
!  Can be used by non-MPI codes to read isolated blocks only.
!
    call get_blocklimits(nhydrothisblock,nblocks,nprocs,id,iblock,noffset,npartread)
    i1 = i2 + 1
    i2 = i1 + (npartread - 1)
    npart = npart + npartread

    if (npartread <= 0 .and. nptmass <= 0) then
       call skipblock(idisk1,nums(:,1),nums(:,2),nums(:,3),nums(:,4),tagged,ierr)
       if (ierr /= 0) then
          print*,' error skipping block'
          return
       endif
       cycle overblocks
    elseif (npartread > 0) then
#ifdef MPI
       write(*,"(a,i5,2(a,i10),a,i5,a,i10,'-',i10)") &
     'thread ',id,' reading particles ',noffset+1,':',noffset+npartread,', from block ',iblock,' lims=',i1,i2
#else
       write(*,"(2(a,i10),a,i5,a,i10,'-',i10)") &
     ' reading particles ',noffset+1,':',noffset+npartread,', from block ',iblock,' lims=',i1,i2
#endif
    else
       write(*,"(a,i10,a)") ' WARNING! block contains no SPH particles, reading ',nptmass,' point mass particles only'
    endif

    if (.not. phantomdump) then
       print *, "allocating arrays for nptmass=", nptmass
       allocate(mass_sphng(maxp_hard))
    endif

    call read_phantom_arrays(i1,i2,noffset,narraylengths,nums,npartread,npartoftype,&
                          massoftype,nptmass,nsinkproperties,phantomdump,tagged,.false.,&
                          tfile,alphafile,idisk1,iprint,ierr)

    if (ierr /= 0) call warning('read_dump','error reading arrays from file')

 enddo overblocks

 !
 ! check npartoftype- breaks for sphng "type19" sinks
 ! post-itype conversion
 !
 if (maxphase==maxp .and. phantomdump) then
    npartoftypetot = npartoftype
    call count_particle_types(npartoftype)
    npartoftypetotact = reduceall_mpi('+',npartoftype)
    do i = 1,maxtypes
       if (npartoftypetotact(i) /= npartoftypetot(i)) then
          write(*,*) 'npartoftypetot    =',npartoftypetot
          write(*,*) 'npartoftypetotact =',npartoftypetotact
          call error('read_dump','particle type counts do not match header')
          ierr = 8
       endif
    enddo
 endif

 !
 ! convert sinks from sphNG -> Phantom
 !
 if (.not.phantomdump .and. nptmass > 0 .and. maxphase==maxp) then
    call convert_sinks_sphNG(npart,nptmass,iphase,xyzh,vxyzu,xyzmh_ptmass,vxyz_ptmass,ierr)
 endif

 call check_npartoftype(npartoftype,npart)
 if (.not. phantomdump) then
    deallocate(mass_sphng)
 endif

 if (narraylengths >= 4) then
    if (id==master) write(iprint,"(a,/)") ' <<< finished reading (MHD) file '
 else
    if (id==master) write(iprint,"(a,/)") ' <<< finished reading (hydro) file '
 endif
 close(idisk1)
 return

100 close (idisk1)
 call check_npartoftype(npartoftype,npart)
 write(iprint,"(a,/)") ' <<< ERROR! end of file reached in data read'
 ierr = 666

end subroutine read_dump_fortran

!--------------------------------------------------------------------
!+
!  sanity check on npartoftype
!+
!-------------------------------------------------------------------
subroutine check_npartoftype(npartoftype,npart)
 integer, intent(inout) :: npartoftype(:)
 integer, intent(in)    :: npart

 if (sum(npartoftype)==0) then
    print*,'WARNING: npartoftype not set in file, ASSUMING ALL PARTICLES ARE GAS'
    npartoftype(1) = npart
 endif

end subroutine check_npartoftype

!--------------------------------------------------------------------
!+
!  subroutine to read a small dump from file, as written
!  in write_smalldump
!+
!-------------------------------------------------------------------
subroutine read_smalldump_fortran(dumpfile,tfile,hfactfile,idisk1,iprint,id,nprocs,ierr,headeronly,dustydisc)
 use memory,   only:allocate_memory
 use dim,      only:maxvxyzu,mhd,maxphase,maxp
 use io,       only:real4,master,iverbose,error,warning ! do not allow calls to fatal in this routine
 use part,     only:npart,npartoftype,maxtypes,nptmass,nsinkproperties,maxptmass, &
                    massoftype
 use dump_utils,   only:skipblock,skip_arrays,check_tag,open_dumpfile_r,get_error_text,&
                        ierr_realsize,read_header,extract,free_header,read_block_header
 use mpiutils,     only:reduce_mpi,reduceall_mpi
 use options,      only:use_dustfrac
 character(len=*),  intent(in)  :: dumpfile
 real,              intent(out) :: tfile,hfactfile
 integer,           intent(in)  :: idisk1,iprint,id,nprocs
 integer,           intent(out) :: ierr
 logical, optional, intent(in)  :: headeronly
 logical, optional, intent(in)  :: dustydisc

 integer               :: number
 integer               :: iblock,nblocks,i1,i2,noffset,npartread,narraylengths
 integer(kind=8)       :: ilen(4)
 integer               :: nums(ndatatypes,4)
 integer(kind=8)       :: nparttot,nhydrothisblock,npartoftypetot(maxtypes),npartoftypetotact(maxtypes)
 logical               :: tagged,phantomdump,smalldump
 real                  :: alphafile
 character(len=lenid)  :: fileidentr
 type(dump_h)          :: hdr
 integer               :: i

 if (id==master) write(iprint,"(/,1x,a,i3)") '>>> reading small dump file: '//trim(dumpfile)//' on unit ',idisk1
 opened_full_dump_fortran = .false.
 !
 ! open dump file
 !
 call open_dumpfile_r(idisk1,dumpfile,fileidentr,ierr,singleprec=.true.)

 if (ierr /= 0) then
    call error('read_smalldump',get_error_text(ierr))
    if (ierr == ierr_realsize) then
       if (id==master) write(*,*) ' *** this file appears to be a small dump written in double precision ***'
    endif
    ierr = 1
    return
 endif
 if (id==master) write(iprint,*) trim(fileidentr)

 ! extract file type from the fileid string
 call get_options_from_fileid(fileidentr,tagged,phantomdump,smalldump,use_dustfrac,ierr)

 if (.not.smalldump) then
    if (id==master) call error('read_smalldump','this routine only works for small dump files, aborting...')
    ierr = 2
    return
 else
    if (id==master) call warning('read_smalldump','*** VELOCITY WILL BE MISSING FROM SMALL DUMP FILES ***')
 endif
 if (.not.phantomdump) then
    if (id==master) call error('read_smalldump','this routine only works for phantom small dump files, aborting...')
    ierr = 3
    return
 endif
!
!--single values
!
 call read_header(idisk1,hdr,ierr,singleprec=.true.,tagged=tagged)
 if (ierr /= 0) then
    call error('read_smalldump','error reading header from file')
    return
 endif
 !
 ! for backwards compatibility with old phantom files
 ! fake the tags as if they had been read from the file
 !
 if (.not.tagged) call fake_header_tags(hdr,phantomdump,mhd,maxtypes)

 call unfill_header(hdr,phantomdump,tagged,nparttot, &
                    nblocks,npart,npartoftype, &
                    tfile,hfactfile,alphafile,iprint,id,nprocs,ierr)
 if (ierr /= 0) then
    call error('read_smalldump','error extracting header information')
    call free_header(hdr,ierr)
    return
 endif

 call free_header(hdr,ierr)
 !
 !--Allocate main arrays (no need for extra space here re: particle injection
 !  as small dumps are only read for visualisation/analysis purposes)
 !
 call allocate_memory(nparttot)
!
!--arrays
!
!--number of array lengths
!
 read (idisk1, end=100) number
 narraylengths = number/nblocks
 if (iverbose >= 2 .and. id==master) then
    write(iprint,"(a,i3)") ' number of array sizes = ',narraylengths
    write(iprint,"(a,i3)") ' number of blocks      = ',nblocks
 endif
!
!--check this
!
 if (mhd .and. narraylengths < 4) then
    if (id==master) write (*,*) 'WARNING! readdump: MHD data not present in dumpfile'
    !ierr = 7
    !return
 elseif (narraylengths < 2 .or. narraylengths > 4) then
    if (id==master) write (*,*) 'error 7 in readdump, narraylengths=',narraylengths
    ierr = 7
    return
 endif

 npart = 0
 i2 = 0
 nums = 0

 overblocks: do iblock=1,nblocks
    nums = 0
    call read_block_header(narraylengths,ilen,nums,idisk1,ierr)
!
!--check block header for errors
!
    call check_block_header(narraylengths,nblocks,ilen,nums,nparttot,nhydrothisblock,nptmass,ierr)
    if (ierr /= 0) then
       call error('read_dump','error in array headers')
       return
    endif
!
!--exit after reading the file header if the optional argument
!  "headeronly" is present and set to true
!
    if (present(headeronly)) then
       if (headeronly) return
    endif
!
!--determine whether or not to read this particular block
!  onto this particular thread, either in whole or in part
!  Also handles MPI -> non-MPI dump conversion and vice-versa.
!  Can be used by non-MPI codes to read isolated blocks only.
!
    call get_blocklimits(nhydrothisblock,nblocks,nprocs,id,iblock,noffset,npartread)
    i1 = i2 + 1
    i2 = i1 + (npartread - 1)
    npart = npart + npartread
#ifdef MPI
    if (npart > maxp) then
       write(*,*) 'npart > maxp in readwrite_dumps'
       ierr = 1
       return
    endif
#endif
    if (npartread <= 0 .and. nptmass <= 0) then
       call skipblock(idisk1,nums(:,1),nums(:,2),nums(:,3),nums(:,4),tagged,ierr)
       if (ierr /= 0) then
          print*,' error skipping block'
          return
       endif
       cycle overblocks
    elseif (npartread > 0) then
#ifdef MPI
       write(*,"(a,i5,2(a,i10),a,i5,a,i10,'-',i10)") &
     'thread ',id,' reading particles ',noffset+1,':',noffset+npartread,', from block ',iblock,' lims=',i1,i2
#else
       write(*,"(2(a,i10),a,i5,a,i10,'-',i10)") &
     ' reading particles ',noffset+1,':',noffset+npartread,', from block ',iblock,' lims=',i1,i2
#endif
    else
       write(*,"(a,i10,a)") ' WARNING! block contains no SPH particles, reading ',nptmass,' point mass particles only'
    endif

    call read_phantom_arrays(i1,i2,noffset,narraylengths,nums,npartread,npartoftype,&
                          massoftype,nptmass,nsinkproperties,phantomdump,tagged,smalldump,&
                          tfile,alphafile,idisk1,iprint,ierr)

    if (ierr /= 0) call warning('read_dump','error reading arrays from file')

 enddo overblocks

 !
 ! determine npartoftype
 !
 npartoftypetot = npartoftype
 if (maxphase==maxp) then
    call count_particle_types(npartoftype)
    npartoftypetotact = reduceall_mpi('+',npartoftype)
    do i = 1,maxtypes
       if (npartoftypetotact(i) /= npartoftypetot(i)) then
          write(*,*) 'npartoftypetot    =',npartoftypetot
          write(*,*) 'npartoftypetotact =',npartoftypetotact
          call error('read_dump','particle type counts do not match header')
       endif
    enddo
 endif

 call check_npartoftype(npartoftype,npart)
 if (narraylengths >= 4) then
    if (id==master) write(iprint,"(a,/)") ' <<< finished reading (MHD) file '
 else
    if (id==master) write(iprint,"(a,/)") ' <<< finished reading (hydro) file '
 endif
 close(idisk1)
 return

100 close (idisk1)
 call check_npartoftype(npartoftype,npart)
 write(iprint,"(a,/)") ' <<< ERROR! end of file reached in data read'
 ierr = 666
 return

end subroutine read_smalldump_fortran

!--------------------------------------------------------------------
!+
!  read arrays from the main block in the file into the relevant
!  phantom modules
!+
!-------------------------------------------------------------------
subroutine read_phantom_arrays(i1,i2,noffset,narraylengths,nums,npartread,npartoftype,&
                               massoftype,nptmass,nsinkproperties,phantomdump,tagged,singleprec,&
                               tfile,alphafile,idisk1,iprint,ierr)
 use dump_utils, only:read_array,match_tag
 use dim,        only:use_dust,h2chemistry,maxalpha,maxp,gravity,maxgrav,maxvxyzu,do_nucleation, &
                      use_dustgrowth,maxdusttypes,ndivcurlv,maxphase,gr,store_dust_temperature,&
                      ind_timesteps,use_krome
 use part,       only:xyzh,xyzh_label,vxyzu,vxyzu_label,dustfrac,dustfrac_label,abundance,abundance_label, &
                      alphaind,poten,xyzmh_ptmass,xyzmh_ptmass_label,vxyz_ptmass,vxyz_ptmass_label, &
                      Bevol,Bxyz,Bxyz_label,nabundances,iphase,idust, &
                      eos_vars,eos_vars_label,maxeosvars,dustprop,dustprop_label,divcurlv,divcurlv_label,iX,iZ,imu, &
                      VrelVf,VrelVf_label,dustgasprop,dustgasprop_label,pxyzu,pxyzu_label,dust_temp, &
                      rad,rad_label,radprop,radprop_label,do_radiation,maxirad,maxradprop,ifluxx,ifluxy,ifluxz, &
                      nucleation,nucleation_label,n_nucleation,ikappa,tau,itau_alloc,tau_lucy,itauL_alloc,&
                      ithick,ilambda,iorig,dt_in,krome_nmols,gamma_chem,mu_chem,T_gas_cool
 use sphNGutils, only:mass_sphng,got_mass,set_gas_particle_mass
 integer, intent(in)   :: i1,i2,noffset,narraylengths,nums(:,:),npartread,npartoftype(:),idisk1,iprint
 real,    intent(in)   :: massoftype(:)
 integer, intent(in)   :: nptmass,nsinkproperties
 logical, intent(in)   :: phantomdump,singleprec,tagged
 real,    intent(in)   :: tfile,alphafile
 integer, intent(out)  :: ierr
 logical               :: match
 logical               :: got_dustfrac(maxdusttypes)
 logical               :: got_iphase,got_xyzh(4),got_vxyzu(4),got_abund(nabundances),got_alpha(1),got_poten
 logical               :: got_sink_data(nsinkproperties),got_sink_vels(3),got_Bxyz(3)
 logical               :: got_krome_mols(krome_nmols),got_krome_T,got_krome_gamma,got_krome_mu
 logical               :: got_eosvars(maxeosvars),got_nucleation(n_nucleation),got_ray_tracer
 logical               :: got_psi,got_Tdust,got_dustprop(2),got_VrelVf,got_dustgasprop(4)
 logical               :: got_divcurlv(4),got_rad(maxirad),got_radprop(maxradprop),got_pxyzu(4),got_iorig
 character(len=lentag) :: tag,tagarr(64)
 integer :: k,i,iarr,ik,ndustfraci

!
!--read array type 1 arrays
!
 got_iphase      = .false.
 got_xyzh        = .false.
 got_vxyzu       = .false.
 got_dustfrac    = .false.
 got_abund       = .false.
 got_alpha       = .false.
 got_poten       = .false.
 got_sink_data   = .false.
 got_sink_vels   = .false.
 got_Bxyz        = .false.
 got_psi         = .false.
 got_eosvars     = .false.
 got_dustprop    = .false.
 got_VrelVf      = .false.
 got_dustgasprop = .false.
 got_divcurlv    = .false.
 got_Tdust       = .false.
 got_krome_mols  = .false.
 got_krome_gamma = .false.
 got_krome_mu    = .false.
 got_krome_T     = .false.
 got_nucleation  = .false.
 got_ray_tracer  = .false.
 got_rad         = .false.
 got_radprop     = .false.
 got_pxyzu       = .false.
 got_iorig       = .false.

 ndustfraci = 0
 over_arraylengths: do iarr=1,narraylengths

    do k=1,ndatatypes
       ik = k
       if (singleprec .and. k==i_real) ik = i_real4
       if (.not.tagged) call fake_array_tags(iarr,k,tagarr,phantomdump)
       do i=1,nums(k,iarr)
          match = .false.
          if (tagged) then
             read(idisk1,end=100) tag
          else
             tag = tagarr(i)
          endif
          !write(*,*) 'CHECKING '//trim(tag)
          select case(iarr)
          case(1)
             if (maxphase==maxp) call read_array(iphase,'itype',got_iphase,ik,i1,i2,noffset,idisk1,tag,match,ierr)
             call read_array(xyzh, xyzh_label, got_xyzh, ik,i1,i2,noffset,idisk1,tag,match,ierr)
             call read_array(vxyzu,vxyzu_label,got_vxyzu,ik,i1,i2,noffset,idisk1,tag,match,ierr)
             if (.not. phantomdump) then
                call read_array(iphase,'iphase',got_iphase,ik,i1,i2,noffset,idisk1,tag,match,ierr)
                call read_array(mass_sphng,'m',got_mass,ik,i1,i2,noffset,idisk1,tag,match,ierr)
             endif
             if (gr) call read_array(pxyzu,pxyzu_label,got_pxyzu,ik,i1,i2,noffset,idisk1,tag,match,ierr)
             if (use_dustgrowth) then
                call read_array(dustprop,dustprop_label,got_dustprop,ik,i1,i2,noffset,idisk1,tag,match,ierr)
                call read_array(VrelVf,VrelVf_label,got_VrelVf,ik,i1,i2,noffset,idisk1,tag,match,ierr)
                call read_array(dustgasprop,dustgasprop_label,got_dustgasprop,ik,i1,i2,noffset,idisk1,tag,match,ierr)
             endif
             if (use_dust) then
                if (any(tag == dustfrac_label)) then
                   ndustfraci = ndustfraci + 1
                   call read_array(dustfrac(ndustfraci,:),dustfrac_label(ndustfraci),got_dustfrac(ndustfraci), &
                                   ik,i1,i2,noffset,idisk1,tag,match,ierr)
                endif
             endif
             if (h2chemistry) then
                call read_array(abundance,abundance_label,got_abund,ik,i1,i2,noffset,idisk1,tag,match,ierr)
             endif
             if (use_krome) then
                call read_array(abundance,abundance_label,got_krome_mols,ik,i1,i2,noffset,idisk1,tag,match,ierr)
                call read_array(gamma_chem,'gamma',got_krome_gamma,ik,i1,i2,noffset,idisk1,tag,match,ierr)
                call read_array(mu_chem,'mu',got_krome_mu,ik,i1,i2,noffset,idisk1,tag,match,ierr)
                call read_array(T_gas_cool,'temp',got_krome_T,ik,i1,i2,noffset,idisk1,tag,match,ierr)
             endif
             if (do_nucleation) then
                call read_array(nucleation,nucleation_label,got_nucleation,ik,i1,i2,noffset,idisk1,tag,match,ierr)
             endif
             if (itau_alloc == 1) then
                call read_array(tau,'tau',got_ray_tracer,ik,i1,i2,noffset,idisk1,tag,match,ierr)
             endif
             if (itauL_alloc == 1) then
                call read_array(tau_lucy,'tau_lucy',got_ray_tracer,ik,i1,i2,noffset,idisk1,tag,match,ierr)
             endif
             if (store_dust_temperature) then
                call read_array(dust_temp,'Tdust',got_Tdust,ik,i1,i2,noffset,idisk1,tag,match,ierr)
             endif
             call read_array(eos_vars,eos_vars_label,got_eosvars,ik,i1,i2,noffset,idisk1,tag,match,ierr)

             if (maxalpha==maxp) call read_array(alphaind,(/'alpha'/),got_alpha,ik,i1,i2,noffset,idisk1,tag,match,ierr)
             !
             ! read divcurlv if it is in the file
             !
             if (ndivcurlv >= 1) call read_array(divcurlv,divcurlv_label,got_divcurlv,ik,i1,i2,noffset,idisk1,tag,match,ierr)
             !
             ! read gravitational potential if it is in the file
             !
             if (gravity .and. maxgrav==maxp) call read_array(poten,'poten',got_poten,ik,i1,i2,noffset,idisk1,tag,match,ierr)
             !
             ! read dt if it is in the file
             !
             if (ind_timesteps) call read_array(dt_in,'dt',dt_read_in_fortran,ik,i1,i2,noffset,idisk1,tag,match,ierr)

             ! read particle ID's
             call read_array(iorig,'iorig',got_iorig,ik,i1,i2,noffset,idisk1,tag,match,ierr)

             if (do_radiation) then
                call read_array(rad,rad_label,got_rad,ik,i1,i2,noffset,idisk1,tag,match,ierr)
                call read_array(radprop,radprop_label,got_radprop,ik,i1,i2,noffset,idisk1,tag,match,ierr)
             endif
          case(2)
             call read_array(xyzmh_ptmass,xyzmh_ptmass_label,got_sink_data,ik,1,nptmass,0,idisk1,tag,match,ierr)
             call read_array(vxyz_ptmass, vxyz_ptmass_label, got_sink_vels,ik,1,nptmass,0,idisk1,tag,match,ierr)
          case(4)
             call read_array(Bxyz,Bxyz_label,got_Bxyz,ik,i1,i2,noffset,idisk1,tag,match,ierr)
             call read_array(Bevol(4,:),'psi',got_psi,ik,i1,i2,noffset,idisk1,tag,match,ierr)
          end select
          if (.not.match) then
             !write(*,*) 'skipping '//trim(tag)
             read(idisk1,end=100) ! skip unknown array
          endif
       enddo
    enddo

 enddo over_arraylengths
 !
 ! check for errors
 !
 call check_arrays(i1,i2,noffset,npartoftype,npartread,nptmass,nsinkproperties,massoftype,&
                   alphafile,tfile,phantomdump,got_iphase,got_xyzh,got_vxyzu,got_alpha, &
                   got_krome_mols,got_krome_gamma,got_krome_mu,got_krome_T, &
                   got_abund,got_dustfrac,got_sink_data,got_sink_vels,got_Bxyz,got_psi,got_dustprop,got_pxyzu,got_VrelVf, &
                   got_dustgasprop,got_rad,got_radprop,got_Tdust,got_eosvars,got_nucleation,got_iorig,iphase,&
                   xyzh,vxyzu,pxyzu,alphaind,xyzmh_ptmass,Bevol,iorig,iprint,ierr)
 if (.not. phantomdump) then
    print *, "Calling set_gas_particle_mass"
    call set_gas_particle_mass(mass_sphng)
 endif
 return
100 continue
 write(iprint,"(a,/)") ' <<< ERROR! end of file reached in data read'

end subroutine read_phantom_arrays

!------------------------------------------------------------
!+
!  subroutine to perform sanity checks on the array headers
!+
!------------------------------------------------------------
subroutine check_block_header(narraylengths,nblocks,ilen,nums,nparttot,nhydrothisblock,nptmass,ierr)
 use dim, only:maxptmass
 use io,  only:warning
 integer,         intent(in)  :: narraylengths,nblocks
 integer(kind=8), intent(in)  :: ilen(narraylengths),nparttot
 integer,         intent(in)  :: nums(:,:)
 integer(kind=8), intent(out) :: nhydrothisblock
 integer,         intent(out) :: nptmass,ierr

 nhydrothisblock = ilen(1)
 if (nblocks==1 .and. nhydrothisblock < nparttot) then
    ierr = 8
    write (*,*) 'ERROR in read_dump: npart wrong',nhydrothisblock,nparttot
    return
 endif
 if (narraylengths >= 2) then
    if (ilen(2) > 0) then
       nptmass = int(ilen(2),kind=4)
       if (nptmass > maxptmass) then
          write (*,*) 'error in readdump: nptmass = ',nptmass,' > maxptmass (',maxptmass,&
                      '): recompile using make MAXPTMASS=',nptmass
          ierr = 9
          return
       endif
    else
       if (ilen(2) < 0) then
          write(*,*) 'error in readdump: nptmass < 0 in dump header'
          ierr = 10
          return
       endif
       nptmass = 0
    endif
 else
    nptmass = 0
 endif

 if (nptmass == 0 .and. nums(i_real,2) > 0) then
    call warning('read_dump','got nptmass = 0 from header, but file has sink info (skipping...)')
 endif

 if (narraylengths >= 4) then
    if (ilen(4) /= nhydrothisblock) then
       write(*,*) 'ERROR: MHD dimensions differ from hydro ',ilen(4),nhydrothisblock
       ierr = 9
       return
    endif
 endif

end subroutine check_block_header

!--------------------------------------------------------------------
!+
!  utility to extract header variables to phantom
!+
!-------------------------------------------------------------------
subroutine unfill_header(hdr,phantomdump,got_tags,nparttot, &
                         nblocks,npart,npartoftype, &
                         tfile,hfactfile,alphafile,iprint,id,nprocs,ierr)
 use dim,        only:maxdustlarge,use_dust
 use io,         only:master ! check this
 use eos,        only:isink
 use part,       only:maxtypes,igas,idust,ndustsmall,ndustlarge,ndusttypes,&
                      npartoftypetot
 use units,      only:udist,umass,utime,set_units_extra,set_units
 use dump_utils, only:extract,dump_h
 use fileutils,  only:make_tags_unique
 type(dump_h),    intent(in)  :: hdr
 logical,         intent(in)  :: phantomdump,got_tags
 integer(kind=8), intent(out) :: nparttot
 integer,         intent(out) :: nblocks,npart,npartoftype(maxtypes)
 real,            intent(out) :: tfile,hfactfile,alphafile
 integer,         intent(in)  :: iprint,id,nprocs
 integer,         intent(out) :: ierr
 integer         :: nparttoti,npartoftypetoti(maxtypes),ntypesinfile,nptinfile
 integer         :: ierr1,ierrs(3),i,counter
 integer(kind=8) :: ntypesinfile8
 character(len=10) :: dust_label(maxdustlarge)

 ierr = 0
 nparttot = 0
 npartoftypetot(:) = 0
 npart = 0
 npartoftype(:) = 0
 isink = 0
 call extract('ntypes',ntypesinfile,hdr,ierr1)
 if (ierr1 /= 0 .or. ntypesinfile < 1) then
    if (phantomdump .and. got_tags) then
       ierr = 4
       return
    else
       ntypesinfile = 5
    endif
 endif

 ! extract quantities from integer header
 call extract('nparttot',nparttoti,hdr,ierr1)
 if (ierr1 /= 0) then
    ierr = 5
    return
 endif
 if (ntypesinfile > maxtypes) then
    write(*,*) 'WARNING: number of particle types in file exceeds array limits'
    write(*,*) 'READING ONLY FIRST ',maxtypes,' OF ',ntypesinfile,' particle types'
    ntypesinfile = maxtypes
 endif
 call extract('npartoftype',npartoftypetoti(1:ntypesinfile),hdr,ierr1)
 if (ierr1 /= 0) then
    npartoftype(1) = nparttoti  ! assume only gas particles
 endif
 call extract('nblocks',nblocks,hdr,ierr1,default=1)
 if (ierr1 /= 0) write(*,*) 'number of MPI blocks not read: assuming 1'

 nparttot = int(nparttoti,kind=8)
 npartoftypetot = int(npartoftypetoti,kind=8)
 if (nblocks==1) then
    npartoftype(1:ntypesinfile) = int(npartoftypetot(1:ntypesinfile))
    if (npartoftype(idust) > 0) write(*,*) 'n(gas) = ',npartoftype(igas)
    counter = 0
    do i=1,maxdustlarge
       if (npartoftype(idust+i-1) > 0) then
          counter = counter + 1
       endif
    enddo
    dust_label = 'dust'
    call make_tags_unique(counter,dust_label)
    do i=1,counter
       write(*,*) 'n('//trim(dust_label(i))//') = ',npartoftype(idust+i-1)
    enddo
 endif
 call extract('isink',isink,hdr,ierr1)

!--non-MPI dumps
 if (nprocs==1) then
    if (nparttoti > huge(npart)) then
       write (*,*) 'ERROR in readdump: number of particles exceeds 32 bit limit, must use int(kind=8)''s ',nparttoti
       ierr = 4
       return
    endif
 endif
 if (nblocks==1) then
    npart = int(nparttoti)
    nparttot = npart
    if (id==master) write (iprint,*) 'npart = ',npart
 endif
 if (got_tags) then
    call extract('ntypes',ntypesinfile8,hdr,ierr1)
    ntypesinfile = int(ntypesinfile8)
 endif
 if (ntypesinfile > maxtypes) then
    write(*,*) 'WARNING: number of particle types in file exceeds array limits'
    write(*,*) 'READING ONLY FIRST ',maxtypes,' OF ',ntypesinfile,' particle types'
    ntypesinfile = maxtypes
 endif
 call extract('nparttot',nparttot,hdr,ierr1)
 if (nblocks > 1) then
    call extract('npartoftype',npartoftype(1:ntypesinfile),hdr,ierr1)
 endif
 if (id==master) write(*,*) 'npart(total) = ',nparttot
!
!--number of dust species
!
 if (use_dust) then
    call extract('ndustsmall',ndustsmall,hdr,ierrs(1))
    call extract('ndustlarge',ndustlarge,hdr,ierrs(2))
    if (any(ierrs(1:2) /= 0)) then
       call extract('ndustfluids',ndustsmall,hdr,ierrs(1)) ! for backwards compatibility
       if (ierrs(1) /= 0) write(*,*) 'ERROR reading number of small/large grain types from file header'
    endif
    ndusttypes = ndustsmall + ndustlarge
 endif
!
!--units
!
 call extract('udist',udist,hdr,ierrs(1))
 call extract('umass',umass,hdr,ierrs(2))
 call extract('utime',utime,hdr,ierrs(3))
 if (all(ierrs(1:3)==0)) then
    call set_units_extra()
 else
    write(iprint,*) 'ERROR reading units from dump file, assuming default'
    call set_units()  ! use default units
 endif
 ! get nptmass from header, needed to figure out if gwinspiral info is sensible
 call extract('nptmass',nptinfile,hdr,ierrs(1))
!--default real
 call unfill_rheader(hdr,phantomdump,ntypesinfile,nptinfile,&
                     tfile,hfactfile,alphafile,iprint,ierr)
 if (ierr /= 0) return

 if (id==master) write(iprint,*) 'time = ',tfile

end subroutine unfill_header

!--------------------------------------------------------------------
!+
!  subroutine to fill the real header with various things
!+
!-------------------------------------------------------------------
subroutine fill_header(sphNGdump,t,nparttot,npartoftypetot,nblocks,nptmass,hdr,ierr)
 use eos,            only:write_headeropts_eos,polyk2
 use options,        only:tolh,alpha,alphau,alphaB,iexternalforce,ieos
 use part,           only:massoftype,hfact,Bextx,Bexty,Bextz,ndustsmall,ndustlarge,&
                          idust,grainsize,graindens,ndusttypes
 use checkconserved, only:get_conserv,etot_in,angtot_in,totmom_in,mdust_in
 use setup_params,   only:rhozero
 use timestep,       only:dtmax_user,idtmax_n_next,idtmax_frac_next,C_cour,C_force
 use externalforces, only:write_headeropts_extern
 use boundary,       only:xmin,xmax,ymin,ymax,zmin,zmax
 use boundary_dyn,   only:dynamic_bdy,dxyz,rho_bkg_ini,irho_bkg_ini
 use dump_utils,     only:reset_header,add_to_rheader,add_to_header,add_to_iheader,num_in_header
 use dim,            only:use_dust,maxtypes,use_dustgrowth,do_nucleation, &
                          phantom_version_major,phantom_version_minor,phantom_version_micro,periodic,idumpfile
 use units,          only:udist,umass,utime,unit_Bfield
 use dust_formation, only:write_headeropts_dust_formation

 logical,         intent(in)    :: sphNGdump
 real,            intent(in)    :: t
 integer(kind=8), intent(in)    :: nparttot,npartoftypetot(:)
 integer,         intent(in)    :: nblocks,nptmass
 type(dump_h),    intent(inout) :: hdr
 integer,         intent(out)   :: ierr
 integer :: number

 ierr = 0
 ! default int
 call add_to_iheader(int(nparttot),'nparttot',hdr,ierr)
 call add_to_iheader(maxtypes,'ntypes',hdr,ierr)
 call add_to_iheader(int(npartoftypetot(1:maxtypes)),'npartoftype',hdr,ierr)
 call add_to_iheader(nblocks,'nblocks',hdr,ierr)
 call add_to_iheader(nptmass,'nptmass',hdr,ierr)
 call add_to_iheader(ndustlarge,'ndustlarge',hdr,ierr)
 call add_to_iheader(ndustsmall,'ndustsmall',hdr,ierr)
 call add_to_iheader(idust,'idust',hdr,ierr)
 call add_to_iheader(idtmax_n_next,'idtmax_n',hdr,ierr)
 call add_to_iheader(idtmax_frac_next,'idtmax_frac',hdr,ierr)
 call add_to_iheader(idumpfile,'idumpfile',hdr,ierr)
 call add_to_iheader(phantom_version_major,'majorv',hdr,ierr)
 call add_to_iheader(phantom_version_minor,'minorv',hdr,ierr)
 call add_to_iheader(phantom_version_micro,'microv',hdr,ierr)

 ! int*8
 call add_to_header(nparttot,'nparttot',hdr,ierr)
 call add_to_header(int(maxtypes,kind=8),'ntypes',hdr,ierr)
 call add_to_header(npartoftypetot(1:maxtypes),'npartoftype',hdr,ierr)

 ! int*4
 call add_to_header(iexternalforce,'iexternalforce',hdr,ierr)
 call add_to_header(ieos,'ieos',hdr,ierr)
 call write_headeropts_eos(ieos,hdr,ierr)

 ! default real variables
 call add_to_rheader(t,'time',hdr,ierr)
 call add_to_rheader(dtmax_user,'dtmax',hdr,ierr)
 call add_to_rheader(rhozero,'rhozero',hdr,ierr)
 if (sphNGdump) then ! number = 23
    call add_to_rheader(0.,'escaptot',hdr,ierr)
    call add_to_rheader(0.,'tkin',hdr,ierr)
    call add_to_rheader(0.,'tgrav',hdr,ierr)
    call add_to_rheader(0.,'tterm',hdr,ierr)
    call add_to_rheader(0.,'anglostx',hdr,ierr)
    call add_to_rheader(0.,'anglosty',hdr,ierr)
    call add_to_rheader(0.,'anglostz',hdr,ierr)
    call add_to_rheader(0.,'specang',hdr,ierr)
    call add_to_rheader(0.,'ptmassin',hdr,ierr)
    call add_to_rheader(0.,'tmag',hdr,ierr)
    call add_to_rheader(Bextx,'Bextx',hdr,ierr)
    call add_to_rheader(Bexty,'Bexty',hdr,ierr)
    call add_to_rheader(Bextz,'Bextz',hdr,ierr)
    call add_to_rheader(0.,'hzero',hdr,ierr)
    call add_to_rheader(1.5*polyk2,'uzero_n2',hdr,ierr)
    call add_to_rheader(0.,'hmass',hdr,ierr)
    call add_to_rheader(0.,'gapfac',hdr,ierr)
    call add_to_rheader(0.,'pmassinitial',hdr,ierr)
 else ! number = 49
    call add_to_rheader(hfact,'hfact',hdr,ierr)
    call add_to_rheader(tolh,'tolh',hdr,ierr)
    call add_to_rheader(C_cour,'C_cour',hdr,ierr)
    call add_to_rheader(C_force,'C_force',hdr,ierr)
    call add_to_rheader(alpha,'alpha',hdr,ierr)
    call add_to_rheader(alphau,'alphau',hdr,ierr)
    call add_to_rheader(alphaB,'alphaB',hdr,ierr)
    call add_to_rheader(massoftype,'massoftype',hdr,ierr) ! array
    if (do_nucleation) call write_headeropts_dust_formation(hdr,ierr)
    call add_to_rheader(Bextx,'Bextx',hdr,ierr)
    call add_to_rheader(Bexty,'Bexty',hdr,ierr)
    call add_to_rheader(Bextz,'Bextz',hdr,ierr)
    call add_to_rheader(0.,'dum',hdr,ierr)
    if (iexternalforce /= 0) call write_headeropts_extern(iexternalforce,hdr,t,ierr)
    if (periodic) then
       call add_to_rheader(xmin,'xmin',hdr,ierr)
       call add_to_rheader(xmax,'xmax',hdr,ierr)
       call add_to_rheader(ymin,'ymin',hdr,ierr)
       call add_to_rheader(ymax,'ymax',hdr,ierr)
       call add_to_rheader(zmin,'zmin',hdr,ierr)
       call add_to_rheader(zmax,'zmax',hdr,ierr)
    endif
    if (dynamic_bdy) then
       call add_to_rheader(dxyz,'dxyz',hdr,ierr)
       call add_to_iheader(irho_bkg_ini,'irho_bkg_ini',hdr,ierr)
       call add_to_rheader(rho_bkg_ini,'rho_bkg_ini',hdr,ierr)
    endif
    call add_to_rheader(get_conserv,'get_conserv',hdr,ierr)
    call add_to_rheader(etot_in,'etot_in',hdr,ierr)
    call add_to_rheader(angtot_in,'angtot_in',hdr,ierr)
    call add_to_rheader(totmom_in,'totmom_in',hdr,ierr)
    call add_to_rheader(mdust_in(1:ndusttypes),'mdust_in',hdr,ierr)
    if (use_dust) then
       call add_to_rheader(grainsize(1:ndusttypes),'grainsize',hdr,ierr)
       call add_to_rheader(graindens(1:ndusttypes),'graindens',hdr,ierr)
    endif
 endif

 ! real*8
 call add_to_header(udist,'udist',hdr,ierr)
 call add_to_header(umass,'umass',hdr,ierr)
 call add_to_header(utime,'utime',hdr,ierr)
 call add_to_header(unit_Bfield,'umagfd',hdr,ierr)

 if (ierr /= 0) write(*,*) ' ERROR: arrays too small writing rheader'

 number = num_in_header(hdr%realtags)
 if (number >= maxphead) then
    write(*,*) 'error: header arrays too small for number of items in header: will be truncated'
 endif

end subroutine fill_header

!--------------------------------------------------------------------
!+
!  subroutine to set runtime parameters having read the real header
!+
!-------------------------------------------------------------------
subroutine unfill_rheader(hdr,phantomdump,ntypesinfile,nptmass,&
                          tfile,hfactfile,alphafile,iprint,ierr)
 use io,             only:id,master
 use dim,            only:maxvxyzu,nElements,use_dust,use_dustgrowth,use_krome,do_nucleation,idumpfile
 use eos,            only:extract_eos_from_hdr, read_headeropts_eos
 use options,        only:ieos,iexternalforce
 use part,           only:massoftype,Bextx,Bexty,Bextz,mhd,periodic,&
                          maxtypes,grainsize,graindens,ndusttypes
 use checkconserved, only:get_conserv,etot_in,angtot_in,totmom_in,mdust_in
 use setup_params,   only:rhozero
 use externalforces, only:read_headeropts_extern,extract_iextern_from_hdr
 use boundary,       only:xmin,xmax,ymin,ymax,zmin,zmax,set_boundary
 use boundary_dyn,   only:dynamic_bdy,dxyz,irho_bkg_ini,rho_bkg_ini,rho_bkg_ini1
 use dump_utils,     only:extract
 use dust,           only:grainsizecgs,graindenscgs
 use units,          only:unit_density,udist
 use timestep,       only:idtmax_n,idtmax_frac
 use dust_formation, only:read_headeropts_dust_formation
 type(dump_h), intent(in)  :: hdr
 logical,      intent(in)  :: phantomdump
 integer,      intent(in)  :: iprint,ntypesinfile,nptmass
 real,         intent(out) :: tfile,hfactfile,alphafile
 integer,      intent(out) :: ierr

 integer, parameter :: lu = 173
 integer            :: ierrs(10),iextern_in_file
 real               :: xmini,xmaxi,ymini,ymaxi,zmini,zmaxi,dtmaxi
 real               :: alphaufile,alphaBfile,C_courfile,C_forcefile,tolhfile
 logical            :: iexist

 ierr  = 0
 call extract('time',tfile,hdr,ierr)
 if (ierr/=0)  call extract('gt',tfile,hdr,ierr)  ! this is sphNG's label for time
 call extract('dtmax',dtmaxi,hdr,ierr)
 call extract('rhozero',rhozero,hdr,ierr)
 Bextx = 0.
 Bexty = 0.
 Bextz = 0.
 if (phantomdump) then
    call extract('hfact',hfactfile,hdr,ierr)
    call extract('tolh',tolhfile,hdr,ierr)
    call extract('C_cour',C_courfile,hdr,ierr)
    call extract('C_force',C_forcefile,hdr,ierr)
    call extract('alpha',alphafile,hdr,ierr)
    if (maxvxyzu >= 4) then
       call extract('alphau',alphaufile,hdr,ierr)
    else
       alphaufile = 0.
    endif
    if (mhd) then
       call extract('alphaB',alphaBfile,hdr,ierr)
    endif

    if (extract_eos_from_hdr) call extract('ieos',ieos,hdr,ierr)

    call extract('massoftype',massoftype(1:ntypesinfile),hdr,ierr)
    if (ierr /= 0) then
       write(*,*) '*** ERROR reading massoftype from dump header ***'
       ierr = 4
    endif
    if (do_nucleation) then
       call read_headeropts_dust_formation(hdr,ierr)
       if (ierr /= 0) ierr = 6
    endif

    call extract('iexternalforce',iextern_in_file,hdr,ierrs(1))
    if (extract_iextern_from_hdr) iexternalforce = iextern_in_file
    if (iexternalforce /= 0) then
       call read_headeropts_extern(iexternalforce,hdr,nptmass,ierrs(1))
       if (ierrs(1) /= 0) ierr = 5
    elseif (iextern_in_file /= 0) then
       call read_headeropts_extern(iextern_in_file,hdr,nptmass,ierrs(1))
       if (ierrs(1) /= 0) ierr = 5
    endif

    call extract('idtmax_n',idtmax_n,hdr,ierr,default=1)
    call extract('idtmax_frac',idtmax_frac,hdr,ierr)
    call extract('idumpfile',idumpfile,hdr,ierr)
 else
    massoftype(1) = 0.
    hfactfile = 0.
 endif

 call read_headeropts_eos(ieos,hdr,ierr)

 if (periodic) then
    call extract('xmin',xmini,hdr,ierrs(1))
    call extract('xmax',xmaxi,hdr,ierrs(2))
    call extract('ymin',ymini,hdr,ierrs(3))
    call extract('ymax',ymaxi,hdr,ierrs(4))
    call extract('zmin',zmini,hdr,ierrs(5))
    call extract('zmax',zmaxi,hdr,ierrs(6))
    if (any(ierrs(1:6) /= 0)) then
       write(*,"(2(/,a))") ' ERROR: dump does not contain boundary positions', &
                           '        but we are using periodic boundaries'
       inquire(file='bound.tmp',exist=iexist)
       if (iexist) then
          open(unit=lu,file='bound.tmp')
          read(lu,*) xmini,xmaxi,ymini,ymaxi,zmini,zmaxi
          close(lu)
          call set_boundary(xmini,xmaxi,ymini,ymaxi,zmini,zmaxi)
          write(*,"(a,6(es10.3,1x))") ' READ from bound.tmp ',xmin,xmax,ymin,ymax,zmin,zmax
       else
          write(*,"(3(/,a),/,/,a)") ' To silence this error and restart from an older dump file ', &
                           ' create an ascii file called "bound.tmp" in the current directory', &
                           ' with xmin,xmax,ymin,ymax,zmin & zmax in it, e.g.: ', &
                           ' 0. 1. 0. 1. 0. 1.'
          ierr = 5  ! spit fatal error
       endif
    else
       call set_boundary(xmini,xmaxi,ymini,ymaxi,zmini,zmaxi)
    endif
 endif

 if (dynamic_bdy) then
    call extract('irho_bkg_ini',irho_bkg_ini,hdr,ierrs(1))
    call extract('rho_bkg_ini',rho_bkg_ini,hdr,ierrs(1))
    call extract('dxyz',dxyz,hdr,ierrs(2))
    if (rho_bkg_ini > 0.) then
       rho_bkg_ini1 = 1.0/rho_bkg_ini
    else
       rho_bkg_ini1 = 0.
    endif
 endif

 if (mhd) then
    call extract('Bextx',Bextx,hdr,ierrs(1))
    call extract('Bexty',Bexty,hdr,ierrs(2))
    call extract('Bextz',Bextz,hdr,ierrs(3))
    if (id==master) then
       if (any(ierrs(1:3) /= 0)) then
          write(*,*) 'ERROR reading external field (setting to zero)'
       else
          write(*,*) 'External field found, Bext = ',Bextx,Bexty,Bextz
       endif
    endif
 endif

 ! values to track that conserved values remain conserved
 call extract('get_conserv',get_conserv,hdr,ierrs(1))
 call extract('etot_in',    etot_in,    hdr,ierrs(2))
 call extract('angtot_in',  angtot_in,  hdr,ierrs(3))
 call extract('totmom_in',  totmom_in,  hdr,ierrs(4))
 call extract('mdust_in',   mdust_in(1:ndusttypes), hdr,ierrs(5))
 if (any(ierrs(1:4) /= 0)) then
    write(*,*) 'ERROR reading values to verify conservation laws.  Resetting initial values.'
    get_conserv = 1.0
 endif


 !--pull grain size and density arrays if they are in the header
 !-- i.e. if dustgrowth is not ON
 if (use_dust .and. .not.use_dustgrowth) then
    call extract('grainsize',grainsize(1:ndusttypes),hdr,ierrs(1))
    call extract('graindens',graindens(1:ndusttypes),hdr,ierrs(2))
    if (any(ierrs(1:2) /= 0)) then
       write(*,*) 'ERROR reading grain size/density from file header'
       grainsize(1) = real(grainsizecgs/udist)
       graindens(1) = real(graindenscgs/unit_density)
    endif
 endif

end subroutine unfill_rheader


!-----------------------------------------------------------------
!+
!  if tags not read, give expected order of variables in header
!  this is for backwards compatibility with old (untagged) format
!+
!-----------------------------------------------------------------
subroutine fake_header_tags(hdr,phantomdump,mhd,maxtypes)
 type(dump_h), intent(inout) :: hdr
 logical,      intent(in)    :: phantomdump,mhd
 integer,      intent(in)    :: maxtypes
 character(len=lentag) :: tagarr(49)
 integer :: nread,n

 ! default int
 tagarr(1) = 'nparttot'
 tagarr(2:6) =  'npartoftype'
 tagarr(7) = 'nblocks'
 tagarr(8) = 'isink'
 if (allocated(hdr%inttags)) then
    n = min(size(hdr%inttags),8)
    hdr%inttags(1:n) = tagarr(1:n)
 endif

 ! int*8
 tagarr(1) = 'nparttot'
 tagarr(2:1+maxtypes) = 'npartoftype'
 if (allocated(hdr%int8tags)) then
    n = min(size(hdr%int8tags),1+maxtypes)
    hdr%int8tags(1:n) = tagarr(1:n)
 endif

 ! default real
 nread = hdr%nums(i_real)
 tagarr = ''
 if (nread > 5) then
    tagarr(1:5) = (/'time   ','dtmax  ','gamma  ','rhozero','RK2    '/)
 endif
 if (phantomdump) then
    if (nread >= 14) then
       tagarr(6:14) = (/'hfact   ','tolh    ','C_cour  ','C_force ', &
                       'alpha   ','alphau  ','alphaB  ','polyk2  ','qfacdisc'/)
    endif
    if (nread >= 19) tagarr(15:19) = 'massoftype'
    if (mhd .and. nread >= 22) tagarr(20:22) = (/'Bextx','Bexty','Bextz'/)

    ! 20 quantities related to external binary potential
    if (nread >= 24) then
       tagarr(24:40) = (/'x1 ','y1 ','z1 ','m1 ','h1 ','x2 ','y2 ','z2 ','m2 ', &
                        'h2 ','vx1','vy1','vz1','vx2','vy2','vz2','a0 '/)
       tagarr(41:43) = (/'direction    ','accretedmass1','accretedmass2'/)
    endif

    if (nread >= 49) tagarr(44:49) = (/'xmin','xmax','ymin','ymax','zmin','zmax'/)
 else
    if (mhd .and. nread >= 18) tagarr(16:18) = (/'Bextx','Bexty','Bextz'/)
 endif
 if (allocated(hdr%realtags)) then
    n = min(size(hdr%realtags),nread)
    hdr%realtags(1:n) = tagarr(1:n)
 endif

 ! real*8
 tagarr(1:3) = (/'udist','umass','utime'/)
 if (allocated(hdr%real8tags)) then
    n = min(size(hdr%real8tags),3)
    hdr%real8tags(1:n) = tagarr(1:n)
 endif

end subroutine fake_header_tags

!-----------------------------------------------------------------
!+
!  if tags not read, give expected order of variables in header
!  this is for backwards compatibility with old (untagged) format
!+
!-----------------------------------------------------------------
subroutine fake_array_tags(iblock,ikind,tags,phantomdump)
 use dim, only:maxvxyzu,h2chemistry
 integer, intent(in) :: iblock,ikind
 logical, intent(in) :: phantomdump
 character(len=lentag), intent(out) :: tags(:)
 integer :: ilen

 tags = ''
 select case(iblock)
 case(1) ! hydro arrays
    select case(ikind)
    case(i_int1)
       tags = (/'itype'/)
    case(i_real)
       if (phantomdump) then
          ilen = 6
          tags(1:ilen) = (/'x ','y ','z ','vx','vy','vz'/)
       else
          ilen = 8
          tags(1:ilen) = (/'x ','y ','z ','m ','h ','vx','vy','vz'/)
       endif
       if (maxvxyzu >= 4) then
          ilen = ilen + 1
          tags(ilen) = 'u'
       endif
       if (h2chemistry) then
          tags(ilen+1:ilen+5) = (/'h2ratio','abHIq  ','abhpq  ','abeq   ','abco   '/)
          ilen = ilen + 5
       endif
    case(i_real4)
       ilen = 1
       tags(ilen) = 'h'
       ilen = ilen + 1
       tags(ilen) = 'alpha'
    end select
 case(2) ! sink particle arrays
    if (ikind==i_real) then
       tags(1:4) = (/'x','y','z','m'/)
       tags(5:9) = (/'hsoft    ','maccreted','spinx    ','spiny    ','spinz    '/)
       tags(10:12) = (/'vx','vy','vz'/)
    endif
 case(4) ! MHD arrays
    if (ikind==i_real4) then
       tags = (/'Bx','By','Bz'/)
    endif
 end select

end subroutine fake_array_tags

subroutine count_particle_types(npartoftype)
 use part, only:iphase,iamtype,npart
 integer, intent(out) :: npartoftype(:)
 integer :: i, itype

 npartoftype(:) = 0
 do i = 1, npart
    itype = iamtype(iphase(i))
    npartoftype(itype) = npartoftype(itype) + 1
 enddo

end subroutine count_particle_types

end module readwrite_dumps_fortran<|MERGE_RESOLUTION|>--- conflicted
+++ resolved
@@ -227,21 +227,7 @@
 #ifdef PRDRAG
  use lumin_nsdisc, only:beta
 #endif
-<<<<<<< HEAD
-#ifdef LIGHTCURVE
- use part,       only:luminosity
-#endif
-#ifdef NONIDEALMHD
- use dim,        only:mhd_nonideal
- use part,       only:eta_nimhd,eta_nimhd_label
-#endif
-#ifdef KROME
- use krome_user, only:krome_nmols
- use part,       only:gamma_chem,mu_chem,T_gas_cool
-#endif
  use eos_stamatellos, only:gradP_cool,Gpot_cool
-=======
->>>>>>> c91674fc
  real,             intent(in) :: t
  character(len=*), intent(in) :: dumpfile
  integer,          intent(in), optional :: iorder(:)

!--------------------------------------------------------------------------!
! The Phantom Smoothed Particle Hydrodynamics code, by Daniel Price et al. !
! Copyright (c) 2007-2024 The Authors (see AUTHORS)                        !
! See LICENCE file for usage and distribution conditions                   !
! http://phantomsph.github.io/                                             !
!--------------------------------------------------------------------------!
module extern_prdrag
!
! This module contains routines relating to the computation
! of radial and transverse radiation forces from a central sink particle
! centered at the origin.
!
! This module is intended to represent radiation drag as
! generically as possible. Drag is parametrized using "beta"
! which is defined as the ratio of radiation force to gravitational
! force. You need to specify your own routine for calculating
! beta, and include it in this module. This is the exhaustive list
! of lines you need to change:
!
! subroutine get_prdrag_spatial_force-- use beta_module, only:beta
! subroutine get_prdrag_vdependent_force-- use beta_module, only:beta
! subroutine update_prdrag-- use beta_module, only:beta
! subroutine write_options_prdrag-- use beta_module, only:write_options_beta
! subroutine read_options_prdrag-- use beta_module, only:read_options_beta
!
! :References: None
!
! :Owner: Daniel Price
!
! :Runtime parameters:
!   - beta : *beta parameter*
!
! :Dependencies: eos, infile_utils, io, units, vectorutils
!
 use eos, only:qfacdisc

 implicit none
 !
 !--code input parameters: these are the default values
 !  and can be changed in the input file
 !
 real, private    :: k2 = 1.        ! transverse drag
 real, private    :: k0 = 1.        ! radiation pressure
 real, private    :: k1 = 1.        ! redshift
 real, private    :: beta = 0.01

 public  :: get_prdrag_spatial_force, get_prdrag_vdependent_force
 public  :: update_prdrag
 public  :: read_options_prdrag, write_options_prdrag

 private

contains

!------------------------------------------------
!+
!  compute the spatial part of the acceleration
!+
!------------------------------------------------
subroutine get_prdrag_spatial_force(xi,yi,zi,MStar,fextxi,fextyi,fextzi,phi)
 use units,        only:get_G_code
 real, intent(in)    :: xi,yi,zi,Mstar
 real, intent(inout) :: fextxi,fextyi,fextzi
 real, intent(out)   :: phi
 real                   :: r2,dr,dr3,betai,Mbdr3,rbetai,gcode

 gcode = get_G_code()

 r2 = xi*xi + yi*yi + zi*zi
 betai = beta
 rbetai = k0*betai
 if (r2 > epsilon(r2)) then
    dr = 1./sqrt(r2)
    dr3 = dr**3
    Mbdr3 = Mstar*gcode*(1.-rbetai)*dr3
    fextxi = fextxi - xi*Mbdr3
    fextyi = fextyi - yi*Mbdr3
    fextzi = fextzi - zi*Mbdr3
    phi    = -Mstar*gcode*dr*(1.-rbetai)
 endif

end subroutine get_prdrag_spatial_force

!-----------------------------------------------------------------------
!+
!  Routine to return velocity-dependent part of PR drag force
!+
!-----------------------------------------------------------------------
subroutine get_prdrag_vdependent_force(xyzi,vel,Mstar,fexti)
 use units, only:get_c_code,get_G_code
 real, intent(in)  :: xyzi(3), vel(3)
 real, intent(in)  :: Mstar
 real, intent(out) :: fexti(3)
 real :: rhat(3)
 real :: betai, r, r2, r3, vr, gcode, ccode

 ccode = get_c_code()
 gcode = get_G_code()

 r2     = dot_product( xyzi, xyzi )
 r      = sqrt(r2)
 r3     = r*r2

 rhat = xyzi/r
 vr = dot_product(vel, rhat)

 betai  = beta

 fexti = (-betai*Mstar*gcode/ccode)* &
            ( (vr/r3)*xyzi*k1 + vel/r2*k2 )

end subroutine get_prdrag_vdependent_force

<<<<<<< HEAD
subroutine update_prdrag(vhalfx,vhalfy,vhalfz,fxi,fyi,fzi,fexti,dkdt,xi,yi,zi,Mstar)
 use lumin_nsdisc,  only:beta
 use units,         only:get_c_code
 use io,            only:warn
 real, intent(in)    :: dkdt,xi,yi,zi, Mstar
 real, intent(in)    :: vhalfx,vhalfy,vhalfz
 real, intent(inout) :: fxi,fyi,fzi
 real, intent(inout) :: fexti(3)
 real                              :: r, r2, r3, Q, betai
 real                              :: Tx, Ty, Tz, vonex, voney, vonez
 real                              :: denominator, vrhalf, vrone, Qondkdt
 real                              :: xi2, yi2, zi2, ccode, kd
 character(len=30), parameter :: label = 'update_prdrag'
=======
!-----------------------------------------------------------------------
!+
!  solve for the velocity update in the leapfrog corrector step
!  i.e. v^n+1 = vhalf + 0.5*dt*f_sph + 0.5*dt*f_pr(x,v^n+1)
!+
!-----------------------------------------------------------------------
subroutine update_prdrag_leapfrog(vhalfx,vhalfy,vhalfz,fxi,fyi,fzi,fexti,dt,xi,yi,zi,Mstar)
 use units,         only:get_c_code,get_G_code
 use io,            only:warn,fatal
 use vectorutils,   only:matrixinvert3D
 real, intent(in)    :: dt,xi,yi,zi,Mstar
 real, intent(in)    :: vhalfx,vhalfy,vhalfz
 real, intent(inout) :: fxi,fyi,fzi
 real, intent(inout) :: fexti(3)
 integer :: ierr
 real :: dton2,r2,dr,rx,ry,rz
 real :: gcode,ccode,betai,bterm,b,vr
 real :: rhat(3),vel(3),A(3),Rmat(3,3),Rinv(3,3)
 character(len=30), parameter :: label = 'update_prdrag_leapfrog'
>>>>>>> 9b5e4dc1

 ccode = get_c_code()
 gcode = get_G_code()

<<<<<<< HEAD
 xi2    = xi*xi
 yi2    = yi*yi
 zi2    = zi*zi
 kd     = k1 - k2

 r2     = (xi2 + yi2 + zi2)
 r      = sqrt(r2)
 r3     = r*r2
 vrhalf = vhalfx*xi + vhalfy*yi + vhalfz*zi

 betai       = beta( xi, yi, zi )
 Q           = Mstar*betai*dt/(2.*ccode*r*r)
 Qondkdt    = Q/dkdt
 denominator = -r2*( k2*kd*Q*Q + (kd-k2)*Q - 1 )

 Tx = vhalfx + dkdt*fxi
 Ty = vhalfy + dkdt*fyi
 Tz = vhalfz + dkdt*fzi
=======
 ! we are solving half a timestep forwards in time
 dton2 = 0.5*dt

 r2     = xi*xi + yi*yi + zi*zi
 dr     = 1./sqrt(r2)
 rx     = xi*dr
 ry     = yi*dr
 rz     = zi*dr
 rhat   = (/rx,ry,rz/)

 ! solve for v^1 using matrix inversion of [Rmat][v1] = [A]
 A(1) = vhalfx + dton2*fxi
 A(2) = vhalfy + dton2*fyi
 A(3) = vhalfz + dton2*fzi

 betai = beta
 bterm = betai*gcode*Mstar/(ccode*r2)
 b = dton2*bterm

 ! This is the matrix from the equation for v1: [Rmat][v1] = [A]
 Rmat = reshape((/1. + b*(k2 + k1*rx*rx), b*k1*ry*rx,             b*k1*rz*rx, &
                  b*k1*rx*ry,             1. + b*(k2 + k1*ry*ry), b*k1*rz*ry, &
                  b*k1*rx*rz,             b*k1*ry*rz,             1. + b*(k2 + k1*rz*rz)/),(/3,3/))

! Get the inverse matrix
 call matrixinvert3D(Rmat,Rinv,ierr)
 if (ierr /= 0) then
    call fatal('extern_prdrag','Error: determinant = 0 in matrix inversion')
 endif

! Compute v1 via matrix multiplication.
 vel(:) = matmul(A,Rinv)
>>>>>>> 9b5e4dc1

 vr = dot_product(vel,rhat)

 ! velocity dependent part of the P-R drag force (e.g. equation 142 of Klacka 1992)
 fexti(:) = -bterm*(vr*rhat*k1 + vel*k2)

<<<<<<< HEAD
 fexti(1) = Qondkdt * (vonex*k2 + k1*vrone*xi/r)
 fexti(2) = Qondkdt * (voney*k2 + k1*vrone*yi/r)
 fexti(3) = Qondkdt * (vonez*k2 + k1*vrone*zi/r)
=======
 !v1check(:) = A(:) + dton2*fexti(:)  ! this should match expression for v1
>>>>>>> 9b5e4dc1

 fxi = fxi + fexti(1)
 fyi = fyi + fexti(2)
 fzi = fzi + fexti(3)

end subroutine update_prdrag

!-----------------------------------------------------------------------
!+
!  writes input options to the input file
!+
!-----------------------------------------------------------------------
subroutine write_options_prdrag(iunit)
 use infile_utils,         only:write_inopt
 integer, intent(in) :: iunit

 write(iunit,"(/,a)") '# options relating to Poynting-Robertson drag'

 call write_inopt(beta,'beta','beta parameter',iunit)
 call write_inopt(k0, 'RadiationPressure', &
                  'Radiation pressure multiplier', iunit)
 call write_inopt(k2, 'TransverseDrag', &
                  'Transverse multiplier', iunit)
 call write_inopt(k1, 'Redshift', &
                  'Redshift multiplier', iunit)

end subroutine write_options_prdrag

!-----------------------------------------------------------------------
!+
!  reads input options from the input file
!+
!-----------------------------------------------------------------------
subroutine read_options_prdrag(name,valstring,imatch,igotall,ierr)
 use io, only:fatal, warning
 character(len=*), intent(in)  :: name,valstring
 logical,          intent(out) :: imatch,igotall
 integer,          intent(out) :: ierr
 integer, save :: ngot = 0
 character(len=30), parameter :: label = 'read_options_prdrag'

 imatch  = .true.
 igotall = .false.

 select case(trim(name))
 case('beta')
    read(valstring,*,iostat=ierr) beta
    ngot = ngot + 1
 case('RadiationPressure')
    read(valstring,*,iostat=ierr) k0
    ngot = ngot + 1
 case('TransverseDrag')
    read(valstring,*,iostat=ierr) k2
    ngot = ngot + 1
 case('Redshift')
    read(valstring,*,iostat=ierr) k1
    ngot = ngot + 1
 case default
    imatch = .false.
 end select

 igotall = (ngot >= 1)

end subroutine read_options_prdrag

end module extern_prdrag<|MERGE_RESOLUTION|>--- conflicted
+++ resolved
@@ -111,32 +111,17 @@
 
 end subroutine get_prdrag_vdependent_force
 
-<<<<<<< HEAD
-subroutine update_prdrag(vhalfx,vhalfy,vhalfz,fxi,fyi,fzi,fexti,dkdt,xi,yi,zi,Mstar)
- use lumin_nsdisc,  only:beta
- use units,         only:get_c_code
- use io,            only:warn
- real, intent(in)    :: dkdt,xi,yi,zi, Mstar
- real, intent(in)    :: vhalfx,vhalfy,vhalfz
- real, intent(inout) :: fxi,fyi,fzi
- real, intent(inout) :: fexti(3)
- real                              :: r, r2, r3, Q, betai
- real                              :: Tx, Ty, Tz, vonex, voney, vonez
- real                              :: denominator, vrhalf, vrone, Qondkdt
- real                              :: xi2, yi2, zi2, ccode, kd
- character(len=30), parameter :: label = 'update_prdrag'
-=======
 !-----------------------------------------------------------------------
 !+
 !  solve for the velocity update in the leapfrog corrector step
 !  i.e. v^n+1 = vhalf + 0.5*dt*f_sph + 0.5*dt*f_pr(x,v^n+1)
 !+
 !-----------------------------------------------------------------------
-subroutine update_prdrag_leapfrog(vhalfx,vhalfy,vhalfz,fxi,fyi,fzi,fexti,dt,xi,yi,zi,Mstar)
+subroutine update_prdrag_leapfrog(vhalfx,vhalfy,vhalfz,fxi,fyi,fzi,fexti,dkdt,xi,yi,zi,Mstar)
  use units,         only:get_c_code,get_G_code
  use io,            only:warn,fatal
  use vectorutils,   only:matrixinvert3D
- real, intent(in)    :: dt,xi,yi,zi,Mstar
+ real, intent(in)    :: dkdt,xi,yi,zi,Mstar
  real, intent(in)    :: vhalfx,vhalfy,vhalfz
  real, intent(inout) :: fxi,fyi,fzi
  real, intent(inout) :: fexti(3)
@@ -145,33 +130,10 @@
  real :: gcode,ccode,betai,bterm,b,vr
  real :: rhat(3),vel(3),A(3),Rmat(3,3),Rinv(3,3)
  character(len=30), parameter :: label = 'update_prdrag_leapfrog'
->>>>>>> 9b5e4dc1
 
  ccode = get_c_code()
  gcode = get_G_code()
 
-<<<<<<< HEAD
- xi2    = xi*xi
- yi2    = yi*yi
- zi2    = zi*zi
- kd     = k1 - k2
-
- r2     = (xi2 + yi2 + zi2)
- r      = sqrt(r2)
- r3     = r*r2
- vrhalf = vhalfx*xi + vhalfy*yi + vhalfz*zi
-
- betai       = beta( xi, yi, zi )
- Q           = Mstar*betai*dt/(2.*ccode*r*r)
- Qondkdt    = Q/dkdt
- denominator = -r2*( k2*kd*Q*Q + (kd-k2)*Q - 1 )
-
- Tx = vhalfx + dkdt*fxi
- Ty = vhalfy + dkdt*fyi
- Tz = vhalfz + dkdt*fzi
-=======
- ! we are solving half a timestep forwards in time
- dton2 = 0.5*dt
 
  r2     = xi*xi + yi*yi + zi*zi
  dr     = 1./sqrt(r2)
@@ -181,13 +143,13 @@
  rhat   = (/rx,ry,rz/)
 
  ! solve for v^1 using matrix inversion of [Rmat][v1] = [A]
- A(1) = vhalfx + dton2*fxi
- A(2) = vhalfy + dton2*fyi
- A(3) = vhalfz + dton2*fzi
+ A(1) = vhalfx + dkdt*fxi
+ A(2) = vhalfy + dkdt*fyi
+ A(3) = vhalfz + dkdt*fzi
 
  betai = beta
  bterm = betai*gcode*Mstar/(ccode*r2)
- b = dton2*bterm
+ b = dkdt*bterm
 
  ! This is the matrix from the equation for v1: [Rmat][v1] = [A]
  Rmat = reshape((/1. + b*(k2 + k1*rx*rx), b*k1*ry*rx,             b*k1*rz*rx, &
@@ -202,26 +164,19 @@
 
 ! Compute v1 via matrix multiplication.
  vel(:) = matmul(A,Rinv)
->>>>>>> 9b5e4dc1
 
  vr = dot_product(vel,rhat)
 
  ! velocity dependent part of the P-R drag force (e.g. equation 142 of Klacka 1992)
  fexti(:) = -bterm*(vr*rhat*k1 + vel*k2)
 
-<<<<<<< HEAD
- fexti(1) = Qondkdt * (vonex*k2 + k1*vrone*xi/r)
- fexti(2) = Qondkdt * (voney*k2 + k1*vrone*yi/r)
- fexti(3) = Qondkdt * (vonez*k2 + k1*vrone*zi/r)
-=======
  !v1check(:) = A(:) + dton2*fexti(:)  ! this should match expression for v1
->>>>>>> 9b5e4dc1
 
  fxi = fxi + fexti(1)
  fyi = fyi + fexti(2)
  fzi = fzi + fexti(3)
 
-end subroutine update_prdrag
+end subroutine update_prdrag_leapfrog
 
 !-----------------------------------------------------------------------
 !+

!--------------------------------------------------------------------------!
! The Phantom Smoothed Particle Hydrodynamics code, by Daniel Price et al. !
! Copyright (c) 2007-2023 The Authors (see AUTHORS)                        !
! See LICENCE file for usage and distribution conditions                   !
! http://phantomsph.bitbucket.io/                                          !
!--------------------------------------------------------------------------!
module cooling
!
! Gas cooling
!  Current options:
!     0 = none
!     1 = cooling library                 [implicit/exact]
!     2 = cooling library                 [explicit]
!     3 = Gammie cooling                  [explicit]
!     5 = Koyama & Inutuska (2002)        [explicit]
<<<<<<< HEAD
!     6 = Koyama & Inutuska (2002)        [implicit]
!     7 = Stamatellos et al. (2007)       [semi-implicit]
!  
=======
!     6 = Koyama & Inutuska (2002)        [implicit]  
!     7 = Gammie cooling power law        [explicit]
!     8 = Stamatellos et al. (2007)       [semi-implicit]
!
>>>>>>> 1270dafa
! :References:
!   Gail & Sedlmayr textbook Physics and chemistry of Circumstellar dust shells
!
! :Owner: Daniel Price
!
! :Runtime parameters:
!   - C_cool   : *factor controlling cooling timestep*
!   - Tfloor   : *temperature floor (K); on if > 0*
!   - icooling : *cooling function (0=off, 1=cooling library (step), 2=cooling library (force),*
!
! :Dependencies: chem, cooling_gammie, cooling_gammie_PL, cooling_ism,
!   cooling_koyamainutsuka, cooling_molecular, cooling_solver, dim, eos,
!   infile_utils, io, options, part, physcon, timestep, units
!

 use options,  only:icooling
 use timestep, only:C_cool
 use cooling_solver, only:T0_value ! expose to other routines
 
 implicit none
 character(len=*), parameter :: label = 'cooling'

 public :: init_cooling,energ_cooling
 public :: write_options_cooling,read_options_cooling

 logical, public :: cooling_in_step  = .false.

 !--Minimum temperature (failsafe to prevent u < 0); optional for ALL cooling options
 real,    public :: Tfloor = 0.                     ! [K]; set in .in file.  On if Tfloor > 0.
 real,    public :: ufloor = 0.                     ! [code units]; set in init_cooling
 public :: T0_value ! expose to public

 private

contains

!-----------------------------------------------------------------------
!+
!  Initialise cooling
!+
!-----------------------------------------------------------------------
subroutine init_cooling(id,master,iprint,ierr)
 use dim,               only:maxvxyzu,h2chemistry
 use units,             only:unit_ergg
 use physcon,           only:mass_proton_cgs,kboltz
 use io,                only:error,fatal
 use eos,               only:gamma,gmw,ieos
 use cooling_ism,       only:init_cooling_ism
 use chem,              only:init_chem
 use cooling_molecular,      only:init_cooling_molec
 use cooling_koyamainutsuka, only:init_cooling_KI02
 use cooling_solver,         only:init_cooling_solver
<<<<<<< HEAD
 use cooling_stamatellos,      only:init_cooling_S07
=======
 use eos_stamatellos,   only:read_optab
 use cooling_stamatellos, only: init_star
>>>>>>> 1270dafa
 
 integer, intent(in)  :: id,master,iprint
 integer, intent(out) :: ierr

 cooling_in_step = .true.
 ierr = 0
 if (h2chemistry) then
    if (id==master) write(iprint,*) 'initialising cooling function...'
    call init_chem()
    call init_cooling_ism()
 else
    select case(icooling)
<<<<<<< HEAD
    case(7)
       call init_cooling_S07(ierr)
=======
    case(8)
       if (ieos /= 21 .and. ieos /=2)  call fatal('cooling','icooling=8 requires ieos=21',var='ieos',ival=ieos)
       if (ieos == 2)  call read_optab(ierr)
       if (ierr > 0) call fatal('cooling','Failed to read myeos.dat',var='ierr',ival=ierr)
       call init_star()
>>>>>>> 1270dafa
    case(6)
       call init_cooling_KI02(ierr)
    case(5)
       call init_cooling_KI02(ierr)
       cooling_in_step = .false.
    case(4)
       ! Initialise molecular cooling
       call init_cooling_molec
    case(3)
       ! Gammie
       cooling_in_step = .false.
    case(7)
       ! Gammie PL
       cooling_in_step = .false.
    case default
       call init_cooling_solver(ierr)
    end select
 endif

 !--calculate the energy floor in code units
 if (Tfloor > 0.) then
    if (gamma > 1.) then
       ufloor = kboltz*Tfloor/((gamma-1.)*gmw*mass_proton_cgs)/unit_ergg
    else
       ufloor = 3.0*kboltz*Tfloor/(2.0*gmw*mass_proton_cgs)/unit_ergg
    endif
    if (maxvxyzu < 4) ierr = 1
<<<<<<< HEAD
 elseif (icooling == 7) then
=======
 elseif (icooling == 8) then
>>>>>>> 1270dafa
    ufloor = 0. ! because we use the umin(:) array
 else
    ufloor = 0.
 endif

end subroutine init_cooling

!-----------------------------------------------------------------------
!
!   this routine returns the effective cooling rate du/dt
!
!-----------------------------------------------------------------------
subroutine energ_cooling(xi,yi,zi,ui,dudt,rho,dt,Tdust_in,mu_in,gamma_in,K2_in,kappa_in,dudti_sph,part_id)
 use io,      only:fatal
 use eos,     only:gmw,gamma
 use physcon, only:Rg
 use units,   only:unit_ergg
 use cooling_gammie,         only:cooling_Gammie_explicit
 use cooling_gammie_PL,       only:cooling_Gammie_PL_explicit
 use cooling_solver,         only:energ_cooling_solver
 use cooling_koyamainutsuka, only:cooling_KoyamaInutsuka_explicit,&
                                  cooling_KoyamaInutsuka_implicit
 use cooling_stamatellos,    only:cooling_S07
 
 real, intent(in)           :: xi,yi,zi,ui,rho,dt                  ! in code units
 real, intent(in), optional :: Tdust_in,mu_in,gamma_in,K2_in,kappa_in   ! in cgs
 real, intent(in), optional :: dudti_sph ! in code units
 integer, intent(in),optional :: part_id
 real, intent(out)          :: dudt                                ! in code units
 real                       :: mu,polyIndex,T_on_u,Tgas,Tdust,K2,kappa

 dudt       = 0.
 mu         = gmw
 polyIndex  = gamma
 T_on_u = (gamma-1.)*mu*unit_ergg/Rg
 Tgas   = T_on_u*ui
 Tdust  = Tgas
 kappa  = 0.
 K2     = 0.
 if (present(gamma_in)) polyIndex = gamma_in
 if (present(mu_in))    mu        = mu_in
 if (present(Tdust_in)) Tdust     = Tdust_in
 if (present(K2_in))    K2        = K2_in
 if (present(kappa_in)) kappa     = kappa_in

 select case (icooling)
<<<<<<< HEAD
 case (7)
=======
 case (8)
>>>>>>> 1270dafa
    call cooling_S07(rho,ui,dudt,xi,yi,zi,Tfloor,dudti_sph,dt,part_id)
 case (6)
    call cooling_KoyamaInutsuka_implicit(ui,rho,dt,dudt)
 case (5)
    call cooling_KoyamaInutsuka_explicit(rho,Tgas,dudt)
 case (4)
    !call cooling_molecular
 case (3)
    call cooling_Gammie_explicit(xi,yi,zi,ui,dudt)
 case (7)
    call cooling_Gammie_PL_explicit(xi,yi,zi,ui,dudt)
 case default
    call energ_cooling_solver(ui,dudt,rho,dt,mu,polyIndex,Tdust,K2,kappa)
 end select

end subroutine energ_cooling

!-----------------------------------------------------------------------
!+
!  writes input options to the input file
!+
!-----------------------------------------------------------------------
subroutine write_options_cooling(iunit)
 use infile_utils,      only:write_inopt
 use part,              only:h2chemistry
 use cooling_ism,       only:write_options_cooling_ism
 use cooling_gammie,    only:write_options_cooling_gammie
 use cooling_gammie_PL,  only:write_options_cooling_gammie_PL
 use cooling_molecular, only:write_options_molecularcooling
 use cooling_solver,    only:write_options_cooling_solver
 use cooling_stamatellos, only:write_options_cooling_stamatellos
 integer, intent(in) :: iunit

 write(iunit,"(/,a)") '# options controlling cooling'
 call write_inopt(C_cool,'C_cool','factor controlling cooling timestep',iunit)
 if (h2chemistry) then
    call write_inopt(icooling,'icooling','cooling function (0=off, 1=on)',iunit)
    if (icooling > 0) call write_options_cooling_ism(iunit)
 else
    call write_inopt(icooling,'icooling','cooling function (0=off, 1=cooling library (step), 2=cooling library (force),'// &
<<<<<<< HEAD
                     '3=Gammie, 5,6=KI02,7=stamatellos)',iunit)
=======
         '3=Gammie, 5,6=KI02, 7=powerlaw, 8=stamatellos)',iunit)
>>>>>>> 1270dafa
    select case(icooling)
    case(0,4,5,6)
       ! do nothing
    case(3)
       call write_options_cooling_gammie(iunit)
    case(7)
       call write_options_cooling_gammie_PL(iunit)
    case(8)
       call write_options_cooling_stamatellos(iunit)
    case default
       call write_options_cooling_solver(iunit)
    end select
 endif
 if (icooling > 0) call write_inopt(Tfloor,'Tfloor','temperature floor (K); on if > 0',iunit)

end subroutine write_options_cooling

!-----------------------------------------------------------------------
!+
!  reads options from the input file
!+
!-----------------------------------------------------------------------
subroutine read_options_cooling(name,valstring,imatch,igotall,ierr)
 use part,              only:h2chemistry
 use io,                only:fatal
 use cooling_gammie,    only:read_options_cooling_gammie
 use cooling_gammie_PL,  only:read_options_cooling_gammie_PL
 use cooling_ism,       only:read_options_cooling_ism
 use cooling_molecular, only:read_options_molecular_cooling
 use cooling_solver,    only:read_options_cooling_solver
 use cooling_stamatellos, only:read_options_cooling_stamatellos
 character(len=*), intent(in)  :: name,valstring
 logical,          intent(out) :: imatch,igotall
 integer,          intent(out) :: ierr
 integer, save :: ngot = 0
 logical :: igotallism,igotallmol,igotallgammie,igotallgammiePL,igotallfunc,igotallstam

 imatch        = .true.
 igotall       = .false.  ! cooling options are compulsory
 igotallism    = .true.
 igotallmol    = .true.
 igotallgammie = .true.
 igotallfunc   = .true.
 igotallstam   = .true.

 select case(trim(name))
 case('icooling')
    read(valstring,*,iostat=ierr) icooling
    ngot = ngot + 1
 case('C_cool')
    read(valstring,*,iostat=ierr) C_cool
    ngot = ngot + 1
 case('Tfloor')
    ! not compulsory to read in
    read(valstring,*,iostat=ierr) Tfloor
 case default
    imatch = .false.
    if (h2chemistry) then
       call read_options_cooling_ism(name,valstring,imatch,igotallism,ierr)
    else
       select case(icooling)
       case(0,4,5,6)
          ! do nothing
       case(3)
          call read_options_cooling_gammie(name,valstring,imatch,igotallgammie,ierr)
       case(7)
          call read_options_cooling_gammie_PL(name,valstring,imatch,igotallgammiePL,ierr)
       case(8)
          call read_options_cooling_stamatellos(name,valstring,imatch,igotallstam,ierr)
       case default
          call read_options_cooling_solver(name,valstring,imatch,igotallfunc,ierr)
       end select
    endif
 end select
 ierr = 0
 if (h2chemistry .and. igotallism .and. ngot >= 2) then
    igotall = .true.
 elseif (icooling >= 0 .and. ngot >= 2 .and. igotallgammie .and. igotallfunc .and. igotallstam) then
    igotall = .true.
 else
    igotall = .false.
 endif

end subroutine read_options_cooling

end module cooling<|MERGE_RESOLUTION|>--- conflicted
+++ resolved
@@ -13,16 +13,10 @@
 !     2 = cooling library                 [explicit]
 !     3 = Gammie cooling                  [explicit]
 !     5 = Koyama & Inutuska (2002)        [explicit]
-<<<<<<< HEAD
-!     6 = Koyama & Inutuska (2002)        [implicit]
-!     7 = Stamatellos et al. (2007)       [semi-implicit]
-!  
-=======
 !     6 = Koyama & Inutuska (2002)        [implicit]  
 !     7 = Gammie cooling power law        [explicit]
-!     8 = Stamatellos et al. (2007)       [semi-implicit]
-!
->>>>>>> 1270dafa
+!     8 = Stamatellos et al. (2007)       [implicit]
+!
 ! :References:
 !   Gail & Sedlmayr textbook Physics and chemistry of Circumstellar dust shells
 !
@@ -75,12 +69,8 @@
  use cooling_molecular,      only:init_cooling_molec
  use cooling_koyamainutsuka, only:init_cooling_KI02
  use cooling_solver,         only:init_cooling_solver
-<<<<<<< HEAD
- use cooling_stamatellos,      only:init_cooling_S07
-=======
  use eos_stamatellos,   only:read_optab
  use cooling_stamatellos, only: init_star
->>>>>>> 1270dafa
  
  integer, intent(in)  :: id,master,iprint
  integer, intent(out) :: ierr
@@ -93,16 +83,11 @@
     call init_cooling_ism()
  else
     select case(icooling)
-<<<<<<< HEAD
-    case(7)
-       call init_cooling_S07(ierr)
-=======
     case(8)
        if (ieos /= 21 .and. ieos /=2)  call fatal('cooling','icooling=8 requires ieos=21',var='ieos',ival=ieos)
        if (ieos == 2)  call read_optab(ierr)
        if (ierr > 0) call fatal('cooling','Failed to read myeos.dat',var='ierr',ival=ierr)
        call init_star()
->>>>>>> 1270dafa
     case(6)
        call init_cooling_KI02(ierr)
     case(5)
@@ -130,11 +115,7 @@
        ufloor = 3.0*kboltz*Tfloor/(2.0*gmw*mass_proton_cgs)/unit_ergg
     endif
     if (maxvxyzu < 4) ierr = 1
-<<<<<<< HEAD
- elseif (icooling == 7) then
-=======
  elseif (icooling == 8) then
->>>>>>> 1270dafa
     ufloor = 0. ! because we use the umin(:) array
  else
     ufloor = 0.
@@ -181,11 +162,7 @@
  if (present(kappa_in)) kappa     = kappa_in
 
  select case (icooling)
-<<<<<<< HEAD
- case (7)
-=======
  case (8)
->>>>>>> 1270dafa
     call cooling_S07(rho,ui,dudt,xi,yi,zi,Tfloor,dudti_sph,dt,part_id)
  case (6)
     call cooling_KoyamaInutsuka_implicit(ui,rho,dt,dudt)
@@ -226,11 +203,7 @@
     if (icooling > 0) call write_options_cooling_ism(iunit)
  else
     call write_inopt(icooling,'icooling','cooling function (0=off, 1=cooling library (step), 2=cooling library (force),'// &
-<<<<<<< HEAD
-                     '3=Gammie, 5,6=KI02,7=stamatellos)',iunit)
-=======
          '3=Gammie, 5,6=KI02, 7=powerlaw, 8=stamatellos)',iunit)
->>>>>>> 1270dafa
     select case(icooling)
     case(0,4,5,6)
        ! do nothing

!--------------------------------------------------------------------------!
! The Phantom Smoothed Particle Hydrodynamics code, by Daniel Price et al. !
! Copyright (c) 2007-2024 The Authors (see AUTHORS)                        !
! See LICENCE file for usage and distribution conditions                   !
! http://phantomsph.github.io/                                             !
!--------------------------------------------------------------------------!
module evolve
!
! Evolves the simulation through all timesteps
!   This subroutine contains the main timestepping loop and calls
!   the output routines at the appropriate times
!
! :References: None
!
! :Owner: Daniel Price
!
! :Runtime parameters: None
!
! :Dependencies: HIIRegion, analysis, boundary_dyn, centreofmass,
!   checkconserved, dim, energies, evwrite, externalforces, fileutils,
!   forcing, inject, io, io_summary, mf_write, mpiutils, options, part,
!   partinject, ptmass, quitdump, radiation_utils, readwrite_dumps,
!   readwrite_infile, step_lf_global, subgroup, substepping, supertimestep,
!   timestep, timestep_ind, timestep_sts, timing
!
 implicit none
 public :: evol

 private

contains

subroutine evol(infile,logfile,evfile,dumpfile,flag)
 use io,               only:iprint,iwritein,id,master,iverbose,&
                            flush_warnings,nprocs,fatal,warning
 use timestep,         only:time,tmax,dt,dtmax,nmax,nout,nsteps,dtextforce,rhomaxnow,&
                            dtmax_ifactor,dtmax_ifactorWT,dtmax_dratio,check_dtmax_for_decrease,&
                            idtmax_n,idtmax_frac,idtmax_n_next,idtmax_frac_next
 use evwrite,          only:write_evfile,write_evlog
 use energies,         only:etot,totmom,angtot,mdust,np_cs_eq_0,np_e_eq_0,hdivBonB_ave,hdivBonB_max
 use checkconserved,   only:etot_in,angtot_in,totmom_in,mdust_in,&
                            init_conservation_checks,check_conservation_error,&
                            check_magnetic_stability
 use dim,              only:maxvxyzu,mhd,periodic,idumpfile,ind_timesteps
 use fileutils,        only:getnextfilename
 use options,          only:nfulldump,twallmax,nmaxdumps,rhofinal1,iexternalforce,rkill
 use readwrite_infile, only:write_infile
 use readwrite_dumps,  only:write_smalldump,write_fulldump
 use step_lf_global,   only:step
 use timing,           only:get_timings,print_time,timer,reset_timer,increment_timer,&
                            setup_timers,timers,reduce_timers,ntimers,&
                            itimer_fromstart,itimer_lastdump,itimer_step,itimer_io,itimer_ev
 use mpiutils,         only:reduce_mpi,reduceall_mpi,barrier_mpi,bcast_mpi
#ifdef IND_TIMESTEPS
 use part,             only:ibin,iphase
 use timestep_ind,     only:istepfrac,nbinmax,set_active_particles,update_time_per_bin,&
                            write_binsummary,change_nbinmax,nactive,nactivetot,maxbins,&
                            print_dtlog_ind,get_newbin,print_dtind_efficiency
 use timestep,         only:dtdiff
 use timestep_sts,     only:sts_get_dtau_next,sts_init_step
 use step_lf_global,   only:init_step
#else
 use timestep,         only:dtforce,dtcourant,dterr,print_dtlog
#endif
 use timestep_sts,     only:use_sts
 use supertimestep,    only:step_sts
#ifdef DRIVING
 use forcing,          only:write_forcingdump
#endif
#ifdef CORRECT_BULK_MOTION
 use centreofmass,     only:correct_bulk_motion
#endif
 use part,             only:ideadhead,shuffle_part
#ifdef INJECT_PARTICLES
 use inject,           only:inject_particles
 use part,             only:npartoftype
 use partinject,       only:update_injected_particles
#endif
 use dim,              only:do_radiation
 use options,          only:exchange_radiation_energy,implicit_radiation
 use part,             only:rad,radprop
 use radiation_utils,  only:update_radenergy
 use timestep,         only:dtrad
#ifdef LIVE_ANALYSIS
 use analysis,         only:do_analysis
 use part,             only:igas
 use fileutils,        only:numfromfile
 use io,               only:ianalysis
#endif
 use part,             only:npart,nptmass,xyzh,vxyzu,fxyzu,fext,divcurlv,massoftype, &
                            xyzmh_ptmass,vxyz_ptmass,fxyz_ptmass,dptmass,gravity,iboundary, &
                            fxyz_ptmass_sinksink,ntot,poten,ndustsmall,accrete_particles_outside_sphere,&
                            linklist_ptmass,isionised,dsdt_ptmass,isdead_or_accreted
 use part,             only:n_group,n_ingroup,n_sing,group_info,nmatrix
 use quitdump,         only:quit
 use ptmass,           only:icreate_sinks,ptmass_create,ipart_rhomax,pt_write_sinkev,calculate_mdot, &
                            set_integration_precision,ptmass_create_stars,use_regnbody,ptmass_create_seeds,&
                            ipart_createseeds,ipart_createstars
 use io_summary,       only:iosum_nreal,summary_counter,summary_printout,summary_printnow
 use externalforces,   only:iext_spiral
 use boundary_dyn,     only:dynamic_bdy,update_boundaries
 use HIIRegion,        only:HII_feedback,iH2R,HIIuprate
 use subgroup,         only:group_identify
 use substepping,      only:get_force
#ifdef MFLOW
 use mf_write,         only:mflow_write
#endif
#ifdef VMFLOW
 use mf_write,         only:vmflow_write
#endif
#ifdef BINPOS
 use mf_write,         only:binpos_write
#endif

 integer, optional, intent(in)   :: flag
 character(len=*), intent(in)    :: infile
 character(len=*), intent(inout) :: logfile,evfile,dumpfile
 integer         :: i,noutput,noutput_dtmax,nsteplast,ncount_fulldumps
 real            :: dtnew,dtlast,timecheck,rhomaxold,dtmax_log_dratio
 real            :: tprint,tzero,dtmaxold,dtinject
 real(kind=4)    :: t1,t2,tcpu1,tcpu2,tstart,tcpustart
 real(kind=4)    :: twalllast,tcpulast,twallperdump,twallused
#ifdef IND_TIMESTEPS
 integer         :: nalive,inbin
 integer(kind=1) :: nbinmaxprev
 integer(kind=8) :: nmovedtot,nalivetot
 real            :: tlast,tcheck,dtau
 real(kind=4)    :: tall
 real(kind=4)    :: timeperbin(0:maxbins)
 logical         :: dt_changed
#else
 real            :: dtprint
 integer         :: nactive,istepfrac
 integer(kind=1) :: nbinmax
 logical, parameter :: dt_changed = .false.
#endif
#ifdef INJECT_PARTICLES
 integer         :: npart_old
#endif
 logical         :: fulldump,abortrun,abortrun_bdy,at_dump_time,writedump
 logical         :: should_conserve_energy,should_conserve_momentum,should_conserve_angmom
 logical         :: should_conserve_dustmass
 logical         :: use_global_dt
 integer         :: j,nskip,nskipped,nevwrite_threshold,nskipped_sink,nsinkwrite_threshold
 character(len=120) :: dumpfile_orig
 integer         :: dummy,istepHII

 dummy = 0

 tprint    = 0.
 nsteps    = 0
 nsteplast = 0
 tzero     = time
 dtlast    = 0.
 dtinject  = huge(dtinject)
 dtrad     = huge(dtrad)
 np_cs_eq_0 = 0
 np_e_eq_0  = 0
 abortrun_bdy = .false.

 call init_conservation_checks(should_conserve_energy,should_conserve_momentum,&
                               should_conserve_angmom,should_conserve_dustmass)

 noutput          = 1
 noutput_dtmax    = 1
 ncount_fulldumps = 0
 tprint           = tzero + dtmax
 rhomaxold        = rhomaxnow
 if (dtmax_dratio > 0.) then
    dtmax_log_dratio = log10(dtmax_dratio)
 else
    dtmax_log_dratio = 0.0
 endif

 !
 ! Set substepping integration precision depending on the system (default is FSI)
 !
 call set_integration_precision

#ifdef IND_TIMESTEPS
 use_global_dt = .false.
 istepfrac     = 0
 tlast         = tzero
 dt            = dtmax/2.**nbinmax  ! use 2.0 here to allow for step too small
 nmovedtot     = 0
 tall          = 0.
 tcheck        = time
 timeperbin(:) = 0.
 dt_changed    = .false.
 call init_step(npart,time,dtmax)
 if (use_sts) then
    call sts_get_dtau_next(dtau,dt,dtmax,dtdiff,nbinmax)
    call sts_init_step(npart,time,dtmax,dtau)  ! overwrite twas for particles requiring super-timestepping
 endif
#else
 use_global_dt = .true.
 nskip   = int(ntot)
 nactive = npart
 istepfrac = 0 ! dummy values
 nbinmax   = 0
 if (dt >= (tprint-time)) dt = tprint-time   ! reach tprint exactly
#endif
!
! threshold for writing to .ev file, to avoid repeatedly computing energies
! for all the particles which would add significantly to the cpu time
!

 nskipped = 0
 if (iexternalforce==iext_spiral) then
    nevwrite_threshold = int(4.99*ntot) ! every 5 full steps
 else
    nevwrite_threshold = int(1.99*ntot) ! every 2 full steps
 endif
 nskipped_sink = 0
 nsinkwrite_threshold  = int(0.99*ntot)
!
! code timings
!
 call get_timings(twalllast,tcpulast)
 tstart    = twalllast
 tcpustart = tcpulast

 call setup_timers

 call flush(iprint)

!
! --------------------- main loop ----------------------------------------
!
 timestepping: do while ((time < tmax).and.((nsteps < nmax) .or.  (nmax < 0)).and.(rhomaxnow*rhofinal1 < 1.0))

#ifdef INJECT_PARTICLES
    !
    ! injection of new particles into simulation
    !
    if (.not. present(flag)) then
       npart_old=npart
       call inject_particles(time,dtlast,xyzh,vxyzu,xyzmh_ptmass,vxyz_ptmass,npart,npart_old,npartoftype,dtinject)
       call update_injected_particles(npart_old,npart,istepfrac,nbinmax,time,dtmax,dt,dtinject)
    endif
#endif

    dtmaxold    = dtmax
#ifdef IND_TIMESTEPS
    istepfrac   = istepfrac + 1
    nbinmaxprev = nbinmax
    if (nbinmax > maxbins) call fatal('evolve','timestep too small: try decreasing dtmax?')

    !--determine if dt needs to be decreased; if so, then this will be done
    !  in step the next time it is called;
    !  for global timestepping, this is called in the block where at_dump_time==.true.
    if (istepfrac==2**nbinmax) then
       twallperdump = reduceall_mpi('max', timers(itimer_lastdump)%wall)
       call check_dtmax_for_decrease(iprint,dtmax,twallperdump,dtmax_log_dratio,&
                                     rhomaxold,rhomaxnow,nfulldump,use_global_dt)
    endif

    !--sanity check on istepfrac...
    if (istepfrac > 2**nbinmax) then
       write(iprint,*) 'ERROR: istepfrac = ',istepfrac,' / ',2**nbinmax
       call fatal('evolve','error in individual timesteps')
    endif

    !--flag particles as active or not for this timestep
    call set_active_particles(npart,nactive,nalive,iphase,ibin,xyzh)
    nactivetot = reduceall_mpi('+', nactive)
    nalivetot = reduceall_mpi('+', nalive)
    nskip = int(nactivetot)

    !--print summary of timestep bins
    if (iverbose >= 2) call write_binsummary(npart,nbinmax,dtmax,timeperbin,iphase,ibin,xyzh)

    !--Implement dynamic boundaries (for individual-timestepping) once per dump
    if (dynamic_bdy .and. nactive==nalive .and. istepfrac==2**nbinmax) then
       call update_boundaries(nactive,nalive,npart,abortrun_bdy)
    endif
#else
    !--If not using individual timestepping, set nskip to the total number of particles
    !  across all nodes
    nskip = int(ntot)
#endif

    if (gravity .and. icreate_sinks > 0 .and. ipart_rhomax /= 0) then
       !
       ! creation of new sink particles
       !
       call ptmass_create(nptmass,npart,ipart_rhomax,xyzh,vxyzu,fxyzu,fext,divcurlv,&
                          poten,massoftype,xyzmh_ptmass,vxyz_ptmass,fxyz_ptmass,fxyz_ptmass_sinksink,linklist_ptmass,dptmass,time)
    endif

    if (icreate_sinks == 2) then
       !
       ! creation of new seeds into evolved sinks
       !
       if (ipart_createseeds /= 0) then
          call ptmass_create_seeds(nptmass,ipart_createseeds,xyzmh_ptmass,linklist_ptmass,time)
       endif
       !
       ! creation of new stars from sinks (cores)
       !
       if (ipart_createstars /= 0) then
          call ptmass_create_stars(nptmass,ipart_createstars,xyzmh_ptmass,vxyz_ptmass,fxyz_ptmass,fxyz_ptmass_sinksink, &
                               linklist_ptmass,time)
       endif
    endif

    if (iH2R > 0 .and. id==master) then
       istepHII = 1
<<<<<<< HEAD
       if(ind_timesteps) then
=======
       if (ind_timesteps) then
>>>>>>> 60ec4694
          istepHII = 2**nbinmax/HIIuprate
          if (istepHII==0) istepHII = 1
       endif
       if (mod(istepfrac,istepHII)==0 .or. istepfrac==1 .or. (icreate_sinks == 2 .and. ipart_createstars /= 0)) then
          call HII_feedback(nptmass,npart,xyzh,xyzmh_ptmass,vxyzu,isionised)
       endif
    endif

    ! Need to recompute the force when sink or stars are created
    if (ipart_rhomax /= 0 .or. ipart_createseeds /= 0 .or. ipart_createstars /= 0) then
       if (use_regnbody) then
          call group_identify(nptmass,n_group,n_ingroup,n_sing,xyzmh_ptmass,vxyz_ptmass,group_info,nmatrix)
          call get_force(nptmass,npart,0,1,time,dtextforce,xyzh,vxyzu,fext,xyzmh_ptmass,vxyz_ptmass,&
                 fxyz_ptmass,dsdt_ptmass,0.,0.,dummy,.false.,linklist_ptmass,group_info=group_info)
       else
          call get_force(nptmass,npart,0,1,time,dtextforce,xyzh,vxyzu,fext,xyzmh_ptmass,vxyz_ptmass,&
                fxyz_ptmass,dsdt_ptmass,0.,0.,dummy,.false.,linklist_ptmass)
       endif
       if (ipart_createseeds /= 0) ipart_createseeds = 0 ! reset pointer to zero
       if (ipart_createstars /= 0) ipart_createstars = 0 ! reset pointer to zero
       dummy = 0
    endif
    !
    ! Strang splitting: implicit update for half step
    !
    if (do_radiation  .and. exchange_radiation_energy  .and. .not.implicit_radiation) then
       call update_radenergy(npart,xyzh,fxyzu,vxyzu,rad,radprop,0.5*dt)
    endif

    nsteps = nsteps + 1
!
!--evolve data for one timestep
!  for individual timesteps this is the shortest timestep
!
    call get_timings(t1,tcpu1)
    if ( use_sts ) then
       call step_sts(npart,nactive,time,dt,dtextforce,dtnew,iprint)
    else
       call step(npart,nactive,time,dt,dtextforce,dtnew)
    endif
    !
    ! Strang splitting: implicit update for another half step
    !
    if (do_radiation .and. exchange_radiation_energy .and. .not.implicit_radiation) then
       call update_radenergy(npart,xyzh,fxyzu,vxyzu,rad,radprop,0.5*dt)
    endif

    dtlast = dt

    !--timings for step call
    call get_timings(t2,tcpu2)
    call increment_timer(itimer_step,t2-t1,tcpu2-tcpu1)
    call summary_counter(iosum_nreal,t2-t1)

#ifdef IND_TIMESTEPS
    tcheck = tcheck + dt

    !--update time in way that is free of round-off errors
    time = tlast + istepfrac/real(2**nbinmaxprev)*dtmaxold

    !--print efficiency of partial timestep
    if (id==master) call print_dtind_efficiency(iverbose,nalivetot,nactivetot,tall,t2-t1,1)

    call update_time_per_bin(tcpu2-tcpu1,istepfrac,nbinmaxprev,timeperbin,inbin)
    nmovedtot = nmovedtot + nactivetot

    !--check that time is as it should be, may indicate error in individual timestep routines
    if (abs(tcheck-time) > 1.e-4) call warning('evolve','time out of sync',var='error',val=abs(tcheck-time))

    if (id==master .and. (iverbose >= 1 .or. inbin <= 3)) &
       call print_dtlog_ind(iprint,istepfrac,2**nbinmaxprev,time,dt,nactivetot,tcpu2-tcpu1,ntot)

    !--if total number of bins has changed, adjust istepfrac and dt accordingly
    !  (ie., decrease or increase the timestep)
    if (nbinmax /= nbinmaxprev .or. dtmax_ifactor /= 0) then
       call change_nbinmax(nbinmax,nbinmaxprev,istepfrac,dtmax,dt)
       dt_changed = .true.
    endif

#else

    ! advance time on master thread only
    if (id == master) time = time + dt
    call bcast_mpi(time)

!
!--set new timestep from Courant/forces condition
!
    ! constraint from time to next printout, must reach this exactly
    ! Following redefinitions are to avoid crashing if dtprint = 0 & to reach next output while avoiding round-off errors
    dtprint = min(tprint,tmax) - time + epsilon(dtmax)
    if (dtprint <= epsilon(dtmax) .or. dtprint >= (1.0-1e-8)*dtmax ) dtprint = dtmax + epsilon(dtmax)
    dt = min(dtforce,dtcourant,dterr,dtmax+epsilon(dtmax),dtprint,dtinject,dtrad)
!
!--write log every step (NB: must print after dt has been set in order to identify timestep constraint)
!
    if (id==master) call print_dtlog(iprint,time,dt,dtforce,dtcourant,dterr,dtmax,dtrad,dtprint,dtinject,ntot)
#endif

!   check that MPI threads are synchronised in time
    timecheck = reduceall_mpi('+',time)
    if (abs(timecheck/nprocs - time) > 1.e-13) then
       call fatal('evolve','time differs between MPI threads',var='time',val=timecheck/nprocs)
    endif
!
!--Update timer from last dump to see if dtmax needs to be reduced
!
    call get_timings(t2,tcpu2)
    call increment_timer(itimer_lastdump,t2-t1,tcpu2-tcpu1)
!
!--Determine if this is the correct time to write to the data file
!
    at_dump_time = (time >= tmax) &
                   .or.((nsteps >= nmax).and.(nmax >= 0)).or.(rhomaxnow*rhofinal1 >= 1.0)
#ifdef IND_TIMESTEPS
    if (istepfrac==2**nbinmax) at_dump_time = .true.
#else
    if (time >= tprint) at_dump_time = .true.
#endif
!
!--Calculate total energy etc and write to ev file
!  For individual timesteps, we do not want to do this every step, but we want
!  to do this as often as possible without a performance hit. The criteria
!  here is that it is done once >10% of particles (cumulatively) have been evolved.
!  That is, either >10% are being stepped, or e.g. 1% have moved 10 steps.
!  Perform this prior to writing the dump files so that diagnostic values calculated
!  in energies can be correctly included in the dumpfiles
!
    nskipped = nskipped + nskip
    if (nskipped >= nevwrite_threshold .or. at_dump_time .or. dt_changed .or. iverbose==5) then
       nskipped = 0
       call get_timings(t1,tcpu1)
       call write_evfile(time,dt)
       if (should_conserve_momentum) call check_conservation_error(totmom,totmom_in,1.e-1,'linear momentum')
       if (should_conserve_angmom)   call check_conservation_error(angtot,angtot_in,1.e-1,'angular momentum')
       if (should_conserve_energy)   call check_conservation_error(etot,etot_in,1.e-1,'energy')
       if (should_conserve_dustmass) then
          do j = 1,ndustsmall
             call check_conservation_error(mdust(j),mdust_in(j),1.e-1,'dust mass',decrease=.true.)
          enddo
       endif
       if (mhd) call check_magnetic_stability(hdivBonB_ave,hdivBonB_max)
       if (id==master) then
          if (np_e_eq_0  > 0) call warning('evolve','N gas particles with energy = 0',var='N',ival=int(np_e_eq_0,kind=4))
          if (np_cs_eq_0 > 0) call warning('evolve','N gas particles with sound speed = 0',var='N',ival=int(np_cs_eq_0,kind=4))
       endif

       !--write with the same ev file frequency also mass flux and binary position
#ifdef MFLOW
       call mflow_write(time,dt)
#endif
#ifdef VMFLOW
       call vmflow_write(time,dt)
#endif
#ifdef BINPOS
       call binpos_write(time,dt)
#endif
       call get_timings(t2,tcpu2)
       call increment_timer(itimer_ev,t2-t1,tcpu2-tcpu1)  ! time taken for write_ev operation
    endif
!-- Print out the sink particle properties & reset dt_changed.
!-- Added total force on sink particles and sink-sink forces to write statement (fxyz_ptmass,fxyz_ptmass_sinksink)
    nskipped_sink = nskipped_sink + nskip
    if (nskipped_sink >= nsinkwrite_threshold .or. at_dump_time .or. dt_changed) then
       nskipped_sink = 0
       call pt_write_sinkev(nptmass,time,xyzmh_ptmass,vxyz_ptmass,fxyz_ptmass,fxyz_ptmass_sinksink)
#ifdef IND_TIMESTEPS
       dt_changed = .false.
#endif
    endif
!
!--write to data file if time is right
!
    if (at_dump_time) then
#ifndef IND_TIMESTEPS
!
!--Global timesteps: Decrease dtmax if requested (done in step for individual timesteps)
       twallperdump = timers(itimer_lastdump)%wall
       call check_dtmax_for_decrease(iprint,dtmax,twallperdump,dtmax_log_dratio,&
                                     rhomaxold,rhomaxnow,nfulldump,use_global_dt)
       dt = min(dt,dtmax) ! required if decreasing dtmax to ensure that the physically motivated timestep is not too long
#endif

       !--modify evfile and logfile names with new number
       if ((nout <= 0) .or. (mod(noutput,nout)==0)) then
          if (noutput==1) then
             evfile  = getnextfilename(evfile)
             logfile = getnextfilename(logfile)
          endif
!         Update values for restart dumps
          if (dtmax_ifactorWT ==0) then
             idtmax_n_next    =  idtmax_n
             idtmax_frac_next =  idtmax_frac
          elseif (dtmax_ifactorWT > 0) then
             idtmax_n_next    =  idtmax_n   *dtmax_ifactorWT
             idtmax_frac_next =  idtmax_frac*dtmax_ifactorWT
          elseif (dtmax_ifactorWT < 0) then
             idtmax_n_next    = -idtmax_n   /dtmax_ifactorWT
             idtmax_frac_next = -idtmax_frac/dtmax_ifactorWT
          endif
          idtmax_frac_next = idtmax_frac_next + 1
          idtmax_frac_next = mod(idtmax_frac_next,idtmax_n_next)
          dumpfile_orig = trim(dumpfile)
          if (idtmax_frac==0) then
             dumpfile = getnextfilename(dumpfile,idumpfile)
             dumpfile_orig = trim(dumpfile)
          else
             write(dumpfile,'(2a)') dumpfile(:index(dumpfile,'_')-1),'.restart'
          endif
          writedump = .true.
       else
          writedump = .false.
       endif

       !--do not dump dead particles into dump files
       if (ideadhead > 0) call shuffle_part(npart)
!
!--get timings since last dump and overall code scaling
!  (get these before writing the dump so we can check whether or not we
!   need to write a full dump based on the wall time;
!   move timer_lastdump outside at_dump_time block so that dtmax can
!   be reduced it too long between dumps)
!
       call increment_timer(itimer_fromstart,t2-tstart,tcpu2-tcpustart)

       fulldump = (nout <= 0 .and. mod(noutput,nfulldump)==0) .or. (mod(noutput,nout*nfulldump)==0)
!
!--if max wall time is set (> 1 sec) stop the run at the last full dump
!  that will fit into the walltime constraint, based on the wall time between
!  the last two dumps added to the current total walltime used.  The factor of three for
!  changing to full dumps is to account for the possibility that the next step will take longer.
!  If we are about to write a small dump but it looks like we won't make the next dump,
!  write a full dump instead and stop the run
!
       abortrun = .false.
       if (twallmax > 1.) then
          twallused    = timers(itimer_fromstart)%wall
          twallperdump = timers(itimer_lastdump)%wall
          if (fulldump) then
             if ((twallused + abs(nfulldump)*twallperdump) > twallmax) then
                abortrun = .true.
             endif
          else
             if ((twallused + 3.0*twallperdump) > twallmax) then
                fulldump = .true.
                if (id==master) write(iprint,"(1x,a)") '>> PROMOTING DUMP TO FULL DUMP BASED ON WALL TIME CONSTRAINTS... '
                nfulldump = 1  !  also set all future dumps to be full dumps (otherwise gets confusing)
                if ((twallused + twallperdump) > twallmax) abortrun = .true.
             endif
          endif
       endif
!
!--Promote to full dump if this is the final dump
!
       if ( (time >= tmax) .or. ( (nmax > 0) .and. (nsteps >= nmax) ) ) fulldump = .true.
!
!--flush any buffered warnings to the log file
!
       if (id==master) call flush_warnings()
!
!--write dump file
!
       if (rkill > 0) call accrete_particles_outside_sphere(rkill)
#ifndef INJECT_PARTICLES
       call calculate_mdot(nptmass,time,xyzmh_ptmass)
#endif
       call get_timings(t1,tcpu1)
       if (writedump) then
          if (fulldump) then
             call write_fulldump(time,dumpfile)
             if (id==master) then
                call write_infile(infile,logfile,evfile,dumpfile,iwritein,iprint)
#ifdef DRIVING
                call write_forcingdump(time,dumpfile)
#endif
             endif
             ncount_fulldumps = ncount_fulldumps + 1
          else
             call write_smalldump(time,dumpfile)
          endif
       endif
       call get_timings(t2,tcpu2)
       call increment_timer(itimer_io,t2-t1,tcpu2-tcpu1)

#ifdef LIVE_ANALYSIS
       if (id==master .and. idtmax_frac==0) then
          call do_analysis(dumpfile,numfromfile(dumpfile),xyzh,vxyzu, &
                           massoftype(igas),npart,time,ianalysis)
       endif
#endif
       call reduce_timers
       if (id==master) then
          call print_timinginfo(iprint,nsteps,nsteplast)
          !--Write out summary to log file
          call summary_printout(iprint,nptmass)
       endif
#ifdef IND_TIMESTEPS
       !--print summary of timestep bins
       if (iverbose >= 0) then
          call write_binsummary(npart,nbinmax,dtmax,timeperbin,iphase,ibin,xyzh)
          timeperbin(:) = 0.
          if (id==master) call print_dtind_efficiency(iverbose,nalivetot,nmovedtot,tall,timers(itimer_lastdump)%wall,2)
       endif
       tlast = tprint
       istepfrac = 0
       nmovedtot = 0
#endif
       !--print summary of energies and other useful values to the log file
       if (id==master) call write_evlog(iprint)

#ifndef IND_TIMESTEPS
       !--Implement dynamic boundaries (for global timestepping)
       if (dynamic_bdy) call update_boundaries(nactive,nactive,npart,abortrun_bdy)
#endif

       !
       !--if twallmax > 1s stop the run at the last full dump that will fit into the walltime constraint,
       !  based on the wall time between the last two dumps added to the current total walltime used.
       !
       if (abortrun) then
          if (id==master) then
             call print_time(t2-tstart,'>> WALL TIME = ',iprint)
             call print_time(twallmax,'>> NEXT DUMP WILL TRIP OVER MAX WALL TIME: ',iprint)
             write(iprint,"(1x,a)") '>> ABORTING... '
          endif
          return
       endif

       if (abortrun_bdy) then
          write(iprint,"(1x,a)") 'Will likely surpass maxp_hard next time we need to add particles.'
          write(iprint,"(1x,a)") 'Recompile with larger maxp_hard.'
          write(iprint,"(1x,a)") '>> ABORTING... '
          return
       endif

       if (nmaxdumps > 0 .and. ncount_fulldumps >= nmaxdumps) then
          if (id==master) write(iprint,"(a)") '>> reached maximum number of full dumps as specified in input file, stopping...'
          return
       endif

       twalllast = t2
       tcpulast = tcpu2
       do i = 1,ntimers
          call reset_timer(i)
       enddo

       if (idtmax_frac==0) then
          noutput    = noutput + 1           ! required to determine frequency of full dumps
       endif
       noutput_dtmax = noutput_dtmax + 1     ! required to adjust tprint; will account for varying dtmax
       idtmax_n      = idtmax_n_next
       idtmax_frac   = idtmax_frac_next
       tprint        = tzero + noutput_dtmax*dtmaxold
       nsteplast     = nsteps
       dumpfile      = trim(dumpfile_orig)
       if (dtmax_ifactor/=0) then
          tzero           = tprint - dtmaxold
          tprint          = tzero  + dtmax
          noutput_dtmax   = 1
          dtmax_ifactor   = 0
          dtmax_ifactorWT = 0
       endif
    endif

#ifdef CORRECT_BULK_MOTION
    call correct_bulk_motion()
#endif

    if (iverbose >= 1 .and. id==master) write(iprint,*)
    call flush(iprint)
    !--Write out log file prematurely (if requested based upon nstep, walltime)
    if ( summary_printnow() ) call summary_printout(iprint,nptmass)

 enddo timestepping

end subroutine evol

!----------------------------------------------------------------
!+
!  routine to print out the timing information at each full dump
!+
!----------------------------------------------------------------
subroutine print_timinginfo(iprint,nsteps,nsteplast)
 use io,     only:formatreal
 use timing, only:timer,timers,print_timer,itimer_fromstart,itimer_lastdump,&
                  itimer_step,itimer_link,itimer_balance,itimer_dens,&
                  itimer_force,itimer_ev,itimer_io,ntimers
 integer,      intent(in) :: iprint,nsteps,nsteplast
 real                     :: dfrac,fracinstep
 real(kind=4)             :: time_fullstep
 character(len=20)        :: string,string1,string2,string3
 integer                  :: itimer

 write(string,"(i12)") nsteps
 call formatreal(real(timers(itimer_fromstart)%wall),string1)
 call formatreal(real(timers(itimer_fromstart)%cpu),string2)
 call formatreal(real(timers(itimer_fromstart)%cpu/(timers(itimer_fromstart)%wall+epsilon(0._4))),string3)
 write(iprint,"(1x,'Since code start: ',a,' timesteps, wall: ',a,'s cpu: ',a,'s cpu/wall: ',a)") &
       trim(adjustl(string)),trim(string1),trim(string2),trim(string3)

 write(string,"(i12)") nsteps-nsteplast
 call formatreal(real(timers(itimer_lastdump)%wall),string1)
 call formatreal(real(timers(itimer_lastdump)%cpu),string2)
 call formatreal(real(timers(itimer_lastdump)%cpu/(timers(itimer_lastdump)%wall+epsilon(0._4))),string3)
 write(iprint,"(1x,'Since last dump : ',a,' timesteps, wall: ',a,'s cpu: ',a,'s cpu/wall: ',a)") &
       trim(adjustl(string)),trim(string1),trim(string2),trim(string3)

 time_fullstep = timers(itimer_lastdump)%wall + timers(itimer_ev)%wall + timers(itimer_io)%wall
 write(iprint,"(/,25x,a)") '  wall         cpu  cpu/wall  load bal      frac'

 ! skip the first 2 timers
 ! 1: from start
 ! 2: from last dump
 ! 3: step
 do itimer = 3, ntimers
    call print_timer(iprint,itimer,time_fullstep)
 enddo

 dfrac = 1./(timers(itimer_lastdump)%wall + epsilon(0._4))
 fracinstep = timers(itimer_step)%wall*dfrac
 if (fracinstep < 0.99) then
    write(iprint,"(1x,a,f6.2,a)") 'WARNING: ',100.*(1.-fracinstep),'% of time was in unusual routines (not dens/force/link)'
 endif

end subroutine print_timinginfo

end module evolve<|MERGE_RESOLUTION|>--- conflicted
+++ resolved
@@ -306,11 +306,7 @@
 
     if (iH2R > 0 .and. id==master) then
        istepHII = 1
-<<<<<<< HEAD
-       if(ind_timesteps) then
-=======
        if (ind_timesteps) then
->>>>>>> 60ec4694
           istepHII = 2**nbinmax/HIIuprate
           if (istepHII==0) istepHII = 1
        endif

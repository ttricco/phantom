--- conflicted
+++ resolved
@@ -311,12 +311,8 @@
                  maxptmass,get_pmass,h2chemistry,nabundances,abundance,abundance_label,mhd,&
                  divcurlv,divcurlv_label,divcurlB,divcurlB_label,poten,dustfrac,deltav,deltav_label,tstop,&
                  dustfrac_label,tstop_label,dustprop,dustprop_label,temperature,ndusttypes,ndustsmall,VrelVf,&
-<<<<<<< HEAD
-                 VrelVf_label,dustgasprop,dustgasprop_label,dust_temp,pxyzu,pxyzu_label,dens
-=======
-                 VrelVf_label,dustgasprop,dustgasprop_label,pxyzu,pxyzu_label,dens,& !,dvdx,dvdx_label
+                 VrelVf_label,dustgasprop,dustgasprop_label,dust_temp,pxyzu,pxyzu_label,dens,& !,dvdx,dvdx_label
                  rad,rad_label,radprop,radprop_label,do_radiation,maxirad,maxradprop
->>>>>>> a95d3e7f
  use options,    only:use_dustfrac
  use dump_utils, only:tag,open_dumpfile_w,allocate_header,&
                  free_header,write_header,write_array,write_block_header
@@ -352,11 +348,7 @@
  integer(kind=8)    :: ilen(4)
  integer            :: nums(ndatatypes,4)
  integer            :: i,ipass,k,l,iu
-<<<<<<< HEAD
- integer            :: ierr,ierrs(24)
-=======
- integer            :: ierr,ierrs(23)
->>>>>>> a95d3e7f
+ integer            :: ierr,ierrs(28)
  integer            :: nblocks,nblockarrays,narraylengths
  integer(kind=8)    :: nparttot,npartoftypetot(maxtypes)
  logical            :: sphNGdump, write_itype, use_gas
@@ -543,7 +535,6 @@
           call write_array(1,luminosity,'luminosity',npart,k,ipass,idump,nums,ierrs(20))
        endif
 #endif
-<<<<<<< HEAD
 #ifdef KROME
        call write_array(1,abundance,abundance_label,krome_nmols,npart,k,ipass,idump,nums,ierrs(21))
        call write_array(1,gamma_chem,'gamma',npart,k,ipass,idump,nums,ierrs(22))
@@ -551,19 +542,16 @@
        call write_array(1,T_chem,'temp',npart,k,ipass,idump,nums,ierrs(24))
 #endif
 #ifdef NUCLEATION
-       call write_array(1,nucleation,nucleation_label,n_nucleation,npart,k,ipass,idump,nums,ierrs(9))
+       call write_array(1,nucleation,nucleation_label,n_nucleation,npart,k,ipass,idump,nums,ierrs(25))
 #endif
        if (store_dust_temperature) then
-          call write_array(1,dust_temp,'Tdust',npart,k,ipass,idump,nums,ierrs(12))
-       endif
-       if (any(ierrs(1:24) /= 0)) call error('write_dump','error writing hydro arrays')
-=======
+          call write_array(1,dust_temp,'Tdust',npart,k,ipass,idump,nums,ierrs(26))
+       endif
        if (do_radiation) then
-          call write_array(1,rad,rad_label,maxirad,npart,k,ipass,idump,nums,ierrs(21))
-          call write_array(1,radprop,radprop_label,maxradprop,npart,k,ipass,idump,nums,ierrs(22))
-       endif
-       if (any(ierrs(1:23) /= 0)) call error('write_dump','error writing hydro arrays')
->>>>>>> a95d3e7f
+          call write_array(1,rad,rad_label,maxirad,npart,k,ipass,idump,nums,ierrs(27))
+          call write_array(1,radprop,radprop_label,maxradprop,npart,k,ipass,idump,nums,ierrs(28))
+       endif
+       if (any(ierrs(1:28) /= 0)) call error('write_dump','error writing hydro arrays')
     enddo
 
     do k=1,ndatatypes
@@ -1225,30 +1213,22 @@
                                massoftype,nptmass,nsinkproperties,phantomdump,tagged,singleprec,&
                                tfile,alphafile,idisk1,iprint,ierr)
  use dump_utils, only:read_array,match_tag
-<<<<<<< HEAD
- use dim,        only:use_dust,h2chemistry,maxalpha,maxp,gravity,maxgrav,maxvxyzu,maxBevol, &
+ use dim,        only:use_dust,h2chemistry,maxalpha,maxp,gravity,maxgrav,maxvxyzu, &
                       store_temperature,use_dustgrowth,maxdusttypes,ndivcurlv,maxphase,gr,store_dust_temperature
- use part,       only:xyzh,xyzh_label,vxyzu,vxyzu_label,dustfrac,abundance,abundance_label, &
-                      alphaind,poten,xyzmh_ptmass,xyzmh_ptmass_label,vxyz_ptmass,vxyz_ptmass_label, &
-                      Bevol,Bxyz,Bxyz_label,nabundances,iphase,idust,tstop,deltav,dustfrac_label, &
-                      tstop_label,deltav_label,temperature,dustprop,dustprop_label,divcurlv,divcurlv_label,&
-                      VrelVf,VrelVf_label,dustgasprop,dustgasprop_label,pxyzu,pxyzu_label,dust_temp
-=======
- use dim,        only:use_dust,h2chemistry,maxalpha,maxp,gravity,maxgrav,maxvxyzu, &
-                      store_temperature,use_dustgrowth,maxdusttypes,ndivcurlv,maxphase,gr
  use part,       only:xyzh,xyzh_label,vxyzu,vxyzu_label,dustfrac,abundance,abundance_label, &
                       alphaind,poten,xyzmh_ptmass,xyzmh_ptmass_label,vxyz_ptmass,vxyz_ptmass_label, &
                       Bevol,Bxyz,Bxyz_label,nabundances,iphase,idust,dustfrac_label, &
                       temperature,dustprop,dustprop_label,divcurlv,divcurlv_label,&
-                      VrelVf,VrelVf_label,dustgasprop,dustgasprop_label,pxyzu,pxyzu_label, &
+                      VrelVf,VrelVf_label,dustgasprop,dustgasprop_label,pxyzu,pxyzu_label,dust_temp, &
                       rad,rad_label,radprop,radprop_label,do_radiation,maxirad,maxradprop,ikappa
->>>>>>> a95d3e7f
 #ifdef IND_TIMESTEPS
  use part,       only:dt_in
 #endif
 #ifdef KROME
  use krome_user, only: krome_nmols
  use part,       only: gamma_chem,mu_chem,T_chem
+#else
+ integer, parameter :: krome_nmols = 0
 #endif
 #ifdef NUCLEATION
  use part, only:nucleation,nucleation_label,n_nucleation
@@ -1263,22 +1243,10 @@
  logical               :: match
  logical               :: got_iphase,got_xyzh(4),got_vxyzu(4),got_abund(nabundances),got_alpha,got_poten
  logical               :: got_sink_data(nsinkproperties),got_sink_vels(3),got_Bxyz(3)
-<<<<<<< HEAD
-#ifdef KROME
- logical               :: got_krome_mols(krome_nmols)
- logical               :: got_krome_T
- logical               :: got_krome_gamma
- logical               :: got_krome_mu
-#endif
-#ifdef NUCLEATION
+ logical               :: got_krome_mols(krome_nmols),got_krome_T,got_krome_gamma,got_krome_mu
  logical               :: got_nucleation(n_nucleation)
-#endif
  logical               :: got_psi,got_temp,got_Tdust,got_dustprop(2),got_VrelVf,got_dustgasprop(4), &
-                          got_divcurlv(4),got_pxyzu(4)
-=======
- logical               :: got_psi,got_temp,got_dustprop(2),got_VrelVf,got_dustgasprop(4),got_divcurlv(4),&
-                          got_raden(maxirad),got_kappa,got_pxyzu(4)
->>>>>>> a95d3e7f
+                          got_divcurlv(4),got_raden(maxirad),got_kappa,got_pxyzu(4)
  character(len=lentag) :: tag,tagarr(64)
  integer :: k,i,iarr,ik,ndustfraci
 
@@ -1301,21 +1269,14 @@
  got_VrelVf      = .false.
  got_dustgasprop = .false.
  got_divcurlv    = .false.
-<<<<<<< HEAD
  got_Tdust       = .false.
-#ifdef KROME
  got_krome_mols  = .false.
  got_krome_gamma = .false.
  got_krome_mu    = .false.
  got_krome_T     = .false.
-#endif
-#ifdef NUCLEATION
  got_nucleation  = .false.
-#endif
-=======
  got_raden       = .false.
  got_kappa       = .false.
->>>>>>> a95d3e7f
  got_pxyzu       = .false.
 
  ndustfraci = 0
@@ -1406,23 +1367,12 @@
  !
  ! check for errors
  !
-#ifdef KROME
  call check_arrays(i1,i2,npartoftype,npartread,nptmass,nsinkproperties,massoftype,&
                    alphafile,tfile,phantomdump,got_iphase,got_xyzh,got_vxyzu,got_alpha, &
-                   got_krome_mols, got_krome_gamma,got_krome_mu,got_krome_T, &
+                   got_krome_mols,got_krome_gamma,got_krome_mu,got_krome_T, &
                    got_abund,got_dustfrac,got_sink_data,got_sink_vels,got_Bxyz,got_psi,got_dustprop,got_pxyzu,got_VrelVf, &
-<<<<<<< HEAD
-                   got_dustgasprop,got_temp,got_Tdust,iphase,xyzh,vxyzu,pxyzu,alphaind,xyzmh_ptmass,Bevol,iprint,ierr)
-#else
- call check_arrays(i1,i2,npartoftype,npartread,nptmass,nsinkproperties,massoftype,&
-                   alphafile,tfile,phantomdump,got_iphase,got_xyzh,got_vxyzu,got_alpha, &
-                   got_abund,got_dustfrac,got_sink_data,got_sink_vels,got_Bxyz,got_psi,got_dustprop,got_pxyzu,got_VrelVf, &
-                   got_dustgasprop,got_temp,got_Tdust,iphase,xyzh,vxyzu,pxyzu,alphaind,xyzmh_ptmass,Bevol,iprint,ierr)
-#endif
-=======
-                   got_dustgasprop,got_temp,got_raden,got_kappa,iphase,&
+                   got_dustgasprop,got_temp,got_raden,got_kappa,got_Tdust,iphase,&
                    xyzh,vxyzu,pxyzu,alphaind,xyzmh_ptmass,Bevol,iprint,ierr)
->>>>>>> a95d3e7f
 
  return
 100 continue
@@ -1491,26 +1441,14 @@
 !  and perform basic sanity checks
 !+
 !---------------------------------------------------------------
-#ifdef KROME
 subroutine check_arrays(i1,i2,npartoftype,npartread,nptmass,nsinkproperties,massoftype,&
                         alphafile,tfile,phantomdump,got_iphase,got_xyzh,got_vxyzu,got_alpha, &
-                        got_krome_mols, got_krome_gamma,got_krome_mu,got_krome_T, &
+                        got_krome_mols,got_krome_gamma,got_krome_mu,got_krome_T, &
                         got_abund,got_dustfrac,got_sink_data,got_sink_vels,got_Bxyz,got_psi,got_dustprop,got_pxyzu,got_VrelVf, &
-<<<<<<< HEAD
-                        got_dustgasprop,got_temp,got_Tdust,iphase,xyzh,vxyzu,pxyzu,alphaind,xyzmh_ptmass,Bevol,iprint,ierr)
-#else
-subroutine check_arrays(i1,i2,npartoftype,npartread,nptmass,nsinkproperties,massoftype,&
-                        alphafile,tfile,phantomdump,got_iphase,got_xyzh,got_vxyzu,got_alpha, &
-                        got_abund,got_dustfrac,got_sink_data,got_sink_vels,got_Bxyz,got_psi,got_dustprop,got_pxyzu,got_VrelVf, &
-                        got_dustgasprop,got_temp,got_Tdust,iphase,xyzh,vxyzu,pxyzu,alphaind,xyzmh_ptmass,Bevol,iprint,ierr)
-#endif
- use dim,  only:maxp,maxvxyzu,maxalpha,maxBevol,mhd,h2chemistry,store_temperature,use_dustgrowth,gr,store_dust_temperature
-=======
-                        got_dustgasprop,got_temp,got_raden,got_kappa,&
-                        iphase,xyzh,vxyzu,pxyzu,alphaind,xyzmh_ptmass,Bevol,iprint,ierr)
+                        got_dustgasprop,got_temp,got_raden,got_kappa,got_Tdust,iphase,&
+                        xyzh,vxyzu,pxyzu,alphaind,xyzmh_ptmass,Bevol,iprint,ierr)
  use dim,  only:maxp,maxvxyzu,maxalpha,maxBevol,mhd,h2chemistry,store_temperature,&
-                use_dustgrowth,gr,do_radiation
->>>>>>> a95d3e7f
+                use_dustgrowth,gr,do_radiation,store_dust_temperature
  use eos,  only:polyk,gamma
  use part, only:maxphase,isetphase,set_particle_type,igas,ihacc,ihsoft,imacc,&
                 xyzmh_ptmass_label,vxyz_ptmass_label,get_pmass,rhoh,dustfrac,ndusttypes
@@ -1522,17 +1460,8 @@
  logical,         intent(in)    :: phantomdump,got_iphase,got_xyzh(:),got_vxyzu(:),got_alpha,got_dustprop(:)
  logical,         intent(in)    :: got_VrelVf,got_dustgasprop(:)
  logical,         intent(in)    :: got_abund(:),got_dustfrac(:),got_sink_data(:),got_sink_vels(:),got_Bxyz(:)
-<<<<<<< HEAD
-#ifdef KROME
- logical,         intent(in)    :: got_krome_mols(:)
- logical,         intent(in)    :: got_krome_gamma
- logical,         intent(in)    :: got_krome_mu
- logical,         intent(in)    :: got_krome_T
-#endif
- logical,         intent(in)    :: got_psi,got_temp,got_Tdust,got_pxyzu(:)
-=======
- logical,         intent(in)    :: got_psi,got_temp,got_pxyzu(:),got_raden(:),got_kappa
->>>>>>> a95d3e7f
+ logical,         intent(in)    :: got_krome_mols(:),got_krome_gamma,got_krome_mu,got_krome_T
+ logical,         intent(in)    :: got_psi,got_temp,got_Tdust,got_pxyzu(:),got_raden(:),got_kappa
  integer(kind=1), intent(inout) :: iphase(:)
  real,            intent(inout) :: vxyzu(:,:),Bevol(:,:),pxyzu(:,:)
  real(kind=4),    intent(inout) :: alphaind(:,:)

--- conflicted
+++ resolved
@@ -55,41 +55,23 @@
 !
 ! Do cooling calculation
 !
-<<<<<<< HEAD
-   subroutine cooling_S07(rhoi,ui,dudti_cool,xi,yi,zi,Tfloor,dudti_sph,dt,i)
-     use io,       only:warning
-     use physcon,  only:steboltz,pi,solarl,Rg
-     use units,    only:umass,udist,unit_density,unit_ergg,utime
-     use eos_stamatellos, only:getopac_opdep,getintenerg_opdep,gradP_cool,Gpot_cool, &
-          iunitst,du_FLD,FLD
-     use dim,  only:do_radiation
-     use part,      only:eos_vars,igasP,xyzmh_ptmass
-     real,intent(in) :: rhoi,ui,dudti_sph,xi,yi,zi,Tfloor,dt
-     integer,intent(in) :: i
-     real,intent(out) :: dudti_cool
-     real            :: coldensi,kappaBari,kappaParti,ri2
-     real            :: gammai,gmwi,Tmini4,Ti,dudt_rad,Teqi,du_tot
-     real            :: tcool,ueqi,umini,tthermi,poti,presi,du_FLDi
-     
-     poti = Gpot_cool(i)
-     du_FLDi = du_FLD(i)
-
-=======
 subroutine cooling_S07(rhoi,ui,dudti_cool,xi,yi,zi,Tfloor,dudti_sph,dt,i)
  use io,       only:warning
  use physcon,  only:steboltz,pi,solarl,Rg
  use units,    only:umass,udist,unit_density,unit_ergg,utime
- use eos_stamatellos, only:getopac_opdep,getintenerg_opdep,gradP_cool,Gpot_cool
+ use eos_stamatellos, only:getopac_opdep,getintenerg_opdep,gradP_cool,Gpot_cool,&
+          iunitst,du_FLD,FLD
  use part,       only:eos_vars,igasP,xyzmh_ptmass,igamma
  real,intent(in) :: rhoi,ui,dudti_sph,xi,yi,zi,Tfloor,dt
  integer,intent(in) :: i
  real,intent(out) :: dudti_cool
  real            :: coldensi,kappaBari,kappaParti,ri2
- real            :: gmwi,Tmini4,Ti,dudt_rad,Teqi
- real            :: tcool,ueqi,umini,tthermi,poti,presi
+ real            :: gmwi,Tmini4,Ti,dudt_rad,Teqi,du_tot
+ real            :: tcool,ueqi,umini,tthermi,poti,presi,du_FLDi
 
  poti = Gpot_cool(i)
->>>>>>> af0aa757
+ du_FLDi = du_FLD(i)
+
 !    Tfloor is from input parameters and is background heating
 !    Stellar heating
  if (isink_star > 0 .and. Lstar > 0.d0) then
@@ -124,7 +106,6 @@
 
 
 ! calculate Teqi
-<<<<<<< HEAD
 	if (od_method == 1) then
 		if (FLD) then
 		! include term from FLD
@@ -144,7 +125,7 @@
     	call getintenerg_opdep(Teqi,rhoi*unit_density,ueqi)
    		ueqi = ueqi/unit_ergg
 	endif
-    
+       
     call getintenerg_opdep(Tmini4**(1.0/4.0),rhoi*unit_density,umini)
     umini = umini/unit_ergg
      
@@ -164,7 +145,7 @@
      endif
      case (2)
      	if (abs(dudt_rad) > 0.d0) then
-    	 	tthermi = (umini - ui) / dudt_rad
+    	 	tthermi = (umini - ui) / dudt_rad ! + tiny(dudt_rad))
      		dudti_cool = (ui*exp(-dt/tthermi) + umini*(1.d0-exp(-dt/tthermi)) -ui)/dt + dudti_sph
      	else  ! ie Tmini == Ti
      		dudti_cool = (umini - ui)/dt + dudti_sph ! ? CHECK THIS
@@ -186,49 +167,6 @@
      
    end subroutine cooling_S07
 
-
- subroutine write_options_cooling_stamatellos(iunit)
-=======
- if (od_method == 1) then
-    Teqi = dudti_sph*(coldensi**2.d0*kappaBari + (1.d0/kappaParti))*unit_ergg/utime
-    Teqi = Teqi/4.d0/steboltz
-    Teqi = Teqi + Tmini4
-    if (Teqi < Tmini4) then
-       Teqi = Tmini4**(1.0/4.0)
-    else
-       Teqi = Teqi**(1.0/4.0)
-    endif
-    call getintenerg_opdep(Teqi,rhoi*unit_density,ueqi)
-    ueqi = ueqi/unit_ergg
- endif
-
- call getintenerg_opdep(Tmini4**(1.0/4.0),rhoi*unit_density,umini)
- umini = umini/unit_ergg
-
-! calculate thermalization timescale and
-! internal energy update -> put in form where it'll work as dudtcool
- select case (od_method)
- case (1)
-    if ((dudti_sph + dudt_rad) == 0.d0) then
-       tthermi = 0d0
-    else
-       tthermi = abs((ueqi - ui)/(dudti_sph + dudt_rad))
-    endif
-    if (tthermi == 0d0) then
-       dudti_cool = 0.d0 ! condition if denominator above is zero
-    else
-       dudti_cool = (ui*exp(-dt/tthermi) + ueqi*(1.d0-exp(-dt/tthermi)) -ui)/dt !code units
-    endif
- case (2)
-    if (abs(dudt_rad) > 0.d0) then
-       tthermi = (umini - ui) / (dudt_rad)! + tiny(dudt_rad))
-       dudti_cool = (ui*exp(-dt/tthermi) + umini*(1.d0-exp(-dt/tthermi)) -ui)/dt + dudti_sph
-    else  ! ie Tmini == Ti
-       dudti_cool = (umini - ui)/dt + dudti_sph ! ? CHECK THIS
-    endif
- end select
-
-
  if (isnan(dudti_cool)) then
     print *, "kappaBari=",kappaBari, "kappaParti=",kappaParti
     print *, "rhoi=",rhoi, "Ti=", Ti
@@ -246,7 +184,6 @@
 
 
 subroutine write_options_cooling_stamatellos(iunit)
->>>>>>> af0aa757
  use infile_utils, only:write_inopt
  use eos_stamatellos, only: eos_file
  integer, intent(in) :: iunit
@@ -293,9 +230,4 @@
 
 end subroutine read_options_cooling_stamatellos
 
-<<<<<<< HEAD
-
- end module cooling_stamatellos
-=======
 end module cooling_stamatellos
->>>>>>> af0aa757

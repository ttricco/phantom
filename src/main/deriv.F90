!--------------------------------------------------------------------------!
! The Phantom Smoothed Particle Hydrodynamics code, by Daniel Price et al. !
! Copyright (c) 2007-2022 The Authors (see AUTHORS)                        !
! See LICENCE file for usage and distribution conditions                   !
! http://phantomsph.bitbucket.io/                                          !
!--------------------------------------------------------------------------!
module deriv
!
! this module is a wrapper for the main derivative evaluation
!
! :References: None
!
! :Owner: Daniel Price
!
! :Runtime parameters: None
!
! :Dependencies: cons2prim, densityforce, derivutils, dim, externalforces,
!   forces, forcing, growth, io, linklist, metric_tools, part, photoevap,
!   ptmass, ptmass_radiation, timestep, timestep_ind, timing
!
 implicit none
 character(len=80), parameter, public :: &  ! module version
    modid="$Id$"

 public :: derivs, get_derivs_global
 real, private :: stressmax

 private

contains

!-------------------------------------------------------------
!+
!  calculates derivatives of all particle quantities
!  (wrapper for call to density and rates, calls neighbours etc first)
!+
!-------------------------------------------------------------
subroutine derivs(icall,npart,nactive,xyzh,vxyzu,fxyzu,fext,divcurlv,divcurlB,&
                  Bevol,dBevol,rad,drad,radprop,dustprop,ddustprop,&
                  dustevol,ddustevol,dustfrac,eos_vars,time,dt,dtnew,pxyzu,dens,metrics)
<<<<<<< HEAD
 use dim,            only:maxvxyzu,mhd,fast_divcurlB,gr,itau_alloc
=======
 use dim,            only:maxvxyzu,maxp,mhd,fast_divcurlB,gr,periodic,&
                          sink_radiation,use_dustgrowth
>>>>>>> fe07220f
 use io,             only:iprint,fatal
 use linklist,       only:set_linklist
 use densityforce,   only:densityiterate
 use ptmass,         only:ipart_rhomax,ptmass_calc_enclosed_mass,ptmass_boundary_crossing
 use externalforces, only:externalforce
 use part,           only:dustgasprop,dvdx,Bxyz,set_boundaries_to_active,&
                          nptmass,xyzmh_ptmass,sinks_have_heating,dust_temp,VrelVf
#ifdef IND_TIMESTEPS
 use timestep_ind,   only:nbinmax
#else
 use timestep,       only:dtcourant,dtforce,dtrad
#endif
 use timestep,       only:dtmax
#ifdef DRIVING
 use forcing,        only:forceit
#endif
#ifdef PHOTO
 use photoevap,      only:find_ionfront,photo_ionize
 use part,           only:massoftype
#endif
<<<<<<< HEAD
#ifdef DUSTGROWTH
 use growth,         only:get_growth_rate
 use part,           only:VrelVf
#endif
#if defined(SINK_RADIATION) && !defined(ISOTHERMAL)
 use dust_formation,   only:calc_kappa_bowen,idust_opacity
 use ptmass_radiation, only:get_dust_temperature_from_ptmass,iray_resolution
 use part,             only:ikappa,dust_temp,nucleation,tau
 use raytracer
#endif
#ifdef PERIODIC
 use ptmass,         only:ptmass_boundary_crossing
#endif
 use part,           only:mhd,gradh,alphaind,igas
=======
 use growth,           only:get_growth_rate
 use ptmass_radiation, only:get_dust_temperature_from_ptmass
>>>>>>> fe07220f
 use timing,         only:get_timings
 use forces,         only:force
 use part,           only:mhd,gradh,alphaind,igas,iradxi,ifluxx,ifluxy,ifluxz,ithick
 use derivutils,     only:do_timing
 use cons2prim,      only:cons2primall,cons2prim_everything,prim2consall
 use metric_tools,   only:init_metric
 integer,      intent(in)    :: icall
 integer,      intent(inout) :: npart
 integer,      intent(in)    :: nactive
 real,         intent(inout) :: xyzh(:,:)
 real,         intent(inout) :: vxyzu(:,:)
 real,         intent(inout) :: fxyzu(:,:)
 real,         intent(in)    :: fext(:,:)
 real(kind=4), intent(out)   :: divcurlv(:,:)
 real(kind=4), intent(out)   :: divcurlB(:,:)
 real,         intent(in)    :: Bevol(:,:)
 real,         intent(out)   :: dBevol(:,:)
 real,         intent(in)    :: rad(:,:)
 real,         intent(out)   :: eos_vars(:,:)
 real,         intent(out)   :: drad(:,:)
 real,         intent(inout) :: radprop(:,:)
 real,         intent(in)    :: dustevol(:,:)
 real,         intent(inout) :: dustprop(:,:)
 real,         intent(out)   :: dustfrac(:,:)
 real,         intent(out)   :: ddustevol(:,:),ddustprop(:,:)
 real,         intent(in)    :: time,dt
 real,         intent(out)   :: dtnew
 real,         intent(inout) :: pxyzu(:,:), dens(:)
 real,         intent(inout) :: metrics(:,:,:,:)
 real(kind=4)                :: t1,tcpu1,tlast,tcpulast

 t1    = 0.
 tcpu1 = 0.
 call get_timings(t1,tcpu1)
 tlast    = t1
 tcpulast = tcpu1
!
!--check for errors in input options
!
 if (icall < 0 .or. icall > 2) call fatal('deriv','invalid icall on input')
!
! icall is a flag to say whether or not positions have changed
! since the last call to derivs.
!
! icall = 1 is the "standard" call to derivs: calculates all derivatives
! icall = 2 does not remake the link list and does not recalculate density
!           (ie. only re-evaluates the SPH force term using updated values
!            of the input variables)
!
! call link list to find neighbours
!
 if (icall==1 .or. icall==0) then
    call set_linklist(npart,nactive,xyzh,vxyzu)

    if (gr) then
       ! Recalculate the metric after moving particles to their new tasks
       call init_metric(npart,xyzh,metrics)
       call prim2consall(npart,xyzh,metrics,vxyzu,dens,pxyzu,use_dens=.false.)
    endif

    if (nptmass > 0 .and. periodic) call ptmass_boundary_crossing(nptmass,xyzmh_ptmass)
 endif

 call do_timing('link',tlast,tcpulast,start=.true.)

#ifdef PHOTO
 !
 ! update location of particles on grid and calculate the location of the ionization front
 !
 call find_ionfront(time,npart,xyzh,massoftype(igas))
 !
 ! update the temperatures of the particles depending on whether ionized or not
 !
 call photo_ionize(vxyzu,npart)
#endif
!
! calculate density by direct summation
!
 if (icall==1) then
    call densityiterate(1,npart,nactive,xyzh,vxyzu,divcurlv,divcurlB,Bevol,&
                        stressmax,fxyzu,fext,alphaind,gradh,rad,radprop,dvdx)
    if (.not. fast_divcurlB) then
       ! Repeat the call to calculate all the non-density-related quantities in densityiterate.
       ! This needs to be separate for an accurate calculation of divcurlB which requires an up-to-date rho.
       ! if fast_divcurlB = .false., then all additional quantities are calculated during the previous call
       call densityiterate(3,npart,nactive,xyzh,vxyzu,divcurlv,divcurlB,Bevol,&
                           stressmax,fxyzu,fext,alphaind,gradh,rad,radprop,dvdx)
    endif
    set_boundaries_to_active = .false.     ! boundary particles are no longer treated as active
    call do_timing('dens',tlast,tcpulast)
 endif

 if (gr) then
    call cons2primall(npart,xyzh,metrics,pxyzu,vxyzu,dens,eos_vars)
 else
    call cons2prim_everything(npart,xyzh,vxyzu,dvdx,rad,eos_vars,radprop,Bevol,Bxyz,dustevol,dustfrac,alphaind)
 endif
 call do_timing('cons2prim',tlast,tcpulast)
!
! compute forces
!
#ifdef DRIVING
 ! forced turbulence -- call driving routine
 call forceit(time,npart,xyzh,vxyzu,fxyzu)
 call do_timing('driving',tlast,tcpulast)
#endif
 stressmax = 0.
 if (sinks_have_heating(nptmass,xyzmh_ptmass)) call ptmass_calc_enclosed_mass(nptmass,npart,xyzh)
 call force(icall,npart,xyzh,vxyzu,fxyzu,divcurlv,divcurlB,Bevol,dBevol,&
            rad,drad,radprop,dustprop,dustgasprop,dustfrac,ddustevol,&
            ipart_rhomax,dt,stressmax,eos_vars,dens,metrics)
 call do_timing('force',tlast,tcpulast)

 if (use_dustgrowth) then ! compute growth rate of dust particles
    call get_growth_rate(npart,xyzh,vxyzu,dustgasprop,VrelVf,dustprop,ddustprop(1,:))!--we only get ds/dt (i.e 1st dimension of ddustprop)
 endif

<<<<<<< HEAD

#if defined(SINK_RADIATION) && !defined(ISOTHERMAL)
 !compute dust temperature
 call get_dust_temperature_from_ptmass(npart,xyzh,vxyzu,nptmass,xyzmh_ptmass,dust_temp)
 if (itau_alloc == 1) then
    if (idust_opacity == 2) then
       call get_all_tau(npart, nptmass, xyzmh_ptmass, xyzh, nucleation(:,ikappa), iray_resolution, tau)
    else
       call get_all_tau(npart, nptmass, xyzmh_ptmass, xyzh, calc_kappa_bowen(dust_temp(1:npart)), iray_resolution, tau)
    endif
 endif
#endif
=======
 if (sink_radiation .and. maxvxyzu==maxp) then
    !
    ! compute dust temperature based on radiation from sink particles
    !
    call get_dust_temperature_from_ptmass(npart,xyzh,eos_vars,nptmass,xyzmh_ptmass,dust_temp)
 endif
>>>>>>> fe07220f
!
! set new timestep from Courant/forces condition
!
#ifdef IND_TIMESTEPS
 dtnew = dtmax/2**nbinmax  ! minimum timestep over all particles
#else
 dtnew = min(dtforce,dtcourant,dtrad,dtmax)
#endif

 call do_timing('total',t1,tcpu1,lunit=iprint)

end subroutine derivs

!--------------------------------------
!+
!  wrapper for the call to derivs
!  so only one line needs changing
!  if interface changes
!
!  this should NOT be called during timestepping, it is useful
!  for when one requires just a single call to evaluate derivatives
!  and store them in the global shared arrays
!+
!--------------------------------------
subroutine get_derivs_global(tused,dt_new)
 use part,   only:npart,xyzh,vxyzu,fxyzu,fext,divcurlv,divcurlB,&
                Bevol,dBevol,rad,drad,radprop,dustprop,ddustprop,&
                dustfrac,ddustevol,eos_vars,pxyzu,dens,metrics,dustevol
 use timing, only:printused,getused
 use io,     only:id,master
 real(kind=4), intent(out), optional :: tused
 real,         intent(out), optional :: dt_new
 real(kind=4) :: t1,t2
 real :: dtnew
 real :: time,dt

 time = 0.
 dt = 0.
 call getused(t1)
 call derivs(1,npart,npart,xyzh,vxyzu,fxyzu,fext,divcurlv,divcurlB,Bevol,dBevol,&
             rad,drad,radprop,dustprop,ddustprop,dustevol,ddustevol,dustfrac,eos_vars,&
             time,dt,dtnew,pxyzu,dens,metrics)
 call getused(t2)
 if (id==master .and. present(tused)) call printused(t1)
 if (present(tused)) tused = t2 - t1
 if (present(dt_new)) dt_new = dtnew

end subroutine get_derivs_global

end module deriv<|MERGE_RESOLUTION|>--- conflicted
+++ resolved
@@ -38,12 +38,8 @@
 subroutine derivs(icall,npart,nactive,xyzh,vxyzu,fxyzu,fext,divcurlv,divcurlB,&
                   Bevol,dBevol,rad,drad,radprop,dustprop,ddustprop,&
                   dustevol,ddustevol,dustfrac,eos_vars,time,dt,dtnew,pxyzu,dens,metrics)
-<<<<<<< HEAD
- use dim,            only:maxvxyzu,mhd,fast_divcurlB,gr,itau_alloc
-=======
  use dim,            only:maxvxyzu,maxp,mhd,fast_divcurlB,gr,periodic,&
-                          sink_radiation,use_dustgrowth
->>>>>>> fe07220f
+                          sink_radiation,use_dustgrowth,itau_alloc
  use io,             only:iprint,fatal
  use linklist,       only:set_linklist
  use densityforce,   only:densityiterate
@@ -64,25 +60,11 @@
  use photoevap,      only:find_ionfront,photo_ionize
  use part,           only:massoftype
 #endif
-<<<<<<< HEAD
-#ifdef DUSTGROWTH
- use growth,         only:get_growth_rate
- use part,           only:VrelVf
-#endif
-#if defined(SINK_RADIATION) && !defined(ISOTHERMAL)
  use dust_formation,   only:calc_kappa_bowen,idust_opacity
+ use part,             only:ikappa,tau,nucleation
+ use raytracer
+ use growth,           only:get_growth_rate
  use ptmass_radiation, only:get_dust_temperature_from_ptmass,iray_resolution
- use part,             only:ikappa,dust_temp,nucleation,tau
- use raytracer
-#endif
-#ifdef PERIODIC
- use ptmass,         only:ptmass_boundary_crossing
-#endif
- use part,           only:mhd,gradh,alphaind,igas
-=======
- use growth,           only:get_growth_rate
- use ptmass_radiation, only:get_dust_temperature_from_ptmass
->>>>>>> fe07220f
  use timing,         only:get_timings
  use forces,         only:force
  use part,           only:mhd,gradh,alphaind,igas,iradxi,ifluxx,ifluxy,ifluxz,ithick
@@ -200,27 +182,22 @@
     call get_growth_rate(npart,xyzh,vxyzu,dustgasprop,VrelVf,dustprop,ddustprop(1,:))!--we only get ds/dt (i.e 1st dimension of ddustprop)
  endif
 
-<<<<<<< HEAD
-
-#if defined(SINK_RADIATION) && !defined(ISOTHERMAL)
- !compute dust temperature
- call get_dust_temperature_from_ptmass(npart,xyzh,vxyzu,nptmass,xyzmh_ptmass,dust_temp)
- if (itau_alloc == 1) then
-    if (idust_opacity == 2) then
-       call get_all_tau(npart, nptmass, xyzmh_ptmass, xyzh, nucleation(:,ikappa), iray_resolution, tau)
-    else
-       call get_all_tau(npart, nptmass, xyzmh_ptmass, xyzh, calc_kappa_bowen(dust_temp(1:npart)), iray_resolution, tau)
+ if (sink_radiation .and. maxvxyzu==maxp) then
+    !
+    ! compute dust temperature based on radiation from sink particles
+    !
+    call get_dust_temperature_from_ptmass(npart,xyzh,eos_vars,nptmass,xyzmh_ptmass,dust_temp)
+    !
+    ! do ray tracing to get optical depth (tau)
+    !
+    if (itau_alloc == 1) then
+      if (idust_opacity == 2) then
+         call get_all_tau(npart, nptmass, xyzmh_ptmass, xyzh, nucleation(:,ikappa), iray_resolution, tau)
+      else
+         call get_all_tau(npart, nptmass, xyzmh_ptmass, xyzh, calc_kappa_bowen(dust_temp(1:npart)), iray_resolution, tau)
+      endif
     endif
  endif
-#endif
-=======
- if (sink_radiation .and. maxvxyzu==maxp) then
-    !
-    ! compute dust temperature based on radiation from sink particles
-    !
-    call get_dust_temperature_from_ptmass(npart,xyzh,eos_vars,nptmass,xyzmh_ptmass,dust_temp)
- endif
->>>>>>> fe07220f
 !
 ! set new timestep from Courant/forces condition
 !

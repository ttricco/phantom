--- conflicted
+++ resolved
@@ -15,23 +15,14 @@
 ! :Runtime parameters: None
 !
 ! :Dependencies: analysis, boundary, centreofmass, checkconserved,
-<<<<<<< HEAD
-!   checkoptions, checksetup, cons2prim, cooling, cpuinfo, densityforce,
-!   deriv, dim, dust, dust_formation, energies, eos, evwrite, extern_gr,
-!   externalforces, fastmath, fileutils, forcing, growth, inject, io,
-!   io_summary, krome_interface, linklist, metric_tools, mf_write,
-!   mpibalance, mpidomain, mpimemory, mpitree, mpiutils, nicil, nicil_sup,
-!   omputils, options, part, photoevap, ptmass, radiation_utils,
-=======
 !   checkoptions, checksetup, cons2prim, cooling, cpuinfo, damping,
 !   densityforce, deriv, dim, dust, dust_formation, energies, eos, evwrite,
 !   extern_gr, externalforces, fastmath, fileutils, forcing, growth,
 !   inject, io, io_summary, krome_interface, linklist, metric_tools,
-!   mf_write, mpibalance, mpiderivs, mpidomain, mpimemory, mpiutils, nicil,
-!   nicil_sup, omputils, options, part, photoevap, ptmass, radiation_utils,
->>>>>>> f0bf596e
-!   readwrite_dumps, readwrite_infile, timestep, timestep_ind,
-!   timestep_sts, timing, units, writeheader
+!   mf_write, mpibalance, mpidomain, mpimemory, mpitree, mpiutils, nicil,
+!   nicil_sup, omputils, options, part, partinject, photoevap, ptmass,
+!   radiation_utils, readwrite_dumps, readwrite_infile, timestep,
+!   timestep_ind, timestep_sts, timing, units, writeheader
 !
 
  implicit none

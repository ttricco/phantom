!--------------------------------------------------------------------------
! Script to interpolate the opacity table eos_file
!--------------------------------------------------------------------------

module eos_stamatellos
 implicit none
 real,allocatable,public :: optable(:,:,:)
 real,allocatable,public :: Gpot_cool(:), gradP_cool(:) !==gradP/rho
 character(len=25), public :: eos_file= 'myeos.dat' !default name of tabulated EOS file
!integer,public :: iunitst=19
 integer,save :: nx,ny ! dimensions of optable read in
 public :: read_optab,getopac_opdep,init_S07cool,getintenerg_opdep
contains

 subroutine init_S07cool()
    use part, only:npart
    
    print *, "Allocating S07 arrays"
    allocate(gradP_cool(npart))
<<<<<<< HEAD
    allocate(Gpot_cool(npart))
   ! open (unit=iunitst,file='EOSinfo.dat',status='replace')
     
=======
    allocate(Gpot_cool(npart))    
    
>>>>>>> 6e4b0955
 end subroutine init_S07cool

 subroutine finish_S07cool()
  deallocate(optable)
  if (allocated(gradP_cool)) deallocate(gradP_cool)
  if (allocated(Gpot_cool)) deallocate(Gpot_cool)
<<<<<<< HEAD
  !close(iunitst)
=======
>>>>>>> 6e4b0955
end subroutine finish_S07cool
 
subroutine read_optab(eos_file,ierr)
 use datafiles, only:find_phantom_datafile
 character(len=*),intent(in) :: eos_file
 integer, intent(out) :: ierr
 integer i,j,errread
 character(len=120) :: filepath,junk

 ! read in data file for interpolation
 filepath=find_phantom_datafile(eos_file,'cooling')
 print *,"FILEPATH:",filepath 
 open(10, file=filepath, form="formatted", status="old",iostat=ierr)
 if (ierr > 0) return
 do
 	read(10,'(A120)') junk
 	if (index(adjustl(junk),'::') .eq. 0) then !ignore comment lines
 		junk = adjustl(junk)
 		read(junk, *,iostat=errread) nx, ny
 		exit
 	endif
enddo
! allocate array for storing opacity tables
 allocate(optable(nx,ny,6))
 do i = 1,nx
  do j = 1,ny
   read(10,*) OPTABLE(i,j,1),OPTABLE(i,j,2),OPTABLE(i,j,3),&
              OPTABLE(i,j,4),OPTABLE(i,j,5),OPTABLE(i,j,6)
  enddo
 enddo
 print *, 'nx,ny=', nx, ny 
end subroutine read_optab

!
! Main subroutine for interpolating tables to get EOS values
!
subroutine getopac_opdep(ui,rhoi,kappaBar,kappaPart,Ti,gmwi,gammai)
 use physcon, only: kboltz,atomic_mass_unit 
 real, intent(in)  :: ui,rhoi
 real, intent(out) :: kappaBar,kappaPart,Ti,gmwi,gammai

 integer i,j
 real m,c
 real kbar1,kbar2
 real kappa1,kappa2
 real Tpart1,Tpart2
 real gmw1,gmw2
 real cv
 real ui_, rhoi_,rhomin,umin

 rhomin = OPTABLE(1,1,1)
 umin = OPTABLE(1,1,3)
 ! interpolate through OPTABLE to find corresponding kappaBar, kappaPart and T

 if (rhoi.lt. rhomin) then
  rhoi_ = rhomin
 else
  rhoi_ = rhoi
 endif  

 i = 1
 do while((OPTABLE(i,1,1).le.rhoi_).and.(i.lt.nx))
  i = i + 1
 enddo

 if (ui.lt.umin) then
  ui_ = umin 
 else
  ui_ = ui
 endif

 j = 1
 do while ((OPTABLE(i-1,j,3).le.ui_).and.(j.lt.ny))
  j = j + 1
 enddo

 m = (OPTABLE(i-1,j-1,5) - OPTABLE(i-1,j,5))/(OPTABLE(i-1,j-1,3) - OPTABLE(i-1,j,3))
 c = OPTABLE(i-1,j,5) - m*OPTABLE(i-1,j,3)

 kbar1 = m*ui_ + c

 m = (OPTABLE(i-1,j-1,6) - OPTABLE(i-1,j,6))/(OPTABLE(i-1,j-1,3) - OPTABLE(i-1,j,3))
 c = OPTABLE(i-1,j,6) - m*OPTABLE(i-1,j,3)

 kappa1 = m*ui_ + c

 m = (OPTABLE(i-1,j-1,2) - OPTABLE(i-1,j,2))/(OPTABLE(i-1,j-1,3) - OPTABLE(i-1,j,3))
 c = OPTABLE(i-1,j,2) - m*OPTABLE(i-1,j,3)

 Tpart1 = m*ui_ + c

 m = (OPTABLE(i-1,j-1,4) - OPTABLE(i-1,j,4))/(OPTABLE(i-1,j-1,3) - OPTABLE(i-1,j,3))
 c = OPTABLE(i-1,j,4) - m*OPTABLE(i-1,j,3)

 gmw1 = m*ui_ + c
 
 j = 1
 do while ((OPTABLE(i,j,3).le.ui).and.(j.lt.ny))
  j = j + 1
 enddo

 m = (OPTABLE(i,j-1,5) - OPTABLE(i,j,5))/(OPTABLE(i,j-1,3) - OPTABLE(i,j,3))
 c = OPTABLE(i,j,5) - m*OPTABLE(i,j,3)

 kbar2 = m*ui_ + c

 m = (OPTABLE(i,j-1,6) - OPTABLE(i,j,6))/(OPTABLE(i,j-1,3) - OPTABLE(i,j,3))
 c = OPTABLE(i,j,6) - m*OPTABLE(i,j,3)

 kappa2 = m*ui_ + c

 m = (OPTABLE(i,j-1,2) - OPTABLE(i,j,2))/(OPTABLE(i,j-1,3) - OPTABLE(i,j,3))
 c = OPTABLE(i,j,2) - m*OPTABLE(i,j,3)
   
 Tpart2 = m*ui_ + c  

 m = (OPTABLE(i,j-1,4) - OPTABLE(i,j,4))/(OPTABLE(i,j-1,3) - OPTABLE(i,j,3))
 c = OPTABLE(i,j,4) - m*OPTABLE(i,j,3)

 gmw2 = m*ui_ + c

 m = (kappa2 - kappa1)/(OPTABLE(i,1,1)-OPTABLE(i-1,1,1))
 c = kappa2 - m*OPTABLE(i,1,1)

 kappaPart = m*rhoi_ + c
 !kappaPart = kappaPart*kappa_corr

 m = (kbar2 - kbar1)/(OPTABLE(i,1,1)-OPTABLE(i-1,1,1))
 c = kbar2 - m*OPTABLE(i,1,1)

 kappaBar = m*rhoi_ + c
 !kappaBar = kappaBar*kappa_corr

 m = (Tpart2 - Tpart1)/(OPTABLE(i,1,1)-OPTABLE(i-1,1,1))
 c = Tpart2 - m*OPTABLE(i,1,1)
 
 Ti = m*rhoi_ + c

 m = (gmw2 - gmw1)/(OPTABLE(i,1,1)-OPTABLE(i-1,1,1))
 c = gmw2 - m*OPTABLE(i,1,1)

 gmwi = m*rhoi_ + c

 cv = ui_/Ti
 gammai = 1.0d0 + kboltz/atomic_mass_unit/gmwi/cv
end subroutine getopac_opdep

subroutine getintenerg_opdep(Teqi, rhoi, ueqi)
 real, intent(out) :: ueqi
 real, intent(in)    :: Teqi,rhoi

 real u1, u2 
 real m, c
 integer i, j
 real rhoi_

 ! interpolate through OPTABLE to obtain equilibrium internal energy

 if (rhoi.lt.1.0e-24) then
  rhoi_ = 1.0e-24 
 else
  rhoi_ = rhoi
 endif

 i = 1
 do while((OPTABLE(i,1,1).le.rhoi_).and.(i.lt.nx))
  i = i + 1
 enddo

 j = 1
 do while ((OPTABLE(i-1,j,2).le.Teqi).and.(j.lt.ny))
  j = j + 1
 enddo

 m = (OPTABLE(i-1,j-1,3) - OPTABLE(i-1,j,3))/(OPTABLE(i-1,j-1,2) - OPTABLE(i-1,j,2))
 c = OPTABLE(i-1,j,3) - m*OPTABLE(i-1,j,2)

 u1 = m*Teqi + c

 j = 1
 do while ((OPTABLE(i,j,2).le.Teqi).and.(j.lt.ny))
  j = j + 1
 enddo

 m = (OPTABLE(i,j-1,3) - OPTABLE(i,j,3))/(OPTABLE(i,j-1,2) - OPTABLE(i,j,2))
 c = OPTABLE(i,j,3) - m*OPTABLE(i,j,2)

 u2 = m*Teqi + c

 m = (u2 - u1)/(OPTABLE(i,1,1)-OPTABLE(i-1,1,1))
 c = u2 - m*OPTABLE(i,1,1)

 ueqi = m*rhoi_ + c
end subroutine getintenerg_opdep

end module eos_stamatellos

<|MERGE_RESOLUTION|>--- conflicted
+++ resolved
@@ -17,24 +17,15 @@
     
     print *, "Allocating S07 arrays"
     allocate(gradP_cool(npart))
-<<<<<<< HEAD
     allocate(Gpot_cool(npart))
    ! open (unit=iunitst,file='EOSinfo.dat',status='replace')
-     
-=======
-    allocate(Gpot_cool(npart))    
-    
->>>>>>> 6e4b0955
  end subroutine init_S07cool
 
  subroutine finish_S07cool()
   deallocate(optable)
   if (allocated(gradP_cool)) deallocate(gradP_cool)
   if (allocated(Gpot_cool)) deallocate(Gpot_cool)
-<<<<<<< HEAD
   !close(iunitst)
-=======
->>>>>>> 6e4b0955
 end subroutine finish_S07cool
  
 subroutine read_optab(eos_file,ierr)

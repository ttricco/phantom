!--------------------------------------------------------------------------!
! The Phantom Smoothed Particle Hydrodynamics code, by Daniel Price et al. !
! Copyright (c) 2007-2024 The Authors (see AUTHORS)                        !
! See LICENCE file for usage and distribution conditions                   !
! http://phantomsph.github.io/                                             !
!--------------------------------------------------------------------------!
module readwrite_dumps_fortran
!
! This module contains all routines related
!  to the data format.
!
!  For Phantom, the format is identical to sphNG
!  (although with fewer arrays dumped)
!
! :References: None
!
! :Owner: Daniel Price
!
! :Runtime parameters: None
!
! :Dependencies: boundary_dyn, dim, dump_utils, eos, eos_stamatellos, io,
!   memory, metric_tools, mpiutils, options, part, readwrite_dumps_common,
!   sphNGutils, timestep
!
 use dump_utils, only:lenid,ndatatypes,i_int,i_int1,i_int2,i_int4,i_int8,&
                      i_real,i_real4,i_real8,int1,int2,int1o,int2o,dump_h,lentag
 use readwrite_dumps_common, only:check_arrays,fileident,get_options_from_fileid,fill_header,unfill_header
 implicit none

 public :: write_smalldump_fortran,write_fulldump_fortran,read_smalldump_fortran,read_dump_fortran,unfill_header

 logical, target, public    :: opened_full_dump_fortran       ! for use in analysis files if user wishes to skip small dumps
 logical, target, public    :: dt_read_in_fortran             ! to determine if dt has been read in so that ibin & ibinold can be set on restarts
 integer, parameter :: maxphead = 256         ! max items in header
 integer, parameter :: is_small_dump = 1978
 integer, parameter :: is_not_mhd = 1979

 private

contains

!--------------------------------------------------------------------
!+
!  subroutine to write output to full dump file
!  (this is everything needed to restart a run)
!+
!-------------------------------------------------------------------
subroutine write_fulldump_fortran(t,dumpfile,ntotal,iorder,sphNG)
 use dim,   only:maxp,maxvxyzu,maxalpha,ndivcurlv,ndivcurlB,maxgrav,gravity,use_dust,&
                 lightcurve,use_dustgrowth,store_dust_temperature,gr,do_nucleation,&
                 ind_timesteps,mhd_nonideal,use_krome,h2chemistry,update_muGamma,mpi,use_apr,&
                 store_ll_ptmass
 use eos,   only:ieos,eos_is_non_ideal,eos_outputs_mu,eos_outputs_gasP
 use io,    only:idump,iprint,real4,id,master,error,warning,nprocs
 use part,  only:xyzh,xyzh_label,vxyzu,vxyzu_label,Bevol,Bevol_label,Bxyz,Bxyz_label,npart,maxtypes, &
                 npartoftypetot,update_npartoftypetot, &
                 alphaind,rhoh,divBsymm,maxphase,iphase,iamtype_int1,iamtype_int11, &
                 nptmass,nsinkproperties,xyzmh_ptmass,xyzmh_ptmass_label,vxyz_ptmass,vxyz_ptmass_label, linklist_ptmass, &
                 maxptmass,get_pmass,nabundances,abundance,abundance_label,mhd,&
                 divcurlv,divcurlv_label,divcurlB,divcurlB_label,poten,dustfrac,deltav,deltav_label,tstop,&
                 dustfrac_label,tstop_label,dustprop,dustprop_label,eos_vars,eos_vars_label,ndusttypes,ndustsmall,VrelVf,&
                 VrelVf_label,dustgasprop,dustgasprop_label,filfac,filfac_label,dust_temp,pxyzu,pxyzu_label,dens,& !,dvdx,dvdx_label
                 rad,rad_label,radprop,radprop_label,do_radiation,maxirad,maxradprop,itemp,igasP,igamma,&
                 iorig,iX,iZ,imu,nucleation,nucleation_label,n_nucleation,tau,itau_alloc,tau_lucy,itauL_alloc,&
                 luminosity,eta_nimhd,eta_nimhd_label,apr_level
 use part,  only:metrics,metricderivs,tmunus
 use options,    only:use_dustfrac,use_porosity,use_var_comp,icooling
 use dump_utils, only:tag,open_dumpfile_w,allocate_header,&
                 free_header,write_header,write_array,write_block_header
 use mpiutils,   only:reduce_mpi,reduceall_mpi,start_threadwrite,end_threadwrite
 use timestep,   only:dtmax,idtmax_n,idtmax_frac
 use part,       only:ibin,krome_nmols,T_gas_cool
 use metric_tools, only:imetric, imet_et
<<<<<<< HEAD
 use eos_stamatellos, only:ttherm_store,teqi_store,opac_store
=======
 use eos_stamatellos, only:ttherm_store,ueqi_store,opac_store
>>>>>>> 5adb3596
 real,             intent(in) :: t
 character(len=*), intent(in) :: dumpfile
 integer,          intent(in), optional :: iorder(:)
 logical,          intent(in), optional :: sphNG
 integer(kind=8),  intent(in), optional :: ntotal

 integer, parameter :: isteps_sphNG = 0, iphase0 = 0
 integer(kind=8)    :: ilen(4)
 integer            :: nums(ndatatypes,4)
 integer            :: ipass,k,l,ioffset
 integer            :: ierr,nerr
 integer            :: nblocks,nblockarrays,narraylengths
 integer(kind=8)    :: nparttot
 logical            :: sphNGdump,write_itype,use_gas
 character(len=lenid)  :: fileid
 character(len=120)    :: blankarray
 type(dump_h)          :: hdr
 real, allocatable :: temparr(:)
!
!--collect global information from MPI threads
!
!--allow non-MPI calls to create MPI dump files
 if (mpi) then
    nparttot = reduceall_mpi('+',npart)
    call update_npartoftypetot
 else
    if (present(ntotal)) then
       nparttot = ntotal
       call update_npartoftypetot
       if (all(npartoftypetot==0)) then
          npartoftypetot(1) = ntotal
       endif
    else
       nparttot = npart
       call update_npartoftypetot
    endif
 endif
 nblocks = nprocs

 sphNGdump = .false.
 if (present(sphNG)) then
    sphNGdump = sphNG
    if (sphNG) write(iprint,*) 'ERROR: sphNG output no longer supported'
 endif

 fileid = fileident('FT','Phantom')

 if (maxphase==maxp) then
    use_gas = .false.
 else
    use_gas = .true.
 endif

!--number of blocks per thread : for hydro these are hydro + point masses
!  block 3 is blank (rt in sphNG), block 4 is for mhd.
!
 narraylengths = 2
 if (mhd) narraylengths = 4
!
!--open dumpfile
!
 masterthread: if (id==master) then

    if (idtmax_frac==0) then
       write(iprint,"(/,/,'-------->   TIME = ',g12.4,': full dump written to file ',a,'   <--------',/)")  t,trim(dumpfile)
    else
       ioffset = max(0,len(trim(dumpfile))-1)
       write(blankarray,'(a)') ' '
       write(iprint,"(/,/,'-------->   TIME = ',g12.4,': full dump written to file ',a,'   <--------')")  &
       t,trim(dumpfile)
       write(iprint,"('-------->                        Writing sub-dumps: ',I4,' of',I4,a,'<--------',/)")  &
       idtmax_frac,idtmax_n,blankarray(1:ioffset)
    endif
    call open_dumpfile_w(idump,dumpfile,fileid,ierr)
    if (ierr /= 0) then
       call error('write_fulldump','error creating new dumpfile '//trim(dumpfile))
       return
    endif
!
!--single values
!
    hdr = allocate_header(nint=maxphead,nreal=maxphead,err=ierr)

    call fill_header(sphNGdump,t,nparttot,npartoftypetot,nblocks,nptmass,hdr,ierr)
    if (ierr /= 0) call warning('write_fulldump','error filling header arrays')

    call write_header(idump,hdr,ierr)
    if (ierr /= 0) call error('write_fulldump','error writing header to dumpfile')

    call free_header(hdr,ierr)
    if (ierr /= 0) call error('write_fulldump','error deallocating header')
!
!--arrays
!
!--total number of blocks
!  each thread has up to 4 blocks (hydro variables, sink particles, radiative transfer and MHD)
!  repeated nblocks times (once for each MPI process)
!
    nblockarrays = narraylengths*nblocks
    write (idump,iostat=ierr) nblockarrays

 endif masterthread

 call start_threadwrite(id,idump,dumpfile)

 nerr = 0
 nums = 0
 ilen = 0_8
 if (sphNGdump) then
    write_itype = .true.
 else
    write_itype = any(npartoftypetot(2:) > 0)
 endif
 do ipass=1,2
    do k=1,ndatatypes
       nerr = 0
       !
       ! Block 1 arrays (hydrodynamics)
       !
       ilen(1) = int(npart,kind=8)
       if (write_itype) call write_array(1,iphase,'itype',npart,k,ipass,idump,nums,nerr,func=iamtype_int11)
       call write_array(1,xyzh,xyzh_label,3,npart,k,ipass,idump,nums,nerr)
       if (use_dustgrowth) then
          call write_array(1,dustprop,dustprop_label,2,npart,k,ipass,idump,nums,nerr)
          call write_array(1,VrelVf,VrelVf_label,npart,k,ipass,idump,nums,nerr)
          call write_array(1,dustgasprop,dustgasprop_label,4,npart,k,ipass,idump,nums,nerr)
          if (use_porosity) call write_array(1,filfac,filfac_label,npart,k,ipass,idump,nums,nerr)
       endif
       if (h2chemistry)  call write_array(1,abundance,abundance_label,nabundances,npart,k,ipass,idump,nums,nerr)
       if (use_dust) call write_array(1,dustfrac,dustfrac_label,ndusttypes,npart,k,ipass,idump,nums,nerr)
       if (use_dust) call write_array(1,tstop,tstop_label,ndustsmall,npart,k,ipass,idump,nums,nerr)
       if (use_dustfrac) then
          do l=1,ndustsmall
             call write_array(1,deltav(:,l,:),deltav_label,3,npart,k,ipass,idump,nums,nerr)
          enddo
       endif
       if (gr) then
          call write_array(1,pxyzu,pxyzu_label,maxvxyzu,npart,k,ipass,idump,nums,nerr)
          call write_array(1,dens,'dens prim',npart,k,ipass,idump,nums,nerr)
          if (imetric==imet_et) then
             ! Output metric if imetric=iet
             call write_array(1,metrics(1,1,1,:), 'gtt (covariant)',npart,k,ipass,idump,nums,nerr)
             !  call write_array(1,metrics(1,2,1,:), 'gtx (covariant)',npart,k,ipass,idump,nums,ierrs(8))
             !  call write_array(1,metrics(1,3,1,:), 'gty (covariant)',npart,k,ipass,idump,nums,ierrs(8))
             !  call write_array(1,metrics(1,2,1,:), 'gtz (covariant)',npart,k,ipass,idump,nums,ierrs(8))
             !  call write_array(1,metrics(1,2,1,:), 'gtx (covariant)',npart,k,ipass,idump,nums,ierrs(8))
             call write_array(1,metrics(2,2,1,:), 'gxx (covariant)',npart,k,ipass,idump,nums,nerr)
             call write_array(1,metrics(3,3,1,:), 'gyy (covariant)',npart,k,ipass,idump,nums,nerr)
             call write_array(1,metrics(4,4,1,:), 'gzz (covariant)',npart,k,ipass,idump,nums,nerr)

             call write_array(1,metricderivs(1,1,1,:), 'dxgtt (covariant)',npart,k,ipass,idump,nums,nerr)
             call write_array(1,metricderivs(2,2,1,:), 'dxgxx (covariant)',npart,k,ipass,idump,nums,nerr)
             call write_array(1,metricderivs(3,3,1,:), 'dxgyy (covariant)',npart,k,ipass,idump,nums,nerr)
             call write_array(1,metricderivs(4,4,1,:), 'dxgzz (covariant)',npart,k,ipass,idump,nums,nerr)

             call write_array(1,tmunus(1,1,:),  'tmunutt (covariant)',npart,k,ipass,idump,nums,nerr)
          endif
       endif
       if (eos_is_non_ideal(ieos) .or. (.not.store_dust_temperature .and. icooling > 0)) then
          call write_array(1,eos_vars(itemp,:),eos_vars_label(itemp),npart,k,ipass,idump,nums,nerr)
       endif
       if (eos_is_non_ideal(ieos)) call write_array(1,eos_vars(igamma,:),eos_vars_label(igamma),npart,k,ipass,idump,nums,nerr)

       call write_array(1,vxyzu,vxyzu_label,maxvxyzu,npart,k,ipass,idump,nums,nerr)
       ! write pressure to file
       if ((eos_outputs_gasP(ieos) .or. eos_is_non_ideal(ieos)) .and. k==i_real) then
          call write_array(1,eos_vars,eos_vars_label,1,npart,k,ipass,idump,nums,nerr,index=igasP)
       endif
       ! write X, Z, mu to file
       if (eos_outputs_mu(ieos)) then
          call write_array(1,eos_vars,eos_vars_label,1,npart,k,ipass,idump,nums,nerr,index=imu)
          if (use_var_comp) then
             call write_array(1,eos_vars,eos_vars_label,1,npart,k,ipass,idump,nums,nerr,index=iX)
             call write_array(1,eos_vars,eos_vars_label,1,npart,k,ipass,idump,nums,nerr,index=iZ)
          endif
       endif
       ! write stamatellos cooling values
<<<<<<< HEAD
       if (icooling == 9) then
          call write_array(1,teqi_store,'teqi',npart,k,ipass,idump,nums,nerr)
=======
       if (icooling == 9) then 
          call write_array(1,ueqi_store,'ueqi',npart,k,ipass,idump,nums,nerr)
>>>>>>> 5adb3596
          call write_array(1,ttherm_store,'ttherm',npart,k,ipass,idump,nums,nerr)
          call write_array(1,opac_store,'opacity',npart,k,ipass,idump,nums,nerr)
       endif
       ! smoothing length written as real*4 to save disk space
       call write_array(1,xyzh,xyzh_label,1,npart,k,ipass,idump,nums,nerr,use_kind=4,index=4)
       if (maxalpha==maxp) call write_array(1,alphaind,(/'alpha'/),1,npart,k,ipass,idump,nums,nerr)
       !if (maxalpha==maxp) then ! (uncomment this to write alphaloc to the full dumps)
       !   call write_array(1,alphaind,(/'alpha ','alphaloc'/),2,npart,k,ipass,idump,nums,ierrs(10))
       !endif
       if (ndivcurlv >= 1) call write_array(1,divcurlv,divcurlv_label,ndivcurlv,npart,k,ipass,idump,nums,nerr)
       !if (maxdvdx==maxp) call write_array(1,dvdx,dvdx_label,9,npart,k,ipass,idump,nums,ierrs(17))
       if (gravity .and. maxgrav==maxp) then
          call write_array(1,poten,'poten',npart,k,ipass,idump,nums,nerr)
       endif
       if (ind_timesteps) then
          if (.not.allocated(temparr)) allocate(temparr(npart))
          temparr(1:npart) = dtmax/2.**ibin(1:npart)
          call write_array(1,temparr,'dt',npart,k,ipass,idump,nums,nerr,use_kind=4)
       endif
       call write_array(1,iorig,'iorig',npart,k,ipass,idump,nums,nerr)

       if (lightcurve) then
          call write_array(1,luminosity,'luminosity',npart,k,ipass,idump,nums,nerr)
       endif

       if (use_apr) then
          call write_array(1,apr_level,'apr_level',npart,k,ipass,idump,nums,nerr)
       endif

       if (use_krome) then
          call write_array(1,abundance,abundance_label,krome_nmols,npart,k,ipass,idump,nums,nerr)
          call write_array(1,T_gas_cool,'temp',npart,k,ipass,idump,nums,nerr)
       endif
       if (update_muGamma .or. use_krome) then
          call write_array(1,eos_vars(imu,:),eos_vars_label(imu),npart,k,ipass,idump,nums,nerr)
          call write_array(1,eos_vars(igamma,:),eos_vars_label(igamma),npart,k,ipass,idump,nums,nerr)
       endif
       if (do_nucleation) then
          call write_array(1,nucleation,nucleation_label,n_nucleation,npart,k,ipass,idump,nums,nerr)
       endif
       If (itau_alloc == 1) then
          call write_array(1,tau,'tau',npart,k,ipass,idump,nums,nerr)
       endif
       If (itauL_alloc == 1) then
          call write_array(1,tau_lucy,'tau_lucy',npart,k,ipass,idump,nums,nerr)
       endif
       if (store_dust_temperature) then
          call write_array(1,dust_temp,'Tdust',npart,k,ipass,idump,nums,nerr)
       endif
       if (do_radiation) then
          call write_array(1,rad,rad_label,maxirad,npart,k,ipass,idump,nums,nerr)
          call write_array(1,radprop,radprop_label,maxradprop,npart,k,ipass,idump,nums,nerr)
       endif
       if (nerr > 0) call error('write_dump','error writing hydro arrays')
    enddo

    nerr = 0
    do k=1,ndatatypes
       !
       ! Block 2 arrays (sink particles)
       !
       if (.not. sphNGdump .and. nptmass > 0 .and. nptmass <= maxptmass) then
          ilen(2) = int(nptmass,kind=8)
          call write_array(2,xyzmh_ptmass,xyzmh_ptmass_label,nsinkproperties,nptmass,k,ipass,idump,nums,nerr)
          call write_array(2,vxyz_ptmass,vxyz_ptmass_label,3,nptmass,k,ipass,idump,nums,nerr)
          if (store_ll_ptmass) then
             call write_array(2,linklist_ptmass,"linklist_ptmass",nptmass,k,ipass,idump,nums,nerr)
          endif
          if (nerr > 0) call error('write_dump','error writing sink particle arrays')
       endif
    enddo

    do k=1,ndatatypes
       !
       ! Block 4 arrays (MHD)
       !
       if (mhd) then
          nerr = 0
          ilen(4) = int(npart,kind=8)
          call write_array(4,Bxyz,Bxyz_label,3,npart,k,ipass,idump,nums,nerr) ! Bx,By,Bz
          call write_array(4,Bevol,Bevol_label,1,npart,k,ipass,idump,nums,nerr,index=4) ! psi
          if (ndivcurlB >= 1) then
             call write_array(4,divcurlB,divcurlB_label,ndivcurlB,npart,k,ipass,idump,nums,nerr)
          else
             call write_array(4,divBsymm,'divBsymm',npart,k,ipass,idump,nums,nerr)
          endif
          if (nerr > 0) call error('write_dump','error writing MHD arrays')
          if (mhd_nonideal) then
             nerr = 0
             call write_array(4,eta_nimhd,eta_nimhd_label,4,npart,k,ipass,idump,nums,nerr)
             if (nerr > 0) call error('write_dump','error writing non-ideal MHD arrays')
          endif
       endif
    enddo
    if (ipass==1) call write_block_header(narraylengths,ilen,nums,idump,ierr)
 enddo
 if (allocated(temparr)) deallocate(temparr)

 if (ierr /= 0) write(iprint,*) 'error whilst writing dumpfile '//trim(dumpfile)

 close(unit=idump)
 call end_threadwrite(id)

end subroutine write_fulldump_fortran

!--------------------------------------------------------------------
!+
!  subroutine to write output to small dump file
!  (ie. minimal output...)
!
!  note that small dumps are always SINGLE PRECISION
!  (faked to look like the default real is real*4)
!+
!-------------------------------------------------------------------
subroutine write_smalldump_fortran(t,dumpfile)
 use dim,        only:maxp,maxtypes,use_dust,lightcurve,use_dustgrowth,&
                      h2chemistry,use_apr
 use options,    only:use_porosity
 use io,         only:idump,iprint,real4,id,master,error,warning,nprocs
 use part,       only:xyzh,xyzh_label,npart,Bxyz,Bxyz_label,&
                      npartoftypetot,update_npartoftypetot,&
                      maxphase,iphase,nabundances,&
                      nptmass,nsinkproperties,xyzmh_ptmass,xyzmh_ptmass_label,&
                      abundance,abundance_label,mhd,dustfrac,iamtype_int11,&
                      dustprop,dustprop_label,dustfrac_label,&
                      filfac,filfac_label,ndusttypes,&
                      rad,rad_label,do_radiation,maxirad,luminosity,apr_level
 use dump_utils, only:open_dumpfile_w,dump_h,allocate_header,free_header,&
                      write_header,write_array,write_block_header
 use mpiutils,   only:reduceall_mpi,start_threadwrite,end_threadwrite
 real,             intent(in) :: t
 character(len=*), intent(in) :: dumpfile
 integer(kind=8) :: ilen(4)
 integer         :: nums(ndatatypes,4)
 integer         :: ierr,ipass,k
 integer         :: nblocks,nblockarrays,narraylengths
 integer(kind=8) :: nparttot
 logical         :: write_itype
 type(dump_h)    :: hdr
!
!--collect global information from MPI threads
!
 nparttot = reduceall_mpi('+',npart)
 call update_npartoftypetot
 nblocks = nprocs

 narraylengths = 2
 if (mhd) narraylengths = 4

 masterthread: if (id==master) then
!
!--open dumpfile
!
    write(iprint,"(/,/,'-------->   TIME = ',g12.4,"// &
              "': small dump written to file ',a,'   <--------',/)")  t,trim(dumpfile)

    call open_dumpfile_w(idump,dumpfile,fileident('ST'),ierr,singleprec=.true.)
    if (ierr /= 0) then
       call error('write_smalldump','could not write new dumpfile '//trim(dumpfile))
       return
    endif
!
!--single values
!
    hdr = allocate_header(nint=maxphead,nreal=maxphead,err=ierr)

    call fill_header(.false.,t,nparttot,npartoftypetot,nblocks,nptmass,hdr,ierr)
    if (ierr /= 0) call warning('write_smalldump','error filling header arrays')

    call write_header(idump,hdr,ierr,singleprec=.true.)
    if (ierr /= 0) call error('write_smalldump','error writing header to dumpfile')

    call free_header(hdr,ierr)
    if (ierr /= 0) call error('write_smalldump','error deallocating header')
!
!--arrays: number of array lengths
!
    nblockarrays = narraylengths*nblocks
    write (idump,iostat=ierr) nblockarrays
    if (ierr /= 0) call error('write_smalldump','error writing nblockarrays')

 endif masterthread

 call start_threadwrite(id,idump,dumpfile)

 nums = 0
 ierr = 0
 ilen = 0_8
 write_itype = (maxphase==maxp .and. any(npartoftypetot(2:) > 0))
 do ipass=1,2
    do k=1,ndatatypes
       !
       !--Block 1 (hydrodynamics)
       !
       ilen(1) = npart
       if (write_itype) call write_array(1,iphase,'itype',npart,k,ipass,idump,nums,ierr,func=iamtype_int11)
       call write_array(1,xyzh,xyzh_label,3,npart,k,ipass,idump,nums,ierr,singleprec=.true.)
       if (use_dustgrowth) then
          call write_array(1,dustprop,dustprop_label,2,npart,k,ipass,idump,nums,ierr,singleprec=.true.)
          if (use_porosity) call write_array(1,filfac,filfac_label,npart,k,ipass,idump,nums,ierr,singleprec=.true.)
       endif
       if (h2chemistry .and. nabundances >= 1) &
          call write_array(1,abundance,abundance_label,1,npart,k,ipass,idump,nums,ierr,singleprec=.true.)
       if (use_dust) &
          call write_array(1,dustfrac,dustfrac_label,ndusttypes,npart,k,ipass,idump,nums,ierr,singleprec=.true.)
       call write_array(1,xyzh,xyzh_label,4,npart,k,ipass,idump,nums,ierr,index=4,use_kind=4)

       if (lightcurve) call write_array(1,luminosity,'luminosity',npart,k,ipass,idump,nums,ierr,singleprec=.true.)
       if (do_radiation) call write_array(1,rad,rad_label,maxirad,npart,k,ipass,idump,nums,ierr,singleprec=.true.)
       if (use_apr) then
          call write_array(1,apr_level,'apr_level',npart,k,ipass,idump,nums,ierr,func=iamtype_int11)
       endif
    enddo
    !
    !--Block 2 (sinks)
    !
    if (nptmass > 0) then
       ilen(2) = nptmass
       call write_array(2,xyzmh_ptmass,xyzmh_ptmass_label,nsinkproperties,nptmass,&
                        i_real,ipass,idump,nums,ierr,singleprec=.true.)
    endif
    !
    !--Block 4 (MHD)
    !
    if (mhd) then
       ilen(4) = npart
       do k=1,ndatatypes
          call write_array(4,Bxyz,Bxyz_label,3,npart,k,ipass,idump,nums,ierr,singleprec=.true.)
       enddo
    endif

    if (ipass==1) call write_block_header(narraylengths,ilen,nums,idump,ierr)
 enddo

 close(unit=idump)
 call end_threadwrite(id)

end subroutine write_smalldump_fortran

!--------------------------------------------------------------------
!+
!  subroutine to read dump from file
!  needs to be able to read Phantom dumps as in write_fulldump
!  and also from standard sphNG dump files
!+
!-------------------------------------------------------------------
subroutine read_dump_fortran(dumpfile,tfile,hfactfile,idisk1,iprint,id,nprocs,ierr,headeronly,dustydisc)
 use memory,   only:allocate_memory
 use dim,      only:maxp,maxvxyzu,gravity,lightcurve,mhd,maxp_hard,inject_parts,mpi
 use io,       only:real4,master,iverbose,error,warning ! do not allow calls to fatal in this routine
 use part,     only:xyzh,vxyzu,massoftype,npart,npartoftype,maxtypes,iphase, &
                    maxphase,isetphase,nptmass,nsinkproperties,maxptmass,get_pmass, &
                    xyzmh_ptmass,vxyz_ptmass
 use dump_utils,   only:get_dump_size,skipblock,skip_arrays,check_tag,lenid,ndatatypes,read_header, &
                        open_dumpfile_r,get_error_text,ierr_realsize,free_header,read_block_header,&
                        get_blocklimits
 use mpiutils,     only:reduce_mpi,reduceall_mpi
 use sphNGutils,   only:convert_sinks_sphNG,mass_sphng
 use options,      only:use_dustfrac
 use boundary_dyn, only:dynamic_bdy
 character(len=*),  intent(in)  :: dumpfile
 real,              intent(out) :: tfile,hfactfile
 integer,           intent(in)  :: idisk1,iprint,id,nprocs
 integer,           intent(out) :: ierr
 logical, optional, intent(in)  :: headeronly
 logical, optional, intent(in)  :: dustydisc

 integer               :: number
 integer               :: iblock,nblocks,i1,i2,noffset,npartread,narraylengths
 integer(kind=8)       :: ilen(4)
 integer               :: nums(ndatatypes,4)
 integer(kind=8)       :: nparttot,nhydrothisblock,npartoftypetot(maxtypes),npartoftypetotact(maxtypes)
 logical               :: tagged,phantomdump,smalldump
 real                  :: dumr,alphafile
 character(len=lenid)  :: fileidentr
 character(len=12)     :: string
 type(dump_h)          :: hdr
 integer               :: i,ierrh

 if (id==master) write(iprint,"(/,1x,a,i3)") '>>> reading setup from file: '//trim(dumpfile)//' on unit ',idisk1
 opened_full_dump_fortran = .true.
 dt_read_in_fortran       = .false.
 !
 ! open dump file
 !
 call open_dumpfile_r(idisk1,dumpfile,fileidentr,ierr)
 !
 ! exit with error if file not readable by current routine
 !
 if (ierr /= 0) then
    call get_dump_size(fileidentr,smalldump)
    if (smalldump) then
       call error('read_dump','file is not a Phantom full dump')
       ierr = is_small_dump
       close(idisk1)
       return
    else
       call error('read_dump',get_error_text(ierr))
    endif
    !
    ! give helpful hint if precision of file is wrong
    !
    if (ierr == ierr_realsize) then
       select case(kind(dumr))
       case(4)
          write (*,"(a,/)") '   re-compile with DOUBLEPRECISION=yes'
       case(8)
          write (*,"(a,/)") '   re-compile with DOUBLEPRECISION=no'
       end select
    endif
    close(idisk1)
    return
 endif
 if (id==master) write(iprint,*) trim(fileidentr)

 ! extract file type from the fileid string
 call get_options_from_fileid(fileidentr,tagged,phantomdump,smalldump,use_dustfrac,ierr)

 !
 ! read header from the dump file
 !
 call read_header(idisk1,hdr,ierr,tagged=tagged)
 if (ierr /= 0) then
    call error('read_dump','error reading header from file')
    return
 endif
 !
 ! for backwards compatibility with old phantom files
 ! fake the tags as if they had been read from the file
 !
 if (.not.tagged) call fake_header_tags(hdr,phantomdump,mhd,maxtypes)

 call unfill_header(hdr,phantomdump,tagged,nparttot, &
                    nblocks,npart,npartoftype, &
                    tfile,hfactfile,alphafile,iprint,id,nprocs,ierr)
 if (ierr /= 0) then
    call error('read_dump','error extracting necessary information from file header')
    call free_header(hdr,ierrh)
    return
 endif

 call free_header(hdr,ierr)
!
!--arrays
!
!--number of array lengths
!
 read (idisk1, end=100) number
 narraylengths = number/nblocks
 if (iverbose >= 2 .and. id==master) then
    write(iprint,"(a,i3)") ' number of array sizes = ',narraylengths
    write(iprint,"(a,i3)") ' number of blocks      = ',nblocks
 endif
!
!--check this
!
 if (mhd .and. narraylengths < 4) then
    write (*,*) 'WARNING! readdump: MHD data not present in dumpfile'
    !ierr = 7
    !return
 elseif (narraylengths < 1 .or. narraylengths > 4) then
    write (*,*) 'error 7 in readdump, narraylengths=',narraylengths
    ierr = 7
    return
 endif

 npart = 0
 i2 = 0

 overblocks: do iblock=1,nblocks
! print*,' thread ',id,' block ',iblock
    nums = 0
    call read_block_header(narraylengths,ilen,nums,idisk1,ierr)
!
!--check block header for errors
!
    call check_block_header(narraylengths,nblocks,ilen,nums,nparttot,nhydrothisblock,nptmass,ierr)
    if (ierr /= 0) then
       call error('read_dump','error in array headers')
       return
    endif
!
!--exit after reading the file header if the optional argument
!  "headeronly" is present and set to true
!
    if (present(headeronly)) then
       if (headeronly) return
    endif
!
!--allocate main arrays
!
    if (iblock==1) then
       if (dynamic_bdy .or. inject_parts) then
          if (mpi) then
             call allocate_memory(max(nparttot,int(maxp_hard/nprocs,kind=8)))
          else
             call allocate_memory(max(nparttot,int(maxp_hard,kind=8)))
          endif
       else
          call allocate_memory(nparttot)
       endif
    endif
!
!--determine whether or not to read this particular block
!  onto this particular thread, either in whole or in part
!  Also handles MPI -> non-MPI dump conversion and vice-versa.
!  Can be used by non-MPI codes to read isolated blocks only.
!
    call get_blocklimits(nhydrothisblock,nblocks,nprocs,id,iblock,noffset,npartread,ierr)
    if (ierr /= 0) then
       call error('read_dump','could not map blocks in dump to number of threads')
       return
    endif
    i1 = i2 + 1
    i2 = i1 + (npartread - 1)
    npart = npart + npartread

    if (npartread <= 0 .and. nptmass <= 0) then
       call skipblock(idisk1,nums(:,1),nums(:,2),nums(:,3),nums(:,4),tagged,ierr)
       if (ierr /= 0) then
          print*,' error skipping block'
          return
       endif
       cycle overblocks
    elseif (npartread > 0) then
       string = ''
       if (nprocs > 1) write(string,'(a,i5)') 'thread',iblock
       write(*,"(2(a,i10),a,i5,a,i10,'-',i10)") trim(string)//' reading particles ',noffset+1,&
           ':',noffset+npartread,', from block ',iblock,' lims=',i1,i2
    else
       write(*,"(a,i10,a)") ' WARNING! block contains no SPH particles, reading ',nptmass,' point mass particles only'
    endif

    if (.not. phantomdump) then
       print *, "allocating arrays for nptmass=", nptmass
       allocate(mass_sphng(maxp_hard))
    endif

    call read_phantom_arrays(i1,i2,noffset,narraylengths,nums,npartread,npartoftype,&
                          massoftype,nptmass,nsinkproperties,phantomdump,tagged,.false.,&
                          tfile,alphafile,idisk1,iprint,ierr)

    if (ierr /= 0) call warning('read_dump','error reading arrays from file')

 enddo overblocks

 !
 ! check npartoftype- breaks for sphng "type19" sinks
 ! post-itype conversion
 !
 if (maxphase==maxp .and. phantomdump) then
    npartoftypetot = npartoftype
    call count_particle_types(npartoftype)
    npartoftypetotact = reduceall_mpi('+',npartoftype)
    do i = 1,maxtypes
       if (npartoftypetotact(i) /= npartoftypetot(i)) then
          write(*,*) 'npartoftypetot    =',npartoftypetot
          write(*,*) 'npartoftypetotact =',npartoftypetotact
          call error('read_dump','particle type counts do not match header')
          ierr = 8
       endif
    enddo
 endif

 !
 ! convert sinks from sphNG -> Phantom
 !
 if (.not.phantomdump .and. nptmass > 0 .and. maxphase==maxp) then
    call convert_sinks_sphNG(npart,nptmass,iphase,xyzh,vxyzu,xyzmh_ptmass,vxyz_ptmass,ierr)
 endif

 call check_npartoftype(npartoftype,npart)
 if (.not. phantomdump) then
    deallocate(mass_sphng)
 endif

 if (narraylengths >= 4) then
    if (id==master) write(iprint,"(a,/)") ' <<< finished reading (MHD) file '
 else
    if (id==master) write(iprint,"(a,/)") ' <<< finished reading (hydro) file '
 endif
 close(idisk1)
 return

100 close (idisk1)
 call check_npartoftype(npartoftype,npart)
 write(iprint,"(a,/)") ' <<< ERROR! end of file reached in data read'
 ierr = 666

end subroutine read_dump_fortran

!--------------------------------------------------------------------
!+
!  sanity check on npartoftype
!+
!-------------------------------------------------------------------
subroutine check_npartoftype(npartoftype,npart)
 integer, intent(inout) :: npartoftype(:)
 integer, intent(in)    :: npart

 if (sum(npartoftype)==0) then
    print*,'WARNING: npartoftype not set in file, ASSUMING ALL PARTICLES ARE GAS'
    npartoftype(1) = npart
 endif

end subroutine check_npartoftype

!--------------------------------------------------------------------
!+
!  subroutine to read a small dump from file, as written
!  in write_smalldump
!+
!-------------------------------------------------------------------
subroutine read_smalldump_fortran(dumpfile,tfile,hfactfile,idisk1,iprint,id,nprocs,ierr,headeronly,dustydisc)
 use memory,   only:allocate_memory
 use dim,      only:maxvxyzu,mhd,maxphase,maxp
 use io,       only:real4,master,iverbose,error,warning ! do not allow calls to fatal in this routine
 use part,     only:npart,npartoftype,maxtypes,nptmass,nsinkproperties,maxptmass, &
                    massoftype
 use dump_utils,   only:skipblock,skip_arrays,check_tag,open_dumpfile_r,get_error_text,&
                        ierr_realsize,read_header,extract,free_header,read_block_header,get_blocklimits
 use mpiutils,     only:reduce_mpi,reduceall_mpi
 use options,      only:use_dustfrac
 character(len=*),  intent(in)  :: dumpfile
 real,              intent(out) :: tfile,hfactfile
 integer,           intent(in)  :: idisk1,iprint,id,nprocs
 integer,           intent(out) :: ierr
 logical, optional, intent(in)  :: headeronly
 logical, optional, intent(in)  :: dustydisc

 integer               :: number
 integer               :: iblock,nblocks,i1,i2,noffset,npartread,narraylengths
 integer(kind=8)       :: ilen(4)
 integer               :: nums(ndatatypes,4)
 integer(kind=8)       :: nparttot,nhydrothisblock,npartoftypetot(maxtypes),npartoftypetotact(maxtypes)
 logical               :: tagged,phantomdump,smalldump
 real                  :: alphafile
 character(len=lenid)  :: fileidentr
 character(len=12)     :: string
 type(dump_h)          :: hdr
 integer               :: i

 if (id==master) write(iprint,"(/,1x,a,i3)") '>>> reading small dump file: '//trim(dumpfile)//' on unit ',idisk1
 opened_full_dump_fortran = .false.
 !
 ! open dump file
 !
 call open_dumpfile_r(idisk1,dumpfile,fileidentr,ierr,singleprec=.true.)

 if (ierr /= 0) then
    call error('read_smalldump',get_error_text(ierr))
    if (ierr == ierr_realsize) then
       if (id==master) write(*,*) ' *** this file appears to be a small dump written in double precision ***'
    endif
    ierr = 1
    return
 endif
 if (id==master) write(iprint,*) trim(fileidentr)

 ! extract file type from the fileid string
 call get_options_from_fileid(fileidentr,tagged,phantomdump,smalldump,use_dustfrac,ierr)

 if (.not.smalldump) then
    if (id==master) call error('read_smalldump','this routine only works for small dump files, aborting...')
    ierr = 2
    return
 else
    if (id==master) call warning('read_smalldump','*** VELOCITY WILL BE MISSING FROM SMALL DUMP FILES ***')
 endif
 if (.not.phantomdump) then
    if (id==master) call error('read_smalldump','this routine only works for phantom small dump files, aborting...')
    ierr = 3
    return
 endif
!
!--single values
!
 call read_header(idisk1,hdr,ierr,singleprec=.true.,tagged=tagged)
 if (ierr /= 0) then
    call error('read_smalldump','error reading header from file')
    return
 endif
 !
 ! for backwards compatibility with old phantom files
 ! fake the tags as if they had been read from the file
 !
 if (.not.tagged) call fake_header_tags(hdr,phantomdump,mhd,maxtypes)

 call unfill_header(hdr,phantomdump,tagged,nparttot, &
                    nblocks,npart,npartoftype, &
                    tfile,hfactfile,alphafile,iprint,id,nprocs,ierr)
 if (ierr /= 0) then
    call error('read_smalldump','error extracting header information')
    call free_header(hdr,ierr)
    return
 endif

 call free_header(hdr,ierr)
 !
 !--Allocate main arrays (no need for extra space here re: particle injection
 !  as small dumps are only read for visualisation/analysis purposes)
 !
 call allocate_memory(nparttot)
!
!--arrays
!
!--number of array lengths
!
 read (idisk1, end=100) number
 narraylengths = number/nblocks
 if (iverbose >= 2 .and. id==master) then
    write(iprint,"(a,i3)") ' number of array sizes = ',narraylengths
    write(iprint,"(a,i3)") ' number of blocks      = ',nblocks
 endif
!
!--check this
!
 if (mhd .and. narraylengths < 4) then
    if (id==master) write (*,*) 'WARNING! readdump: MHD data not present in dumpfile'
    !ierr = 7
    !return
 elseif (narraylengths < 2 .or. narraylengths > 4) then
    if (id==master) write (*,*) 'error 7 in readdump, narraylengths=',narraylengths
    ierr = 7
    return
 endif

 npart = 0
 i2 = 0
 nums = 0

 overblocks: do iblock=1,nblocks
    nums = 0
    call read_block_header(narraylengths,ilen,nums,idisk1,ierr)
!
!--check block header for errors
!
    call check_block_header(narraylengths,nblocks,ilen,nums,nparttot,nhydrothisblock,nptmass,ierr)
    if (ierr /= 0) then
       call error('read_dump','error in array headers')
       return
    endif
!
!--exit after reading the file header if the optional argument
!  "headeronly" is present and set to true
!
    if (present(headeronly)) then
       if (headeronly) return
    endif
!
!--determine whether or not to read this particular block
!  onto this particular thread, either in whole or in part
!  Also handles MPI -> non-MPI dump conversion and vice-versa.
!  Can be used by non-MPI codes to read isolated blocks only.
!
    call get_blocklimits(nhydrothisblock,nblocks,nprocs,id,iblock,noffset,npartread,ierr)
    if (ierr /= 0) then
       call error('read_dump','could not map blocks in dump to number of threads')
       return
    endif
    i1 = i2 + 1
    i2 = i1 + (npartread - 1)
    npart = npart + npartread
    if (npart > maxp) then
       write(*,*) 'npart > maxp in readwrite_dumps'
       ierr = 1
       return
    endif
    if (npartread <= 0 .and. nptmass <= 0) then
       call skipblock(idisk1,nums(:,1),nums(:,2),nums(:,3),nums(:,4),tagged,ierr)
       if (ierr /= 0) then
          print*,' error skipping block'
          return
       endif
       cycle overblocks
    elseif (npartread > 0) then
       string = ''
       if (nprocs > 1) write(string,'(a,i5)') 'thread',iblock
       write(*,"(2(a,i10),a,i5,a,i10,'-',i10)") trim(string)//' reading particles ',noffset+1,&
           ':',noffset+npartread,', from block ',iblock,' lims=',i1,i2
    else
       write(*,"(a,i10,a)") ' WARNING! block contains no SPH particles, reading ',nptmass,' point mass particles only'
    endif

    call read_phantom_arrays(i1,i2,noffset,narraylengths,nums,npartread,npartoftype,&
                          massoftype,nptmass,nsinkproperties,phantomdump,tagged,smalldump,&
                          tfile,alphafile,idisk1,iprint,ierr)

    if (ierr /= 0) call warning('read_dump','error reading arrays from file')

 enddo overblocks

 !
 ! determine npartoftype
 !
 npartoftypetot = npartoftype
 if (maxphase==maxp) then
    call count_particle_types(npartoftype)
    npartoftypetotact = reduceall_mpi('+',npartoftype)
    do i = 1,maxtypes
       if (npartoftypetotact(i) /= npartoftypetot(i)) then
          write(*,*) 'npartoftypetot    =',npartoftypetot
          write(*,*) 'npartoftypetotact =',npartoftypetotact
          call error('read_dump','particle type counts do not match header')
       endif
    enddo
 endif

 call check_npartoftype(npartoftype,npart)
 if (narraylengths >= 4) then
    if (id==master) write(iprint,"(a,/)") ' <<< finished reading (MHD) file '
 else
    if (id==master) write(iprint,"(a,/)") ' <<< finished reading (hydro) file '
 endif
 close(idisk1)
 return

100 close (idisk1)
 call check_npartoftype(npartoftype,npart)
 write(iprint,"(a,/)") ' <<< ERROR! end of file reached in data read'
 ierr = 666
 return

end subroutine read_smalldump_fortran

!--------------------------------------------------------------------
!+
!  read arrays from the main block in the file into the relevant
!  phantom modules
!+
!-------------------------------------------------------------------
subroutine read_phantom_arrays(i1,i2,noffset,narraylengths,nums,npartread,npartoftype,&
                               massoftype,nptmass,nsinkproperties,phantomdump,tagged,singleprec,&
                               tfile,alphafile,idisk1,iprint,ierr)
 use dump_utils, only:read_array,match_tag
 use dim,        only:use_dust,h2chemistry,maxalpha,maxp,gravity,maxgrav,maxvxyzu,do_nucleation, &
                      use_dustgrowth,maxdusttypes,ndivcurlv,maxphase,gr,store_dust_temperature,&
                      ind_timesteps,use_krome,use_apr,store_ll_ptmass,mhd
 use part,       only:xyzh,xyzh_label,vxyzu,vxyzu_label,dustfrac,dustfrac_label,abundance,abundance_label, &
                      alphaind,poten,xyzmh_ptmass,xyzmh_ptmass_label,vxyz_ptmass,vxyz_ptmass_label,linklist_ptmass, &
                      Bevol,Bxyz,Bxyz_label,nabundances,iphase,idust, &
                      eos_vars,eos_vars_label,maxeosvars,dustprop,dustprop_label,divcurlv,divcurlv_label,iX,iZ,imu, &
                      VrelVf,VrelVf_label,dustgasprop,dustgasprop_label,filfac,filfac_label,pxyzu,pxyzu_label,dust_temp, &
                      rad,rad_label,radprop,radprop_label,do_radiation,maxirad,maxradprop,ifluxx,ifluxy,ifluxz, &
                      nucleation,nucleation_label,n_nucleation,ikappa,tau,itau_alloc,tau_lucy,itauL_alloc,&
                      ithick,ilambda,iorig,dt_in,krome_nmols,T_gas_cool,apr_level
 use sphNGutils, only:mass_sphng,got_mass,set_gas_particle_mass
 use options,    only:use_porosity
 integer, intent(in)   :: i1,i2,noffset,narraylengths,nums(:,:),npartread,npartoftype(:),idisk1,iprint
 real,    intent(in)   :: massoftype(:)
 integer, intent(in)   :: nptmass,nsinkproperties
 logical, intent(in)   :: phantomdump,singleprec,tagged
 real,    intent(in)   :: tfile,alphafile
 integer, intent(out)  :: ierr
 logical               :: match
 logical               :: got_dustfrac(maxdusttypes)
 logical               :: got_iphase,got_xyzh(4),got_vxyzu(4),got_abund(nabundances),got_alpha(1),got_poten
 logical               :: got_sink_data(nsinkproperties),got_sink_vels(3),got_sink_llist,got_Bxyz(3)
 logical               :: got_krome_mols(krome_nmols),got_krome_T,got_krome_gamma,got_krome_mu
 logical               :: got_eosvars(maxeosvars),got_nucleation(n_nucleation),got_ray_tracer
 logical               :: got_psi,got_Tdust,got_dustprop(2),got_VrelVf,got_dustgasprop(4)
 logical               :: got_filfac,got_divcurlv(4),got_rad(maxirad),got_radprop(maxradprop),got_pxyzu(4),&
                          got_iorig,got_apr_level
 character(len=lentag) :: tag,tagarr(64)
 integer :: k,i,iarr,ik,ndustfraci
 real, allocatable :: tmparray(:)

!
!--read array type 1 arrays
!
 got_iphase      = .false.
 got_xyzh        = .false.
 got_vxyzu       = .false.
 got_dustfrac    = .false.
 got_abund       = .false.
 got_alpha       = .false.
 got_poten       = .false.
 got_sink_data   = .false.
 got_sink_vels   = .false.
 got_sink_llist  = .false.
 got_Bxyz        = .false.
 got_psi         = .false.
 got_eosvars     = .false.
 got_dustprop    = .false.
 got_VrelVf      = .false.
 got_filfac      = .false.
 got_dustgasprop = .false.
 got_divcurlv    = .false.
 got_Tdust       = .false.
 got_krome_mols  = .false.
 got_krome_gamma = .false.
 got_krome_mu    = .false.
 got_krome_T     = .false.
 got_nucleation  = .false.
 got_ray_tracer  = .false.
 got_rad         = .false.
 got_radprop     = .false.
 got_pxyzu       = .false.
 got_iorig       = .false.
 got_apr_level   = .false.

 ndustfraci = 0
 if (use_dust .or. mhd) allocate(tmparray(max(size(dustfrac,2),size(Bevol,2))))
 over_arraylengths: do iarr=1,narraylengths

    do k=1,ndatatypes
       ik = k
       if (singleprec .and. k==i_real) ik = i_real4
       if (.not.tagged) call fake_array_tags(iarr,k,tagarr,phantomdump)
       do i=1,nums(k,iarr)
          match = .false.
          if (tagged) then
             read(idisk1,end=100) tag
          else
             tag = tagarr(i)
          endif
          !write(*,*) 'CHECKING '//trim(tag)
          select case(iarr)
          case(1)
             if (maxphase==maxp) call read_array(iphase,'itype',got_iphase,ik,i1,i2,noffset,idisk1,tag,match,ierr)
             call read_array(xyzh, xyzh_label, got_xyzh, ik,i1,i2,noffset,idisk1,tag,match,ierr)
             call read_array(vxyzu,vxyzu_label,got_vxyzu,ik,i1,i2,noffset,idisk1,tag,match,ierr)
             if (.not. phantomdump) then
                call read_array(iphase,'iphase',got_iphase,ik,i1,i2,noffset,idisk1,tag,match,ierr)
                call read_array(mass_sphng,'m',got_mass,ik,i1,i2,noffset,idisk1,tag,match,ierr)
             endif
             if (gr) call read_array(pxyzu,pxyzu_label,got_pxyzu,ik,i1,i2,noffset,idisk1,tag,match,ierr)
             if (use_dustgrowth) then
                call read_array(dustprop,dustprop_label,got_dustprop,ik,i1,i2,noffset,idisk1,tag,match,ierr)
                call read_array(VrelVf,VrelVf_label,got_VrelVf,ik,i1,i2,noffset,idisk1,tag,match,ierr)
                call read_array(dustgasprop,dustgasprop_label,got_dustgasprop,ik,i1,i2,noffset,idisk1,tag,match,ierr)
                if (use_porosity) call read_array(filfac,filfac_label,got_filfac,ik,i1,i2,noffset,idisk1,tag,match,ierr)
             endif
             if (use_dust) then
                if (any(tag == dustfrac_label)) then
                   ndustfraci = ndustfraci + 1
                   call read_array(tmparray,dustfrac_label(ndustfraci),got_dustfrac(ndustfraci), &
                                   ik,i1,i2,noffset,idisk1,tag,match,ierr)
                   dustfrac(ndustfraci,i1:i2) = tmparray(i1:i2)
                endif
             endif
             if (h2chemistry) then
                call read_array(abundance,abundance_label,got_abund,ik,i1,i2,noffset,idisk1,tag,match,ierr)
             endif
             if (use_krome) then
                call read_array(abundance,abundance_label,got_krome_mols,ik,i1,i2,noffset,idisk1,tag,match,ierr)
                call read_array(T_gas_cool,'temp',got_krome_T,ik,i1,i2,noffset,idisk1,tag,match,ierr)
             endif
             if (use_apr) then
                call read_array(apr_level,'apr_level',got_apr_level,ik,i1,i2,noffset,idisk1,tag,match,ierr)
             endif
             if (do_nucleation) then
                call read_array(nucleation,nucleation_label,got_nucleation,ik,i1,i2,noffset,idisk1,tag,match,ierr)
             endif
             if (itau_alloc == 1) then
                call read_array(tau,'tau',got_ray_tracer,ik,i1,i2,noffset,idisk1,tag,match,ierr)
             endif
             if (itauL_alloc == 1) then
                call read_array(tau_lucy,'tau_lucy',got_ray_tracer,ik,i1,i2,noffset,idisk1,tag,match,ierr)
             endif
             if (store_dust_temperature) then
                call read_array(dust_temp,'Tdust',got_Tdust,ik,i1,i2,noffset,idisk1,tag,match,ierr)
             endif
             call read_array(eos_vars,eos_vars_label,got_eosvars,ik,i1,i2,noffset,idisk1,tag,match,ierr)

             if (maxalpha==maxp) call read_array(alphaind,(/'alpha'/),got_alpha,ik,i1,i2,noffset,idisk1,tag,match,ierr)
             !
             ! read divcurlv if it is in the file
             !
             if (ndivcurlv >= 1) call read_array(divcurlv,divcurlv_label,got_divcurlv,ik,i1,i2,noffset,idisk1,tag,match,ierr)
             !
             ! read gravitational potential if it is in the file
             !
             if (gravity .and. maxgrav==maxp) call read_array(poten,'poten',got_poten,ik,i1,i2,noffset,idisk1,tag,match,ierr)
             !
             ! read dt if it is in the file
             !
             if (ind_timesteps) call read_array(dt_in,'dt',dt_read_in_fortran,ik,i1,i2,noffset,idisk1,tag,match,ierr)

             ! read particle ID's
             call read_array(iorig,'iorig',got_iorig,ik,i1,i2,noffset,idisk1,tag,match,ierr)

             if (do_radiation) then
                call read_array(rad,rad_label,got_rad,ik,i1,i2,noffset,idisk1,tag,match,ierr)
                call read_array(radprop,radprop_label,got_radprop,ik,i1,i2,noffset,idisk1,tag,match,ierr)
             endif
          case(2)
             call read_array(xyzmh_ptmass,xyzmh_ptmass_label,got_sink_data,ik,1,nptmass,0,idisk1,tag,match,ierr)
             call read_array(vxyz_ptmass, vxyz_ptmass_label, got_sink_vels,ik,1,nptmass,0,idisk1,tag,match,ierr)
             if (store_ll_ptmass) then
                call read_array(linklist_ptmass,'linklist_ptmass',got_sink_llist,ik,1,nptmass,0,idisk1,tag,match,ierr)
             endif
          end select
          select case(iarr)   ! MHD arrays can either be in block 1 or block 4
          case(1,4)
             if (mhd) then
                call read_array(Bxyz,Bxyz_label,got_Bxyz,ik,i1,i2,noffset,idisk1,tag,match,ierr)
                call read_array(tmparray,'psi',got_psi,ik,i1,i2,noffset,idisk1,tag,match,ierr)
                Bevol(4,i1:i2) = tmparray(i1:i2)
             endif
          end select
          if (.not.match) then
             !write(*,*) 'skipping '//trim(tag)
             read(idisk1,end=100) ! skip unknown array
          endif
       enddo
    enddo

 enddo over_arraylengths
 if (allocated(tmparray)) deallocate(tmparray)
 !
 ! check for errors
 !
 call check_arrays(i1,i2,noffset,npartoftype,npartread,nptmass,nsinkproperties,massoftype,&
                   alphafile,tfile,phantomdump,got_iphase,got_xyzh,got_vxyzu,got_alpha, &
                   got_krome_mols,got_krome_gamma,got_krome_mu,got_krome_T, &
                   got_abund,got_dustfrac,got_sink_data,got_sink_vels,got_sink_llist,got_Bxyz, &
                   got_psi,got_dustprop,got_pxyzu,got_VrelVf,got_dustgasprop,got_rad, &
                   got_radprop,got_Tdust,got_eosvars,got_nucleation,got_iorig,  &
                   got_apr_level,iphase,xyzh,vxyzu,pxyzu,alphaind,xyzmh_ptmass,Bevol,iorig,iprint,ierr)
 if (.not. phantomdump) then
    print *, "Calling set_gas_particle_mass"
    call set_gas_particle_mass(mass_sphng)
 endif
 return
100 continue
 write(iprint,"(a,/)") ' <<< ERROR! end of file reached in data read'

end subroutine read_phantom_arrays

!------------------------------------------------------------
!+
!  subroutine to perform sanity checks on the array headers
!+
!------------------------------------------------------------
subroutine check_block_header(narraylengths,nblocks,ilen,nums,nparttot,nhydrothisblock,nptmass,ierr)
 use dim, only:maxptmass
 use io,  only:warning
 integer,         intent(in)  :: narraylengths,nblocks
 integer(kind=8), intent(in)  :: ilen(narraylengths),nparttot
 integer,         intent(in)  :: nums(:,:)
 integer(kind=8), intent(out) :: nhydrothisblock
 integer,         intent(out) :: nptmass,ierr

 nhydrothisblock = ilen(1)
 if (nblocks==1 .and. nhydrothisblock < nparttot) then
    ierr = 8
    write (*,*) 'ERROR in read_dump: npart wrong',nhydrothisblock,nparttot
    return
 endif
 if (narraylengths >= 2) then
    if (ilen(2) > 0) then
       nptmass = int(ilen(2),kind=4)
       if (nptmass > maxptmass) then
          write (*,*) 'error in readdump: nptmass = ',nptmass,' > maxptmass (',maxptmass,&
                      '): recompile using make MAXPTMASS=',nptmass
          ierr = 9
          return
       endif
    else
       if (ilen(2) < 0) then
          write(*,*) 'error in readdump: nptmass < 0 in dump header'
          ierr = 10
          return
       endif
       nptmass = 0
    endif
 else
    nptmass = 0
 endif

 if (nptmass == 0 .and. nums(i_real,2) > 0) then
    call warning('read_dump','got nptmass = 0 from header, but file has sink info (skipping...)')
 endif

 if (narraylengths >= 4) then
    if (ilen(4) /= nhydrothisblock) then
       write(*,*) 'ERROR: MHD dimensions differ from hydro ',ilen(4),nhydrothisblock
       ierr = 9
       return
    endif
 endif

end subroutine check_block_header

!-----------------------------------------------------------------
!+
!  if tags not read, give expected order of variables in header
!  this is for backwards compatibility with old (untagged) format
!+
!-----------------------------------------------------------------
subroutine fake_header_tags(hdr,phantomdump,mhd,maxtypes)
 type(dump_h), intent(inout) :: hdr
 logical,      intent(in)    :: phantomdump,mhd
 integer,      intent(in)    :: maxtypes
 character(len=lentag) :: tagarr(49)
 integer :: nread,n

 ! default int
 tagarr(1) = 'nparttot'
 tagarr(2:6) =  'npartoftype'
 tagarr(7) = 'nblocks'
 tagarr(8) = 'isink'
 if (allocated(hdr%inttags)) then
    n = min(size(hdr%inttags),8)
    hdr%inttags(1:n) = tagarr(1:n)
 endif

 ! int*8
 tagarr(1) = 'nparttot'
 tagarr(2:1+maxtypes) = 'npartoftype'
 if (allocated(hdr%int8tags)) then
    n = min(size(hdr%int8tags),1+maxtypes)
    hdr%int8tags(1:n) = tagarr(1:n)
 endif

 ! default real
 nread = hdr%nums(i_real)
 tagarr = ''
 if (nread > 5) then
    tagarr(1:5) = (/'time   ','dtmax  ','gamma  ','rhozero','RK2    '/)
 endif
 if (phantomdump) then
    if (nread >= 14) then
       tagarr(6:14) = (/'hfact   ','tolh    ','C_cour  ','C_force ', &
                       'alpha   ','alphau  ','alphaB  ','polyk2  ','qfacdisc'/)
    endif
    if (nread >= 19) tagarr(15:19) = 'massoftype'
    if (mhd .and. nread >= 22) tagarr(20:22) = (/'Bextx','Bexty','Bextz'/)

    ! 20 quantities related to external binary potential
    if (nread >= 24) then
       tagarr(24:40) = (/'x1 ','y1 ','z1 ','m1 ','h1 ','x2 ','y2 ','z2 ','m2 ', &
                        'h2 ','vx1','vy1','vz1','vx2','vy2','vz2','a0 '/)
       tagarr(41:43) = (/'direction    ','accretedmass1','accretedmass2'/)
    endif

    if (nread >= 49) tagarr(44:49) = (/'xmin','xmax','ymin','ymax','zmin','zmax'/)
 else
    if (mhd .and. nread >= 18) tagarr(16:18) = (/'Bextx','Bexty','Bextz'/)
 endif
 if (allocated(hdr%realtags)) then
    n = min(size(hdr%realtags),nread)
    hdr%realtags(1:n) = tagarr(1:n)
 endif

 ! real*8
 tagarr(1:3) = (/'udist','umass','utime'/)
 if (allocated(hdr%real8tags)) then
    n = min(size(hdr%real8tags),3)
    hdr%real8tags(1:n) = tagarr(1:n)
 endif

end subroutine fake_header_tags

!-----------------------------------------------------------------
!+
!  if tags not read, give expected order of variables in header
!  this is for backwards compatibility with old (untagged) format
!+
!-----------------------------------------------------------------
subroutine fake_array_tags(iblock,ikind,tags,phantomdump)
 use dim, only:maxvxyzu,h2chemistry
 integer, intent(in) :: iblock,ikind
 logical, intent(in) :: phantomdump
 character(len=lentag), intent(out) :: tags(:)
 integer :: ilen

 tags = ''
 select case(iblock)
 case(1) ! hydro arrays
    select case(ikind)
    case(i_int1)
       tags = (/'itype'/)
    case(i_real)
       if (phantomdump) then
          ilen = 6
          tags(1:ilen) = (/'x ','y ','z ','vx','vy','vz'/)
       else
          ilen = 8
          tags(1:ilen) = (/'x ','y ','z ','m ','h ','vx','vy','vz'/)
       endif
       if (maxvxyzu >= 4) then
          ilen = ilen + 1
          tags(ilen) = 'u'
       endif
       if (h2chemistry) then
          tags(ilen+1:ilen+5) = (/'h2ratio','abHIq  ','abhpq  ','abeq   ','abco   '/)
          ilen = ilen + 5
       endif
    case(i_real4)
       ilen = 1
       tags(ilen) = 'h'
       ilen = ilen + 1
       tags(ilen) = 'alpha'
    end select
 case(2) ! sink particle arrays
    if (ikind==i_real) then
       tags(1:4) = (/'x','y','z','m'/)
       tags(5:9) = (/'hsoft    ','maccreted','spinx    ','spiny    ','spinz    '/)
       tags(10:12) = (/'vx','vy','vz'/)
    endif
 case(4) ! MHD arrays
    if (ikind==i_real4) then
       tags = (/'Bx','By','Bz'/)
    endif
 end select

end subroutine fake_array_tags

subroutine count_particle_types(npartoftype)
 use part, only:iphase,iamtype,npart
 integer, intent(out) :: npartoftype(:)
 integer :: i, itype

 npartoftype(:) = 0
 do i = 1, npart
    itype = iamtype(iphase(i))
    npartoftype(itype) = npartoftype(itype) + 1
 enddo

end subroutine count_particle_types

end module readwrite_dumps_fortran<|MERGE_RESOLUTION|>--- conflicted
+++ resolved
@@ -18,6 +18,7 @@
 !
 ! :Runtime parameters: None
 !
+
 ! :Dependencies: boundary_dyn, dim, dump_utils, eos, eos_stamatellos, io,
 !   memory, metric_tools, mpiutils, options, part, readwrite_dumps_common,
 !   sphNGutils, timestep
@@ -71,11 +72,7 @@
  use timestep,   only:dtmax,idtmax_n,idtmax_frac
  use part,       only:ibin,krome_nmols,T_gas_cool
  use metric_tools, only:imetric, imet_et
-<<<<<<< HEAD
- use eos_stamatellos, only:ttherm_store,teqi_store,opac_store
-=======
  use eos_stamatellos, only:ttherm_store,ueqi_store,opac_store
->>>>>>> 5adb3596
  real,             intent(in) :: t
  character(len=*), intent(in) :: dumpfile
  integer,          intent(in), optional :: iorder(:)
@@ -253,13 +250,8 @@
           endif
        endif
        ! write stamatellos cooling values
-<<<<<<< HEAD
-       if (icooling == 9) then
-          call write_array(1,teqi_store,'teqi',npart,k,ipass,idump,nums,nerr)
-=======
        if (icooling == 9) then 
           call write_array(1,ueqi_store,'ueqi',npart,k,ipass,idump,nums,nerr)
->>>>>>> 5adb3596
           call write_array(1,ttherm_store,'ttherm',npart,k,ipass,idump,nums,nerr)
           call write_array(1,opac_store,'opacity',npart,k,ipass,idump,nums,nerr)
        endif

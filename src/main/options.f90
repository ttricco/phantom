--- conflicted
+++ resolved
@@ -70,11 +70,7 @@
  use timestep,  only:set_defaults_timestep
  use part,      only:hfact,Bextx,Bexty,Bextz,mhd,maxalpha
  use viscosity, only:set_defaults_viscosity
-<<<<<<< HEAD
- use dim,       only:maxp,maxvxyzu,nalpha,gr,use_krome
-=======
- use dim,       only:maxp,maxvxyzu,nalpha,gr,do_radiation
->>>>>>> 4accb3de
+ use dim,       only:maxp,maxvxyzu,nalpha,gr,use_krome,do_radiation
  use kernel,    only:hfact_default
  use eos,       only:polyk2
  use units,     only:set_units

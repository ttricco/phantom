!--------------------------------------------------------------------------!
! The Phantom Smoothed Particle Hydrodynamics code, by Daniel Price et al. !
! Copyright (c) 2007-2018 The Authors (see AUTHORS)                        !
! See LICENCE file for usage and distribution conditions                   !
! http://users.monash.edu.au/~dprice/phantom                               !
!--------------------------------------------------------------------------!
!+
!  MODULE: options
!
!  DESCRIPTION:
!  Sets default values of input parameters
!  these are overwritten by reading from the input file or
!  by setting them in the setup routine
!
!  REFERENCES: None
!
!  OWNER: Daniel Price
!
!  $Id$
!
!  RUNTIME PARAMETERS: None
!
!  DEPENDENCIES: dim, eos, kernel, part, timestep, viscosity
!+
!--------------------------------------------------------------------------
module options
 use eos, only:ieos ! so that this is available via options
 implicit none
 character(len=80), parameter, public :: &  ! module version
    modid="$Id$"
!
! these are parameters which may be changed by the user
! and read from the input file
!
 real, public :: avdecayconst
 integer, public :: nfulldump,nmaxdumps,iexternalforce,idamp
 real, public :: tolh,damp
 real(kind=4), public :: twallmax

! artificial viscosity, thermal conductivity, resistivity

 real, public :: alpha,alphau,beta
 real, public :: alphamax
 real, public :: alphaB, psidecayfac, overcleanfac
 integer, public :: ishock_heating,ipdv_heating,icooling,iresistive_heating

! additional .ev data
 logical, public :: calc_erot
! final maximum density
 real,    public :: rhofinal_cgs,rhofinal1

! dust method
 logical, public :: use_moddump = .false.
 logical, public :: use_dustfrac

! mcfost
 logical, public :: use_mcfost, use_Voronoi_limits_file
 character(len=80), public :: Voronoi_limits_file

 public :: set_default_options
 public :: ieos

 private

contains

subroutine set_default_options
 use timestep,  only:set_defaults_timestep
 use part,      only:hfact,Bextx,Bexty,Bextz,mhd,maxalpha
 use viscosity, only:set_defaults_viscosity
<<<<<<< HEAD
 use dim,       only:maxp,maxvxyzu,nalpha,ndusttypes,gr
=======
 use dim,       only:maxp,maxvxyzu,nalpha
>>>>>>> bffc57ed
 use kernel,    only:hfact_default

 call set_defaults_timestep

 nmaxdumps = -1
 twallmax  = 0.0             ! maximum wall time for run, in seconds
 nfulldump = 10              ! frequency of writing full dumps
 hfact     = hfact_default   ! smoothing length in units of average particle spacing
 Bextx     = 0.              ! external magnetic field
 Bexty     = 0.
 Bextz     = 0.
 tolh      = 1.e-4           ! tolerance on h iterations
 idamp     = 0               ! damping type
 iexternalforce = 0          ! external forces
 if (gr) iexternalforce = 1

 ! To allow rotational energies to be printed to .ev
 calc_erot = .false.
 ! Final maximum density
 rhofinal_cgs = 0.

 ! equation of state
 if (maxvxyzu==4) then
    ieos = 2
 else
    ieos = 1
 endif
 ishock_heating     = 1
 ipdv_heating       = 1
 iresistive_heating = 1
 icooling           = 0

 ! artificial viscosity
 if (maxalpha==maxp) then
    if (nalpha >= 2) then
       alpha = 0.0 ! Cullen-Dehnen switch
    else
       alpha = 0.1 ! Morris-Monaghan switch
    endif
 else
    alpha = 1.
 endif
 alphamax = 1.0

 ! artificial thermal conductivity
 alphau = 1.
 if (gr) alphau = 0.1

 ! artificial resistivity (MHD only)
 alphaB            = 1.0
 psidecayfac       = 1.0     ! psi decay factor (MHD only)
 overcleanfac      = 1.0     ! factor to increase signal velocity for (only) time steps and psi cleaning
 beta              = 2.0     ! beta viscosity term
 avdecayconst      = 0.1     ! decay time constant for viscosity switches

 call set_defaults_viscosity

 ! dust method
 use_dustfrac = .false.

 ! mcfost
 use_mcfost = .false.

end subroutine set_default_options

end module options<|MERGE_RESOLUTION|>--- conflicted
+++ resolved
@@ -68,11 +68,7 @@
  use timestep,  only:set_defaults_timestep
  use part,      only:hfact,Bextx,Bexty,Bextz,mhd,maxalpha
  use viscosity, only:set_defaults_viscosity
-<<<<<<< HEAD
- use dim,       only:maxp,maxvxyzu,nalpha,ndusttypes,gr
-=======
- use dim,       only:maxp,maxvxyzu,nalpha
->>>>>>> bffc57ed
+ use dim,       only:maxp,maxvxyzu,nalpha,gr
  use kernel,    only:hfact_default
 
  call set_defaults_timestep

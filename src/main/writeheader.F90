--- conflicted
+++ resolved
@@ -170,17 +170,12 @@
     if (h2chemistry)      write(iprint,"(1x,a)") 'H2 Chemistry is ON'
     if (use_dustfrac)     write(iprint,"(1x,a)") 'One-fluid dust is ON'
     if (use_dustgrowth)   write(iprint,"(1x,a)") 'Dust growth is ON'
-<<<<<<< HEAD
     if (use_porosity)     write(iprint,"(1x,a)") 'Dust porosity is ON'
-    if (cooling_explicit) write(iprint,"(1x,a)") 'Cooling is explicitly calculated in force'
-    if (cooling_implicit) write(iprint,"(1x,a)") 'Cooling is implicitly calculated in step'
-=======
     if (cooling_in_step)  then
        write(iprint,"(1x,a)") 'Cooling is calculated in step'
     else
        write(iprint,"(1x,a)") 'Cooling is explicitly calculated in force'
     endif
->>>>>>> d941c4c3
     if (ufloor > 0.) then
        write(iprint,"(3(a,Es10.3),a)") ' WARNING! Imposing temperature floor of = ',Tfloor,' K = ', &
        ufloor*unit_ergg,' erg/g = ',ufloor,' code units'

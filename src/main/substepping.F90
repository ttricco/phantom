!--------------------------------------------------------------------------!
! The Phantom Smoothed Particle Hydrodynamics code, by Daniel Price et al. !
! Copyright (c) 2007-2025 The Authors (see AUTHORS)                        !
! See LICENCE file for usage and distribution conditions                   !
! http://phantomsph.github.io/                                             !
!--------------------------------------------------------------------------!
module substepping
!
! Computes sub-steps in the RESPA algorithm
!
!   Multiple option of sub stepping can be choosed depending on
!   the physics and the precision needed
!
!   Only Hydro : substep_sph
!   Hydro + GR : substep_sph_gr substep_gr
!   2nd order with all fast physics implemented  : substep (use_fourthorder = false)
!   4th order without vdep forces and oblateness : substep (not yet implemented)
!
! :References:
!     Verlet (1967), Phys. Rev. 159, 98-103
!     Tuckerman, Berne & Martyna (1992), J. Chem. Phys. 97, 1990-2001
!     Rantala + (2020) (2023),Chin (2007a)
!
! :Owner: Yann Bernard
!
! :Runtime parameters: None
!
! :Dependencies: chem, cons2primsolver, cooling, cooling_ism, damping, dim,
!   dust_formation, eos, extern_gr, externalforces, io, io_summary,
!   krome_interface, metric_tools, mpiutils, options, part, ptmass,
!   ptmass_radiation, subgroup, timestep, timestep_sts
!
 implicit none


 public :: substep_gr
 public :: substep_sph
 public :: substep_sph_gr
 public :: substep
 public :: get_force
 public :: combine_forces_gr,combine_forces_gr_one

 private

contains

subroutine substep_sph_gr(dt,npart,xyzh,vxyzu,dens,pxyzu,metrics)
 use part,            only:isdead_or_accreted,igas,massoftype,rhoh,eos_vars,igasP,&
                              ien_type,eos_vars,igamma,itemp
 use cons2primsolver, only:conservative2primitive
 use eos,             only:ieos
 use io,              only:warning
 use metric_tools,    only:pack_metric
 use timestep,        only:xtol
 real,    intent(in)    :: dt
 integer, intent(in)    :: npart
 real,    intent(inout) :: xyzh(:,:),dens(:),metrics(:,:,:,:)
 real,    intent(in)    :: pxyzu(:,:)
 real,    intent(out)   :: vxyzu(:,:)
 integer, parameter :: nitermax = 50
 integer :: i,niter,ierr
 real    :: xpred(1:3),vold(1:3),diff
 logical :: converged
 real    :: rhoi,pri,tempi,gammai

 !$omp parallel do default(none) &
 !$omp shared(npart,xyzh,vxyzu,dens,dt,xtol) &
 !$omp shared(pxyzu,metrics,ieos,massoftype,ien_type,eos_vars) &
 !$omp private(i,niter,diff,xpred,vold,converged,ierr) &
 !$omp private(pri,rhoi,tempi,gammai)
 do i=1,npart
    if (.not.isdead_or_accreted(xyzh(4,i))) then

       !-- unpack and compute values for initial guess in cons2prim
       pri    = eos_vars(igasP,i)
       tempi  = eos_vars(itemp,i)
       gammai = eos_vars(igamma,i)
       rhoi   = rhoh(xyzh(4,i),massoftype(igas))

       call conservative2primitive(xyzh(1:3,i),metrics(:,:,:,i),vxyzu(1:3,i),dens(i),vxyzu(4,i),&
                                      pri,tempi,gammai,rhoi,pxyzu(1:3,i),pxyzu(4,i),ierr,ien_type)
       if (ierr > 0) call warning('cons2primsolver [in substep_sph_gr (a)]','enthalpy did not converge',i=i)
       !
       ! main position update
       !
       xpred = xyzh(1:3,i) + dt*vxyzu(1:3,i)
       vold  = vxyzu(1:3,i)
       converged = .false.
       niter = 0
       do while (.not. converged .and. niter<=nitermax)
          niter = niter + 1
          call conservative2primitive(xyzh(1:3,i),metrics(:,:,:,i),vxyzu(1:3,i),dens(i),vxyzu(4,i),&
                                         pri,tempi,gammai,rhoi,pxyzu(1:3,i),pxyzu(4,i),ierr,ien_type)
          if (ierr > 0) call warning('cons2primsolver [in substep_sph_gr (b)]','enthalpy did not converge',i=i)
          xyzh(1:3,i) = xpred + 0.5*dt*(vxyzu(1:3,i)-vold)
          diff = maxval(abs(xyzh(1:3,i)-xpred)/xpred)
          if (diff < xtol) converged = .true.
          ! UPDATE METRIC HERE
          call pack_metric(xyzh(1:3,i),metrics(:,:,:,i))
       enddo
       if (niter > nitermax) call warning('substep_sph_gr','Reached max number of x iterations. x_err ',val=diff)

       ! repack values
       eos_vars(igasP,i)  = pri
       eos_vars(itemp,i)  = tempi
       eos_vars(igamma,i) = gammai
    endif
 enddo
 !$omp end parallel do

end subroutine substep_sph_gr

subroutine substep_gr(npart,nptmass,ntypes,dtsph,dtextforce,xyzh,vxyzu,pxyzu,dens,metrics,metricderivs,fext,time,&
                       xyzmh_ptmass,vxyz_ptmass,pxyzu_ptmass,metrics_ptmass,metricderivs_ptmass,fxyz_ptmass)
 use dim,            only:maxptmass,maxvxyzu,use_apr
 use io,             only:iverbose,id,master,iprint,warning,fatal
 use part,           only:isdead_or_accreted,iamboundary,igas,iamtype,&
                             massoftype,rhoh,igamma,itemp,igasP
 use io_summary,     only:summary_variable,iosumextr,iosumextt,summary_accrete
 use timestep,       only:bignumber
 use eos,            only:equationofstate
 use cons2primsolver,only:conservative2primitive
 use extern_gr,      only:get_grforce
 use metric_tools,   only:pack_metric,pack_metricderivs
 use damping,        only:calc_damp,apply_damp
 integer, intent(in)    :: npart,ntypes,nptmass
 real,    intent(in)    :: dtsph,time
 real,    intent(inout) :: dtextforce
 real,    intent(inout) :: xyzh(:,:),vxyzu(:,:),fext(:,:),pxyzu(:,:),dens(:),metrics(:,:,:,:),metricderivs(:,:,:,:)
 real,    intent(inout) :: xyzmh_ptmass(:,:),vxyz_ptmass(:,:),fxyz_ptmass(:,:)
 real,    intent(inout) :: pxyzu_ptmass(:,:),metrics_ptmass(:,:,:,:),metricderivs_ptmass(:,:,:,:)

 integer :: itype,nsubsteps,naccreted,nlive,nlive_sinks,naccreted_sinks
 real    :: timei,t_end_step,hdt,pmassi
 real    :: dt,dtextforcenew,dtextforce_min
 real    :: accretedmass,damp_fac
 ! real, save :: dmdt = 0.
 logical :: last_step,done
 integer, parameter :: itsmax = 50
 integer :: pitsmax,xitsmax
 real    :: perrmax,xerrmax

 pitsmax = 0
 xitsmax = 0
 perrmax = 0.
 xerrmax = 0.

 !
 ! determine whether or not to use substepping
 !
 if (dtextforce < dtsph) then
    dt = dtextforce
    last_step = .false.
 else
    dt = dtsph
    last_step = .true.
 endif

 timei = time
 itype          = igas
 pmassi         = massoftype(igas)
 t_end_step     = timei + dtsph
 nsubsteps      = 0
 dtextforce_min = huge(dt)
 done           = .false.

 substeps: do while (timei <= t_end_step .and. .not.done)
    hdt           = 0.5*dt
    timei         = timei + dt
    nsubsteps     = nsubsteps + 1
    dtextforcenew = bignumber

    call calc_damp(time, damp_fac)

    if (.not.last_step .and. iverbose > 1 .and. id==master) then
       write(iprint,"(a,f14.6)") '> external forces only : t=',timei
    endif


    call predict_gr(xyzh,vxyzu,ntypes,pxyzu,fext,npart,nptmass,dt,timei,hdt, &
                    dens,metrics,metricderivs,xyzmh_ptmass,vxyz_ptmass,fxyz_ptmass,&
                    metrics_ptmass,metricderivs_ptmass,pxyzu_ptmass,pitsmax,perrmax, &
                    xitsmax,xerrmax,dtextforcenew)


    if (iverbose >= 2 .and. id==master) then
       write(iprint,*)                '------ Iterations summary: -------------------------------'
       write(iprint,"(a,i2,a,f14.6)") 'Most pmom iterations = ',pitsmax,' | max error = ',perrmax
       write(iprint,"(a,i2,a,f14.6)") 'Most xyz  iterations = ',xitsmax,' | max error = ',xerrmax
       write(iprint,*)
    endif

    !
    ! corrector step on gas particles (also accrete particles at end of step)
    !
    accretedmass = 0.
    naccreted    = 0
    nlive = 0
    dtextforce_min = bignumber
    call accrete_gr(xyzh,vxyzu,dens,fext,metrics,metricderivs,nlive,naccreted,&
                    pxyzu,accretedmass,hdt,npart,nptmass,&
                    ntypes,dtextforce_min,timei,xyzmh_ptmass,vxyz_ptmass,fxyz_ptmass,&
                    metrics_ptmass,metricderivs_ptmass,&
                    pxyzu_ptmass,nlive_sinks,naccreted_sinks)

    if (npart > 2 .and. nlive < 2) then
       call fatal('step','all particles accreted',var='nlive',ival=nlive)
    endif

    if (iverbose >= 2 .and. id==master .and. naccreted /= 0) write(iprint,"(a,es10.3,a,i4,a)") &
          'Step: at time ',timei,', ',naccreted,' particles were accreted. Mass accreted = ',accretedmass

    dtextforcenew = min(dtextforce_min,dtextforcenew)
    dtextforce    = dtextforcenew

    if (last_step) then
       done = .true.
    else
       dt = dtextforce
       if (timei + dt > t_end_step) then
          dt = t_end_step - timei
          last_step = .true.
       endif
    endif

 enddo substeps

 if (nsubsteps > 1) then
    if (iverbose>=1 .and. id==master) then
       write(iprint,"(a,i6,a,f8.2,a,es10.3,a,es10.3)") &
              ' using ',nsubsteps,' substeps (dthydro/dtextf = ',dtsph/dtextforce_min,'), dt = ',dtextforce_min,' dtsph = ',dtsph
    endif
    call summary_variable('ext',iosumextr ,nsubsteps,dtsph/dtextforce_min)
    call summary_variable('ext',iosumextt ,nsubsteps,dtextforce_min,1.0/dtextforce_min)
 endif

end subroutine substep_gr

 !----------------------------------------------------------------
 !+
 !  This is the equivalent of the routine below when no external
 !  forces, sink particles or cooling are used
 !+
 !----------------------------------------------------------------
subroutine substep_sph(dt,npart,xyzh,vxyzu)
 use part, only:isdead_or_accreted
 real,    intent(in)    :: dt
 integer, intent(in)    :: npart
 real,    intent(inout) :: xyzh(:,:)
 real,    intent(in)    :: vxyzu(:,:)
 integer :: i

 !$omp parallel do default(none) &
 !$omp shared(npart,xyzh,vxyzu,dt) &
 !$omp private(i)
 do i=1,npart
    if (.not.isdead_or_accreted(xyzh(4,i))) then
       !
       ! main position update
       !
       xyzh(1,i) = xyzh(1,i) + dt*vxyzu(1,i)
       xyzh(2,i) = xyzh(2,i) + dt*vxyzu(2,i)
       xyzh(3,i) = xyzh(3,i) + dt*vxyzu(3,i)
    endif
 enddo
 !$omp end parallel do

end subroutine substep_sph

!----------------------------------------------------------------
 !+
 !  Substepping of external and sink particle forces.
 !  Also updates position of all particles even if no external
 !  forces applied. This is the internal loop of the RESPA
 !  algorithm over the "fast" forces.
 !  (Here it can be FSI or Leapfrog)
 !+
 !----------------------------------------------------------------
subroutine substep(npart,ntypes,nptmass,dtsph,dtextforce,time,xyzh,vxyzu,fext, &
                   xyzmh_ptmass,vxyz_ptmass,fxyz_ptmass,dsdt_ptmass,dptmass, &
                   ll_ptmass,fsink_old,nbinmax,ibin_wake,gtgrad,group_info, &
                   bin_info,nmatrix,n_group,n_ingroup,n_sing,isionised)
 use io,             only:iverbose,id,master,iprint,fatal
 use options,        only:iexternalforce
 use part,           only:fxyz_ptmass_sinksink,ndptmass
 use io_summary,     only:summary_variable,iosumextr,iosumextt
 use externalforces, only:is_velocity_dependent
 use ptmass,         only:use_fourthorder,use_regnbody,ck,dk,ptmass_check_stars,icreate_sinks
<<<<<<< HEAD
 use subgroup,     only:group_identify,evolve_groups
 integer,         intent(in)    :: npart,ntypes
 integer,         intent(inout) :: n_group,n_ingroup,n_sing,nptmass
=======
 use subgroup,     only:group_identify
 integer,         intent(in)    :: npart,ntypes,nptmass
 integer,         intent(inout) :: n_group,n_ingroup,n_sing
>>>>>>> 0bbf7ca4
 integer,         intent(inout) :: group_info(:,:)
 real,            intent(in)    :: dtsph,time
 real,            intent(inout) :: dtextforce
 real,            intent(inout) :: xyzh(:,:),vxyzu(:,:),fext(:,:)
 real,            intent(inout) :: xyzmh_ptmass(:,:),vxyz_ptmass(:,:),fxyz_ptmass(:,:),dsdt_ptmass(:,:)
 real,            intent(inout) :: dptmass(ndptmass,nptmass),fsink_old(:,:),gtgrad(:,:),bin_info(:,:)
 integer(kind=1), intent(in)    :: nbinmax
 integer        , intent(inout) :: ll_ptmass(:,:)
 integer(kind=1), intent(inout) :: ibin_wake(:),nmatrix(nptmass,nptmass)
 logical,         intent(in)    :: isionised(:)
 logical :: extf_vdep_flag,done,last_step,accreted
 integer :: force_count,nsubsteps
 real    :: timei,time_par,dt,dtgroup,t_end_step
 real    :: dtextforce_min
!
! determine whether or not to use substepping
!
 if (dtextforce < dtsph) then
    dt = dtextforce
    last_step = .false.
 else
    dt = dtsph
    last_step = .true.
 endif

 timei = time
 time_par = time
 extf_vdep_flag = is_velocity_dependent(iexternalforce)
 t_end_step     = timei + dtsph
 nsubsteps      = 0
 dtextforce_min = huge(dt)
 done           = .false.
 accreted       = .false.

 substeps: do while (timei <= t_end_step .and. .not.done)
    force_count = 0
    timei = timei + dt
    if (abs(dt) < tiny(0.)) call fatal('substepping','dt <= 0 in sink-gas substepping',var='dt',val=dt)
    nsubsteps     = nsubsteps + 1

    if (.not.last_step .and. iverbose > 1 .and. id==master) then
       write(iprint,"(a,f14.6)") '> external/ptmass forces only : t=',timei
    endif
!
! Main integration scheme
!
    call kick(dk(1),dt,npart,nptmass,ntypes,xyzh,vxyzu,xyzmh_ptmass,vxyz_ptmass, &
              fext,fxyz_ptmass,dsdt_ptmass,dptmass)

    call drift(ck(1),dt,time_par,npart,nptmass,ntypes,xyzh,xyzmh_ptmass,&
               vxyzu,vxyz_ptmass,fxyz_ptmass,gtgrad,n_group,n_ingroup,&
               group_info,bin_info)

<<<<<<< HEAD
       call drift(ck(1),dt,time_par,npart,nptmass,ntypes,xyzh,xyzmh_ptmass,vxyzu,vxyz_ptmass,n_ingroup,group_info)

       call get_force(nptmass,npart,nsubsteps,ntypes,time_par,dtextforce,xyzh,vxyzu,fext,xyzmh_ptmass, &
                      vxyz_ptmass,fxyz_ptmass,dsdt_ptmass,dt,dk(2),force_count,extf_vdep_flag,ll_ptmass,&
                      bin_info,group_info=group_info,nmatrix=nmatrix)
    else
       call drift(ck(1),dt,time_par,npart,nptmass,ntypes,xyzh,xyzmh_ptmass,vxyzu,vxyz_ptmass)

       call get_force(nptmass,npart,nsubsteps,ntypes,time_par,dtextforce,xyzh,vxyzu,fext,xyzmh_ptmass, &
                      vxyz_ptmass,fxyz_ptmass,dsdt_ptmass,dt,dk(2),force_count,extf_vdep_flag,ll_ptmass,&
                      bin_info,isionised=isionised)
    endif
=======
    call get_force(nptmass,npart,nsubsteps,ntypes,time_par,dtextforce,xyzh,vxyzu,fext,xyzmh_ptmass, &
                   vxyz_ptmass,fxyz_ptmass,dsdt_ptmass,dt,dk(2),force_count,extf_vdep_flag,linklist_ptmass,&
                   bin_info,group_info,isionised=isionised)
>>>>>>> 0bbf7ca4

    if (use_fourthorder) then !! FSI 4th order scheme

       ! FSI extrapolation method (Omelyan 2006)
<<<<<<< HEAD
       if (use_regnbody) then
          call get_force(nptmass,npart,nsubsteps,ntypes,time_par,dtextforce,xyzh,vxyzu,fext,xyzmh_ptmass, &
                         vxyz_ptmass,fxyz_ptmass,dsdt_ptmass,dt,dk(2),force_count,extf_vdep_flag,ll_ptmass, &
                         bin_info,fsink_old,group_info=group_info,nmatrix=nmatrix)

          call kick(dk(2),dt,npart,nptmass,ntypes,xyzh,vxyzu,xyzmh_ptmass,vxyz_ptmass,&
                    fext,fxyz_ptmass,dsdt_ptmass,dptmass)

          call evolve_groups(n_group,nptmass,time_par,time_par+ck(2)*dt,group_info,bin_info, &
                             xyzmh_ptmass,vxyz_ptmass,fxyz_ptmass,gtgrad)
=======
       call get_force(nptmass,npart,nsubsteps,ntypes,time_par,dtextforce,xyzh,vxyzu,fext,xyzmh_ptmass, &
                      vxyz_ptmass,fxyz_ptmass,dsdt_ptmass,dt,dk(2),force_count,extf_vdep_flag,linklist_ptmass, &
                      bin_info,group_info,fsink_old)
>>>>>>> 0bbf7ca4

       call kick(dk(2),dt,npart,nptmass,ntypes,xyzh,vxyzu,xyzmh_ptmass,vxyz_ptmass,&
                 fext,fxyz_ptmass,dsdt_ptmass,dptmass)

<<<<<<< HEAD
          call get_force(nptmass,npart,nsubsteps,ntypes,time_par,dtextforce,xyzh,vxyzu,fext,xyzmh_ptmass, &
                         vxyz_ptmass,fxyz_ptmass,dsdt_ptmass,dt,dk(3),force_count,extf_vdep_flag,ll_ptmass, &
                         bin_info,group_info=group_info,nmatrix=nmatrix,isionised=isionised)
       else
          call get_force(nptmass,npart,nsubsteps,ntypes,time_par,dtextforce,xyzh,vxyzu,fext,xyzmh_ptmass, &
                         vxyz_ptmass,fxyz_ptmass,dsdt_ptmass,dt,dk(2),force_count,extf_vdep_flag,ll_ptmass,&
                         bin_info,fsink_old)
          call kick(dk(2),dt,npart,nptmass,ntypes,xyzh,vxyzu,xyzmh_ptmass,vxyz_ptmass,&
                    fext,fxyz_ptmass,dsdt_ptmass,dptmass)
=======
       call drift(ck(2),dt,time_par,npart,nptmass,ntypes,xyzh,xyzmh_ptmass,&
                  vxyzu,vxyz_ptmass,fxyz_ptmass,gtgrad,n_group,n_ingroup,&
                  group_info,bin_info)
>>>>>>> 0bbf7ca4

       call get_force(nptmass,npart,nsubsteps,ntypes,time_par,dtextforce,xyzh,vxyzu,fext,xyzmh_ptmass, &
                      vxyz_ptmass,fxyz_ptmass,dsdt_ptmass,dt,dk(3),force_count,extf_vdep_flag,linklist_ptmass, &
                      bin_info,group_info,isionised=isionised)

<<<<<<< HEAD
          call get_force(nptmass,npart,nsubsteps,ntypes,time_par,dtextforce,xyzh,vxyzu,fext,xyzmh_ptmass, &
                         vxyz_ptmass,fxyz_ptmass,dsdt_ptmass,dt,dk(3),force_count,extf_vdep_flag,ll_ptmass,&
                         bin_info,isionised=isionised)
          ! the last kick phase of the scheme will perform the accretion loop after velocity update
       endif
=======
       ! the last kick phase of the scheme will perform the accretion loop after velocity update
>>>>>>> 0bbf7ca4

       call kick(dk(3),dt,npart,nptmass,ntypes,xyzh,vxyzu,xyzmh_ptmass,vxyz_ptmass,fext, &
                 fxyz_ptmass,dsdt_ptmass,dptmass,ibin_wake,nbinmax,timei, &
                 fxyz_ptmass_sinksink,accreted)

       if (use_regnbody) then
          call group_identify(nptmass,n_group,n_ingroup,n_sing,xyzmh_ptmass,vxyz_ptmass,group_info,bin_info,nmatrix,&
                              dtext=dtgroup)
          call get_force(nptmass,npart,nsubsteps,ntypes,time_par,dtextforce,xyzh,vxyzu,fext,xyzmh_ptmass, &
<<<<<<< HEAD
                         vxyz_ptmass,fxyz_ptmass,dsdt_ptmass,dt,dk(3),force_count,extf_vdep_flag,ll_ptmass, &
                         bin_info,group_info=group_info,nmatrix=nmatrix)
       elseif (accreted) then
          call get_force(nptmass,npart,nsubsteps,ntypes,time_par,dtextforce,xyzh,vxyzu,fext,xyzmh_ptmass, &
                         vxyz_ptmass,fxyz_ptmass,dsdt_ptmass,dt,dk(3),force_count,extf_vdep_flag,ll_ptmass,&
                         bin_info)
=======
                         vxyz_ptmass,fxyz_ptmass,dsdt_ptmass,dt,dk(3),force_count,extf_vdep_flag,linklist_ptmass, &
                         bin_info,group_info)
       elseif (accreted) then
          call get_force(nptmass,npart,nsubsteps,ntypes,time_par,dtextforce,xyzh,vxyzu,fext,xyzmh_ptmass, &
                         vxyz_ptmass,fxyz_ptmass,dsdt_ptmass,dt,dk(3),force_count,extf_vdep_flag,linklist_ptmass,&
                         bin_info,group_info)
>>>>>>> 0bbf7ca4
       endif
    else  !! standard leapfrog scheme
       ! the last kick phase of the scheme will perform the accretion loop after velocity update
       call kick(dk(2),dt,npart,nptmass,ntypes,xyzh,vxyzu,xyzmh_ptmass,vxyz_ptmass,fext, &
                fxyz_ptmass,dsdt_ptmass,dptmass,ibin_wake,nbinmax,timei, &
                fxyz_ptmass_sinksink,accreted)
       if (accreted) then
          call get_force(nptmass,npart,nsubsteps,ntypes,time_par,dtextforce,xyzh,vxyzu,fext,xyzmh_ptmass, &
<<<<<<< HEAD
                         vxyz_ptmass,fxyz_ptmass,dsdt_ptmass,dt,dk(2),force_count,extf_vdep_flag,ll_ptmass,&
                         bin_info)
=======
                         vxyz_ptmass,fxyz_ptmass,dsdt_ptmass,dt,dk(2),force_count,extf_vdep_flag,linklist_ptmass,&
                         bin_info,group_info)
>>>>>>> 0bbf7ca4
       endif
    endif

    dtextforce_min = min(dtextforce_min,dtextforce)

    if (last_step) then
       done = .true.
    else
       dt = dtextforce
       dtgroup = dtextforce
       if (timei + dt > t_end_step) then
          dt = t_end_step - timei
          last_step = .true.
       endif
    endif
 enddo substeps

 if (icreate_sinks == 2) call ptmass_check_stars(xyzmh_ptmass,ll_ptmass,nptmass,timei)

 if (nsubsteps > 1) then
    if (iverbose >=1 .and. id==master) then
       write(iprint,"(a,i6,3(a,es10.3))") ' using ',nsubsteps,' substeps '//&
             '(dthydro/dtextf =',dtsph/dtextforce_min,'), dt =',dtextforce_min,' dtsph =',dtsph
    endif
    call summary_variable('ext',iosumextr ,nsubsteps,dtsph/dtextforce_min)
    call summary_variable('ext',iosumextt ,nsubsteps,dtextforce_min,1.0/dtextforce_min)
 endif

end subroutine substep

 !----------------------------------------------------------------
 !+
 !  drift routine for the whole system (part and ptmass)
 !+
 !----------------------------------------------------------------

subroutine drift(cki,dt,time_par,npart,nptmass,ntypes,xyzh,xyzmh_ptmass,vxyzu, &
                 vxyz_ptmass,fxyz_ptmass,gtgrad,n_group,n_ingroup,group_info, &
                 bin_info)
 use part, only: isdead_or_accreted,ispinx,ispiny,ispinz,igarg
 use ptmass,   only:ptmass_drift,use_regnbody
 use subgroup, only:evolve_groups
 use io  ,     only:id,master
 use mpiutils, only:bcast_mpi
 real,    intent(in)    :: dt,cki
 integer, intent(in)    :: npart,nptmass,ntypes
 real,    intent(inout) :: time_par
 real,    intent(inout) :: xyzh(:,:),vxyzu(:,:)
 real,    intent(inout) :: xyzmh_ptmass(:,:),vxyz_ptmass(:,:)
 real,    intent(inout) :: fxyz_ptmass(:,:),gtgrad(:,:),bin_info(:,:)
 integer, intent(in)    :: n_ingroup,n_group
 integer, intent(inout) :: group_info(:,:)
 integer :: i
 real    :: ckdt

 ckdt = cki*dt

 ! Drift gas particles

 !$omp parallel do default(none) &
 !$omp shared(npart,xyzh,vxyzu,ckdt) &
 !$omp private(i)
 do i=1,npart
    if (.not.isdead_or_accreted(xyzh(4,i))) then
       xyzh(1,i) = xyzh(1,i) + ckdt*vxyzu(1,i)
       xyzh(2,i) = xyzh(2,i) + ckdt*vxyzu(2,i)
       xyzh(3,i) = xyzh(3,i) + ckdt*vxyzu(3,i)
    endif
 enddo
 !$omp end parallel do

 ! Drift sink particles
 if (nptmass>0) then
    if (id==master) then
       if (use_regnbody) then
          call ptmass_drift(nptmass,ckdt,xyzmh_ptmass,vxyz_ptmass,group_info,n_ingroup)
       else
          call ptmass_drift(nptmass,ckdt,xyzmh_ptmass,vxyz_ptmass)
       endif
    endif
    call bcast_mpi(xyzmh_ptmass(:,1:nptmass))
 endif

 if (use_regnbody) then
    call evolve_groups(n_group,nptmass,time_par,time_par+cki*dt,group_info,bin_info, &
                       xyzmh_ptmass,vxyz_ptmass,fxyz_ptmass,gtgrad)
 endif

 time_par = time_par + ckdt !! update time for external potential in force routine

end subroutine drift

 !----------------------------------------------------------------
 !+
 !  kick routine for the whole system (part and ptmass)
 !+
 !----------------------------------------------------------------

subroutine kick(dki,dt,npart,nptmass,ntypes,xyzh,vxyzu,xyzmh_ptmass,vxyz_ptmass, &
                fext,fxyz_ptmass,dsdt_ptmass,dptmass,ibin_wake, &
                nbinmax,timei,fxyz_ptmass_sinksink,accreted)
 use part,           only:isdead_or_accreted,massoftype,iamtype,iamboundary,iphase,ispinx,ispiny,ispinz,igas,ndptmass
 use part,           only:apr_level,aprmassoftype
 use ptmass,         only:f_acc,ptmass_accrete,pt_write_sinkev,update_ptmass,ptmass_kick
 use externalforces, only:accrete_particles
 use options,        only:iexternalforce
 use io  ,           only:id,master,fatal,iprint,iverbose
 use io_summary,     only:summary_accrete,summary_accrete_fail
 use mpiutils,       only:bcast_mpi,reduce_in_place_mpi,reduceall_mpi
 use dim,            only:ind_timesteps,maxp,maxphase,use_apr
 use timestep_sts,   only:sts_it_n
 use timing,         only:get_timings,increment_timer,itimer_acc
 real,                      intent(in)    :: dt,dki
 integer,                   intent(in)    :: npart,nptmass,ntypes
 real,                      intent(inout) :: xyzh(:,:)
 real,                      intent(inout) :: vxyzu(:,:),fext(:,:)
 real,                      intent(inout) :: xyzmh_ptmass(:,:),vxyz_ptmass(:,:),fxyz_ptmass(:,:),dsdt_ptmass(:,:)
 real,                      intent(inout) :: dptmass(ndptmass,nptmass)
 real,            optional, intent(inout) :: fxyz_ptmass_sinksink(:,:)
 real,            optional, intent(in)    :: timei
 integer(kind=1), optional, intent(inout) :: ibin_wake(:)
 integer(kind=1), optional, intent(in)    :: nbinmax
 logical        , optional, intent(inout)   :: accreted
 real(kind=4)    :: t1,t2,tcpu1,tcpu2
 integer(kind=1) :: ibin_wakei
 logical         :: is_accretion
 integer         :: i,itype,nfaili
 integer         :: naccreted,nfail,nlive
 real            :: dkdt,pmassi,fxi,fyi,fzi,accretedmass

 if (present(timei) .and. present(ibin_wake) .and. present(nbinmax)) then
    is_accretion = .true.
 else
    is_accretion = .false.
 endif

 itype = igas
 pmassi = massoftype(igas)

 dkdt = dki*dt

 ! Kick sink particles
 if (nptmass>0) then
    if (id==master) then
       call ptmass_kick(nptmass,dkdt,vxyz_ptmass,fxyz_ptmass,xyzmh_ptmass,dsdt_ptmass)
    endif
    call bcast_mpi(vxyz_ptmass(:,1:nptmass))
    call bcast_mpi(xyzmh_ptmass(ispinx,1:nptmass))
    call bcast_mpi(xyzmh_ptmass(ispiny,1:nptmass))
    call bcast_mpi(xyzmh_ptmass(ispinz,1:nptmass))
 endif


 ! Kick gas particles

 if (.not.is_accretion) then
    !$omp parallel do default(none) &
    !$omp shared(maxp,maxphase) &
    !$omp shared(iphase,ntypes) &
    !$omp shared(npart,fext,xyzh,vxyzu,dkdt) &
    !$omp firstprivate(itype) &
    !$omp private(i)
    do i=1,npart
       if (.not.isdead_or_accreted(xyzh(4,i))) then
          if (ntypes > 1 .and. maxphase==maxp) then
             itype = iamtype(iphase(i))
             if (iamboundary(itype)) cycle
          endif
          vxyzu(1,i) = vxyzu(1,i) + dkdt*fext(1,i)
          vxyzu(2,i) = vxyzu(2,i) + dkdt*fext(2,i)
          vxyzu(3,i) = vxyzu(3,i) + dkdt*fext(3,i)
       endif
    enddo
    !$omp end parallel do

 else
    call get_timings(t1,tcpu1)
    accretedmass = 0.
    nfail        = 0
    naccreted    = 0
    nlive        = 0
    ibin_wakei   = 0
    dptmass(:,1:nptmass) = 0.
    !$omp parallel do default(none) &
    !$omp shared(maxp,maxphase) &
    !$omp shared(npart,xyzh,vxyzu,fext,dkdt,iphase,ntypes,massoftype,timei,nptmass,sts_it_n) &
    !$omp shared(xyzmh_ptmass,vxyz_ptmass,fxyz_ptmass,f_acc,apr_level,aprmassoftype) &
    !$omp shared(iexternalforce) &
    !$omp shared(nbinmax,ibin_wake) &
    !$omp private(i,accreted,nfaili,fxi,fyi,fzi) &
    !$omp firstprivate(itype,pmassi,ibin_wakei) &
    !$omp reduction(+:accretedmass) &
    !$omp reduction(+:nfail) &
    !$omp reduction(+:naccreted) &
    !$omp reduction(+:nlive) &
    !$omp reduction(+:dptmass)
    accreteloop: do i=1,npart
       if (.not.isdead_or_accreted(xyzh(4,i))) then
          if (ntypes > 1 .and. maxphase==maxp) then
             itype = iamtype(iphase(i))
             if (iamboundary(itype)) cycle accreteloop
             if (use_apr) then
                pmassi = aprmassoftype(itype,apr_level(i))
             else
                pmassi = massoftype(itype)
             endif
          elseif (use_apr) then
             pmassi = aprmassoftype(igas,apr_level(i))
          endif
          !
          ! correct v to the full step using only the external force
          !
          vxyzu(1,i) = vxyzu(1,i) + dkdt*fext(1,i)
          vxyzu(2,i) = vxyzu(2,i) + dkdt*fext(2,i)
          vxyzu(3,i) = vxyzu(3,i) + dkdt*fext(3,i)

          if (iexternalforce > 0) then
             call accrete_particles(iexternalforce,xyzh(1,i),xyzh(2,i), &
                                 xyzh(3,i),xyzh(4,i),pmassi,timei,accreted)
             if (accreted) accretedmass = accretedmass + pmassi
          endif
          !
          ! accretion onto sink particles
          ! need position, velocities and accelerations of both gas and sinks to be synchronised,
          ! otherwise will not conserve momentum
          ! Note: requiring sts_it_n since this is supertimestep with the most active particles
          !
          if (nptmass > 0 .and. sts_it_n) then
             fxi = fext(1,i)
             fyi = fext(2,i)
             fzi = fext(3,i)
             if (ind_timesteps) ibin_wakei = ibin_wake(i)

             call ptmass_accrete(1,nptmass,xyzh(1,i),xyzh(2,i),xyzh(3,i),xyzh(4,i),&
                              vxyzu(1,i),vxyzu(2,i),vxyzu(3,i),fxi,fyi,fzi,&
                              itype,pmassi,xyzmh_ptmass,vxyz_ptmass,accreted, &
                              dptmass,timei,f_acc,nbinmax,ibin_wakei,nfaili)
             if (accreted) then
                naccreted = naccreted + 1
                cycle accreteloop
             else
                if (ind_timesteps) ibin_wake(i) = ibin_wakei
             endif
             if (nfaili > 1) nfail = nfail + 1
          endif
          nlive = nlive + 1
       endif
    enddo accreteloop
    !$omp end parallel do

    call get_timings(t2,tcpu2)
    call increment_timer(itimer_acc,t2-t1,tcpu2-tcpu1)

    if (npart > 2 .and. nlive < 2) then
       call fatal('step','all particles accreted',var='nlive',ival=nlive)
    endif

!
! reduction of sink particle changes across MPI
!
    accreted = .false.
    if (nptmass > 0) then
       naccreted = int(reduceall_mpi('+',naccreted))
       nfail = int(reduceall_mpi('+',nfail))
       if (naccreted > 0) then
          accreted = .true.
          call reduce_in_place_mpi('+',dptmass(:,1:nptmass))
          if (id==master) call update_ptmass(dptmass,xyzmh_ptmass,vxyz_ptmass,fxyz_ptmass,nptmass)
       endif
       call bcast_mpi(xyzmh_ptmass(:,1:nptmass))
       call bcast_mpi(vxyz_ptmass(:,1:nptmass))
       call bcast_mpi(fxyz_ptmass(:,1:nptmass))
    endif

    if (iverbose >= 2 .and. id==master .and. naccreted /= 0) write(iprint,"(a,es10.3,a,i4,a,i4,a)") &
    'Step: at time ',timei,', ',naccreted,' particles were accreted amongst ',nptmass,' sink(s).'

    if (nptmass > 0) then
       call summary_accrete_fail(nfail)
       call summary_accrete(nptmass)
       ! only write to .ev during substeps if no gas particles present
       if (npart==0) call pt_write_sinkev(nptmass,timei,xyzmh_ptmass,vxyz_ptmass, &
                                       fxyz_ptmass,fxyz_ptmass_sinksink)
    endif
 endif


end subroutine kick

!----------------------------------------------------------------
!+
!  force routine for the whole system. First is computed the
!  sink/sink interaction and extf on sink, then comes forces
!  on gas. sink/gas, extf and dampening. Finally there is an
!  update of abundances and temp depending on cooling method
!  during the last force calculation of the substep.
!+
!----------------------------------------------------------------
subroutine get_force(nptmass,npart,nsubsteps,ntypes,timei,dtextforce,xyzh,vxyzu, &
                     fext,xyzmh_ptmass,vxyz_ptmass,fxyz_ptmass,dsdt_ptmass,dt,dki, &
<<<<<<< HEAD
                     force_count,extf_vdep_flag,ll_ptmass,bin_info,fsink_old,&
                     group_info,nmatrix,isionised)
=======
                     force_count,extf_vdep_flag,linklist_ptmass,bin_info,group_info,&
                     fsink_old,isionised)
>>>>>>> 0bbf7ca4
 use io,              only:iverbose,master,id,iprint,warning,fatal
 use dim,             only:maxp,maxvxyzu,itau_alloc,gr,use_apr
 use ptmass,          only:get_accel_sink_gas,get_accel_sink_sink,merge_sinks, &
                           ptmass_vdependent_correction,n_force_order
 use options,         only:iexternalforce
 use part,            only:maxphase,abundance,nabundances,epot_sinksink,eos_vars,&
                           isdead_or_accreted,iamboundary,igas,iphase,iamtype,massoftype,divcurlv, &
                           fxyz_ptmass_sinksink,dsdt_ptmass_sinksink,dust_temp,tau,&
<<<<<<< HEAD
                           nucleation,idK2,idmu,idkappa,idgamma,imu,igamma,n_group,n_ingroup,n_sing
=======
                           nucleation,idK2,idmu,idkappa,idgamma,imu,igamma,apr_level,aprmassoftype
>>>>>>> 0bbf7ca4
 use cooling_ism,     only:dphot0,dphotflag,abundsi,abundo,abunde,abundc,nabn
 use timestep,        only:bignumber,C_force
 use mpiutils,        only:bcast_mpi,reduce_in_place_mpi,reduceall_mpi
 use damping,         only:apply_damp,idamp,calc_damp
 use externalforces,  only:update_externalforce
 use ptmass_radiation,only:get_rad_accel_from_ptmass,isink_radiation
<<<<<<< HEAD
 use subgroup,        only:group_identify
 use timing,          only:get_timings,increment_timer,itimer_gasf,itimer_sinksink
 integer,                  intent(in)    :: npart,nsubsteps,ntypes
 integer,                  intent(inout) :: force_count,nptmass
 integer,                  intent(inout) :: ll_ptmass(:,:)
 real,                     intent(inout) :: xyzh(:,:),vxyzu(:,:),fext(:,:)
 real,                     intent(inout) :: xyzmh_ptmass(:,:),vxyz_ptmass(:,:)
 real,                     intent(inout) :: fxyz_ptmass(4,nptmass),dsdt_ptmass(3,nptmass)
 real,                     intent(inout) :: dtextforce
 real,                     intent(in)    :: timei,dki,dt
 logical,                  intent(in)    :: extf_vdep_flag
 real,                     intent(inout) :: bin_info(:,:)
 real,           optional, intent(inout) :: fsink_old(4,nptmass)
 integer,        optional, intent(inout) :: group_info(:,:)
 integer(kind=1),optional, intent(inout) :: nmatrix(:,:)
 logical,        optional, intent(in)    :: isionised(:)
 real(kind=4)    :: t1,t2,tcpu1,tcpu2
=======
 integer,           intent(in)    :: nptmass,npart,nsubsteps,ntypes
 integer,           intent(inout) :: force_count
 integer,           intent(inout) :: linklist_ptmass(:)
 real,              intent(inout) :: xyzh(:,:),vxyzu(:,:),fext(:,:)
 real,              intent(inout) :: xyzmh_ptmass(:,:),vxyz_ptmass(:,:),fxyz_ptmass(4,nptmass),dsdt_ptmass(3,nptmass)
 real,              intent(inout) :: dtextforce
 real,              intent(in)    :: timei,dki,dt
 logical,           intent(in)    :: extf_vdep_flag
 real,              intent(inout) :: bin_info(:,:)
 integer,           intent(in)    :: group_info(:,:)
 real,    optional, intent(inout) :: fsink_old(4,nptmass)
 logical, optional, intent(in)    :: isionised(:)
>>>>>>> 0bbf7ca4
 integer         :: merge_ij(nptmass)
 integer         :: merge_n
 integer         :: i,itype
 real, save      :: dmdt = 0.
 real            :: dtf,dtextforcenew,dtsinkgas,dtphi2,fonrmax
 real            :: fextx,fexty,fextz,xi,yi,zi,pmassi,damp_fac
 real            :: fonrmaxi,phii,dtphi2i
 real            :: dkdt,extrapfac
 logical         :: extrap,last

 if (present(fsink_old)) then
    fsink_old = fxyz_ptmass
    extrap  = .true.
 else
    extrap  = .false.
 endif

 force_count   = force_count + 1
 extrapfac     = (1./24.)*dt**2
 dkdt          = dki*dt
 itype         = igas
 pmassi        = massoftype(igas)
 dtextforcenew = bignumber
 dtsinkgas     = bignumber
 dtphi2        = bignumber
 fonrmax       = 0
 last          = (force_count == n_force_order)

 !
 ! update time-dependent external forces
 !
 call calc_damp(timei, damp_fac)
 call update_externalforce(iexternalforce,timei,dmdt)
 !
 ! Sink-sink interactions (loop over ptmass in get_accel_sink_sink)
 !
 if (nptmass > 0) then
    call get_timings(t1,tcpu1)
    if (id==master) then
       if (extrap) then
<<<<<<< HEAD
          if (wsub) then
             call get_accel_sink_sink(nptmass,xyzmh_ptmass,fxyz_ptmass,epot_sinksink,&
                                    dtf,iexternalforce,timei,merge_ij,merge_n,dsdt_ptmass, &
                                    extrapfac,fsink_old,group_info,bin_info)
             if (merge_n > 0) then
                call merge_sinks(timei,nptmass,xyzmh_ptmass,vxyz_ptmass,fxyz_ptmass,ll_ptmass,merge_ij)
                call group_identify(nptmass,n_group,n_ingroup,n_sing,xyzmh_ptmass,vxyz_ptmass,group_info,&
                                    bin_info,nmatrix,dtext=dt)
                call get_accel_sink_sink(nptmass,xyzmh_ptmass,fxyz_ptmass,epot_sinksink,&
                                       dtf,iexternalforce,timei,merge_ij,merge_n,dsdt_ptmass, &
                                       extrapfac,fsink_old,group_info,bin_info)
             endif
          else
             call get_accel_sink_sink(nptmass,xyzmh_ptmass,fxyz_ptmass,epot_sinksink,&
                                   dtf,iexternalforce,timei,merge_ij,merge_n, &
                                   dsdt_ptmass,extrapfac,fsink_old)
             if (merge_n > 0) then
                call merge_sinks(timei,nptmass,xyzmh_ptmass,vxyz_ptmass,fxyz_ptmass,ll_ptmass,merge_ij)
                call get_accel_sink_sink(nptmass,xyzmh_ptmass,fxyz_ptmass,epot_sinksink,&
                                      dtf,iexternalforce,timei,merge_ij,merge_n, &
                                      dsdt_ptmass,extrapfac,fsink_old)
             endif
          endif
       else
          if (wsub) then
             call get_accel_sink_sink(nptmass,xyzmh_ptmass,fxyz_ptmass,epot_sinksink,&
                                    dtf,iexternalforce,timei,merge_ij,merge_n,dsdt_ptmass, &
                                    group_info=group_info,bin_info=bin_info)
             if (merge_n > 0) then
                call merge_sinks(timei,nptmass,xyzmh_ptmass,vxyz_ptmass,fxyz_ptmass,ll_ptmass,merge_ij)
                call group_identify(nptmass,n_group,n_ingroup,n_sing,xyzmh_ptmass,vxyz_ptmass,group_info,&
                                    bin_info,nmatrix,dtext=dt)
                call get_accel_sink_sink(nptmass,xyzmh_ptmass,fxyz_ptmass,epot_sinksink,&
                                       dtf,iexternalforce,timei,merge_ij,merge_n,dsdt_ptmass, &
                                       group_info=group_info,bin_info=bin_info)
             endif
             if (iverbose >= 2) write(iprint,*) 'dt(sink-sink) = ',C_force*dtf
             fxyz_ptmass_sinksink(:,1:nptmass) = fxyz_ptmass (:,1:nptmass)
             dsdt_ptmass_sinksink(:,1:nptmass) = dsdt_ptmass (:,1:nptmass)
          else
             call get_accel_sink_sink(nptmass,xyzmh_ptmass,fxyz_ptmass,epot_sinksink,&
                               dtf,iexternalforce,timei,merge_ij,merge_n,dsdt_ptmass)
             if (merge_n > 0) then
                call merge_sinks(timei,nptmass,xyzmh_ptmass,vxyz_ptmass,fxyz_ptmass,ll_ptmass,merge_ij)
                call get_accel_sink_sink(nptmass,xyzmh_ptmass,fxyz_ptmass,epot_sinksink,&
                                  dtf,iexternalforce,timei,merge_ij,merge_n,dsdt_ptmass)
             endif
             if (iverbose >= 2) write(iprint,*) 'dt(sink-sink) = ',C_force*dtf
             fxyz_ptmass_sinksink(:,1:nptmass) = fxyz_ptmass (:,1:nptmass)
             dsdt_ptmass_sinksink(:,1:nptmass) = dsdt_ptmass (:,1:nptmass)
=======
          call get_accel_sink_sink(nptmass,xyzmh_ptmass,fxyz_ptmass,epot_sinksink,&
                                   dtf,iexternalforce,timei,merge_ij,merge_n,dsdt_ptmass, &
                                   group_info,bin_info,extrapfac,fsink_old)
          if (merge_n > 0) then
             call merge_sinks(timei,nptmass,xyzmh_ptmass,vxyz_ptmass,fxyz_ptmass,linklist_ptmass,merge_ij)
             call get_accel_sink_sink(nptmass,xyzmh_ptmass,fxyz_ptmass,epot_sinksink,&
                                      dtf,iexternalforce,timei,merge_ij,merge_n,dsdt_ptmass, &
                                      group_info,bin_info,extrapfac,fsink_old)
          endif
       else
          call get_accel_sink_sink(nptmass,xyzmh_ptmass,fxyz_ptmass,epot_sinksink,&
                                   dtf,iexternalforce,timei,merge_ij,merge_n,dsdt_ptmass, &
                                   group_info,bin_info)
          if (merge_n > 0) then
             call merge_sinks(timei,nptmass,xyzmh_ptmass,vxyz_ptmass,fxyz_ptmass,linklist_ptmass,merge_ij)
             call get_accel_sink_sink(nptmass,xyzmh_ptmass,fxyz_ptmass,epot_sinksink,&
                                      dtf,iexternalforce,timei,merge_ij,merge_n,dsdt_ptmass, &
                                      group_info,bin_info)
>>>>>>> 0bbf7ca4
          endif
       endif
       if (iverbose >= 2) write(iprint,*) 'dt(sink-sink) = ',C_force*dtf
       if (last) then
          fxyz_ptmass_sinksink(:,1:nptmass) = fxyz_ptmass (:,1:nptmass)
          dsdt_ptmass_sinksink(:,1:nptmass) = dsdt_ptmass (:,1:nptmass)
       endif
    else
       fxyz_ptmass(:,1:nptmass) = 0.
       dsdt_ptmass(:,1:nptmass) = 0.
    endif
    call bcast_mpi(epot_sinksink)
    call bcast_mpi(dtf)
    dtextforcenew = min(dtextforcenew,C_force*dtf)
    call get_timings(t2,tcpu2)
    call increment_timer(itimer_sinksink,t2-t1,tcpu2-tcpu1)
 endif

 !
 !-- Forces on gas particles (Sink/gas,extf,damp,cooling,rad pressure)
 !
 call get_timings(t1,tcpu1)

 !$omp parallel default(none) &
 !$omp shared(maxp,maxphase) &
 !$omp shared(npart,nptmass,xyzh,vxyzu,xyzmh_ptmass,fext) &
 !$omp shared(eos_vars,dust_temp,idamp,damp_fac,abundance,iphase,ntypes,massoftype) &
 !$omp shared(dkdt,dt,timei,iexternalforce,extf_vdep_flag,last,aprmassoftype,apr_level) &
 !$omp shared(divcurlv,dphotflag,dphot0,nucleation,extrap) &
 !$omp shared(abundc,abundo,abundsi,abunde,extrapfac,fsink_old) &
 !$omp shared(isink_radiation,itau_alloc,tau,isionised) &
 !$omp private(fextx,fexty,fextz,xi,yi,zi) &
 !$omp private(i,fonrmaxi,dtphi2i,phii,dtf) &
 !$omp firstprivate(pmassi,itype) &
 !$omp reduction(min:dtextforcenew,dtphi2) &
 !$omp reduction(max:fonrmax) &
 !$omp reduction(+:fxyz_ptmass,dsdt_ptmass,bin_info)
 !$omp do
 do i=1,npart
    if (.not.isdead_or_accreted(xyzh(4,i))) then
       if (ntypes > 1 .and. maxphase==maxp) then
          itype  = iamtype(iphase(i))
          if (use_apr) then
             pmassi = aprmassoftype(itype,apr_level(i))
          else
             pmassi = massoftype(itype)
          endif
       endif
       fextx = 0.
       fexty = 0.
       fextz = 0.
       if (extrap) then
          xi = xyzh(1,i) + extrapfac*fext(1,i)
          yi = xyzh(2,i) + extrapfac*fext(2,i)
          zi = xyzh(3,i) + extrapfac*fext(3,i)
       else
          xi = xyzh(1,i)
          yi = xyzh(2,i)
          zi = xyzh(3,i)
       endif
       if (nptmass > 0) then
          if (extrap) then
             call get_accel_sink_gas(nptmass,xi,yi,zi,xyzh(4,i),xyzmh_ptmass,&
                                     fextx,fexty,fextz,phii,pmassi,fxyz_ptmass, &
                                     dsdt_ptmass,fonrmaxi,dtphi2i,bin_info,&
                                     extrapfac,fsink_old)
          else
             call get_accel_sink_gas(nptmass,xi,yi,zi,xyzh(4,i),xyzmh_ptmass,&
                                     fextx,fexty,fextz,phii,pmassi,fxyz_ptmass,&
                                     dsdt_ptmass,fonrmaxi,dtphi2i,bin_info)
             fonrmax = max(fonrmax,fonrmaxi)
             dtphi2  = min(dtphi2,dtphi2i)
          endif
       endif

       !
       ! compute and add external forces
       !
       if (iexternalforce > 0) then
          call get_external_force_gas(xi,yi,zi,xyzh(4,i),vxyzu(1,i), &
                                      vxyzu(2,i),vxyzu(3,i),timei,i, &
                                      dtextforcenew,dtf,dkdt,fextx,fexty, &
                                      fextz,extf_vdep_flag,iexternalforce)
       endif
       !
       ! damping
       !
       if (idamp > 0) then
          call apply_damp(fextx, fexty, fextz, vxyzu(1:3,i), (/xi,yi,zi/), damp_fac)
       endif
       !
       ! Radiation pressure force with isink_radiation
       !
       if (nptmass > 0 .and. isink_radiation > 0) then
          if (extrap) then
             if (itau_alloc == 1) then
                call get_rad_accel_from_ptmass(nptmass,npart,i,xi,yi,zi,xyzmh_ptmass,fextx,fexty,fextz, &
                                               tau=tau,fsink_old=fsink_old,extrapfac=extrapfac)
             else
                call get_rad_accel_from_ptmass(nptmass,npart,i,xi,yi,zi,xyzmh_ptmass,fextx,fexty,fextz, &
                                               fsink_old=fsink_old,extrapfac=extrapfac)
             endif
          else
             if (itau_alloc == 1) then
                call get_rad_accel_from_ptmass(nptmass,npart,i,xi,yi,zi,xyzmh_ptmass,fextx,fexty,fextz,tau)
             else
                call get_rad_accel_from_ptmass(nptmass,npart,i,xi,yi,zi,xyzmh_ptmass,fextx,fexty,fextz)
             endif
          endif
       endif

       fext(1,i) = fextx
       fext(2,i) = fexty
       fext(3,i) = fextz
       !
       ! temperature and abundances update (only done during the last force calculation of the substep)
       !
       if (maxvxyzu >= 4 .and. itype==igas .and. last) then
          call cooling_abundances_update(i,pmassi,xyzh,vxyzu,eos_vars,abundance,nucleation,dust_temp, &
                                         divcurlv,abundc,abunde,abundo,abundsi,dt,dphot0,isionised(i))
       endif
    endif
 enddo
 !$omp enddo
 !$omp end parallel
 call get_timings(t2,tcpu2)
 call increment_timer(itimer_gasf,t2-t1,tcpu2-tcpu1)


 if (nptmass > 0) then
    call reduce_in_place_mpi('+',fxyz_ptmass(:,1:nptmass))
    call reduce_in_place_mpi('+',dsdt_ptmass(:,1:nptmass))
    if (id==master .and. extf_vdep_flag) then
       call ptmass_vdependent_correction(nptmass,dkdt,vxyz_ptmass,fxyz_ptmass,xyzmh_ptmass,iexternalforce)
    endif
 endif

 if (last) then
    if (nptmass > 0) then
       if (fonrmax > 0.) then
          dtsinkgas = min(dtsinkgas,C_force*1./sqrt(fonrmax),C_force*sqrt(dtphi2))
       endif
       if (iverbose >= 2) write(iprint,*) nsubsteps,'dt(ext/sink-sink) = ',dtextforcenew,', dt(sink-gas) = ',dtsinkgas
       dtextforcenew = min(dtextforcenew,dtsinkgas)
    endif

    dtextforcenew = reduceall_mpi('min',dtextforcenew)
    dtextforce = dtextforcenew
 endif

end subroutine get_force

!-----------------------------------------------------------------------------------
!+
! Update of abundances and internal energy using cooling method (see cooling module)
! NOTE: The chemistry and cooling here is implicitly calculated.  That is,
!       dt is *passed in* to the chemistry & cooling routines so that the
!       output will be at the correct time of time + dt.  Since this is
!       implicit, there is no cooling timestep.  Explicit cooling is
!       calculated in force and requires a cooling timestep.
!+
!------------------------------------------------------------------------------------
subroutine cooling_abundances_update(i,pmassi,xyzh,vxyzu,eos_vars,abundance,nucleation,dust_temp, &
                                     divcurlv,abundc,abunde,abundo,abundsi,dt,dphot0,isionisedi)
 use dim,             only:h2chemistry,do_nucleation,use_krome,update_muGamma,store_dust_temperature
 use part,            only:idK2,idmu,idkappa,idgamma,imu,igamma,nabundances
 use cooling_ism,     only:nabn,dphotflag
 use options,         only:icooling
 use chem,            only:update_abundances,get_dphot
 use dust_formation,  only:evolve_dust,calc_muGamma
 use cooling,         only:energ_cooling,cooling_in_step
 use part,            only:rhoh
#ifdef KROME
 use part,            only: T_gas_cool
 use krome_interface, only: update_krome
 real                       :: ui
#endif
 real,         intent(inout) :: vxyzu(:,:),xyzh(:,:)
 real,         intent(inout) :: eos_vars(:,:),abundance(:,:)
 real,         intent(inout) :: nucleation(:,:),dust_temp(:)
 real(kind=4), intent(in)    :: divcurlv(:,:)
 real,         intent(inout) :: abundc,abunde,abundo,abundsi
 real(kind=8), intent(in)    :: dphot0
 real,         intent(in)    :: dt,pmassi
 logical,      intent(in)    :: isionisedi
 integer,      intent(in)    :: i

 real :: dudtcool,rhoi,dphot,pH,pH_tot
 real :: abundi(nabn)

 dudtcool = 0.
 rhoi = rhoh(xyzh(4,i),pmassi)
 !
 ! CHEMISTRY
 !
 if (h2chemistry) then
    !
    ! Get updated abundances of all species, updates 'chemarrays',
    !
    dphot = get_dphot(dphotflag,dphot0,xyzh(1,i),xyzh(2,i),xyzh(3,i))
    call update_abundances(vxyzu(4,i),rhoi,abundance(:,i),nabundances,&
               dphot,dt,abundi,nabn,eos_vars(imu,i),abundc,abunde,abundo,abundsi)
 endif
#ifdef KROME
 ! evolve chemical composition and determine new internal energy
 ! Krome also computes cooling function but only associated with chemical processes
 ui = vxyzu(4,i)
 call update_krome(dt,xyzh(:,i),ui,rhoi,abundance(:,i),eos_vars(igamma,i),eos_vars(imu,i),T_gas_cool(i))
 dudtcool = (ui-vxyzu(4,i))/dt
#else
 !evolve dust chemistry and compute dust cooling
 if (do_nucleation) then
    call evolve_dust(dt, xyzh(:,i), vxyzu(4,i), nucleation(:,i), dust_temp(i), rhoi)
    eos_vars(imu,i)    = nucleation(idmu,i)
    eos_vars(igamma,i) = nucleation(idgamma,i)
 elseif (update_muGamma) then
    call calc_muGamma(rhoi, dust_temp(i),eos_vars(imu,i),eos_vars(igamma,i), pH, pH_tot)
 endif
 !
 ! COOLING
 !
 if (icooling > 0 .and. cooling_in_step) then
    if (h2chemistry) then
       !
       ! Call cooling routine, requiring total density, some distance measure and
       ! abundances in the 'abund' format
       !
       call energ_cooling(xyzh(1,i),xyzh(2,i),xyzh(3,i),vxyzu(4,i),rhoi,dt,divcurlv(1,i),dudtcool,&
                 dust_temp(i),eos_vars(imu,i), eos_vars(igamma,i),abund_in=abundi)
    elseif (store_dust_temperature) then
       ! cooling with stored dust temperature
       if (do_nucleation) then
          call energ_cooling(xyzh(1,i),xyzh(2,i),xyzh(3,i),vxyzu(4,i),rhoi,dt,divcurlv(1,i),dudtcool,&
                    dust_temp(i),nucleation(idmu,i),nucleation(idgamma,i),nucleation(idK2,i),nucleation(idkappa,i))
       elseif (update_muGamma) then
          call energ_cooling(xyzh(1,i),xyzh(2,i),xyzh(3,i),vxyzu(4,i),rhoi,dt,divcurlv(1,i),dudtcool,&
                    dust_temp(i),eos_vars(imu,i), eos_vars(igamma,i))
       else
          call energ_cooling(xyzh(1,i),xyzh(2,i),xyzh(3,i),vxyzu(4,i),rhoi,dt,divcurlv(1,i),dudtcool,dust_temp(i))
       endif
    else
       ! cooling without stored dust temperature
       call energ_cooling(xyzh(1,i),xyzh(2,i),xyzh(3,i),vxyzu(4,i),rhoi,dt,divcurlv(1,i),dudtcool)
    endif
 endif
#endif
 ! update internal energy
 if (isionisedi) dudtcool = 0.
 if (cooling_in_step .or. use_krome) vxyzu(4,i) = vxyzu(4,i) + dt * dudtcool


end subroutine cooling_abundances_update

 !----------------------------------------------------------------
 !+
 !  routine for external force applied on gas particle
 !+
 !----------------------------------------------------------------

subroutine get_external_force_gas(xi,yi,zi,hi,vxi,vyi,vzi,timei,i,dtextforcenew,dtf,dkdt, &
                                 fextx,fexty,fextz,extf_is_velocity_dependent,iexternalforce)
 use timestep,       only:C_force
 use externalforces, only: externalforce,update_vdependent_extforce
 real,    intent(in) :: xi,yi,zi,hi,vxi,vyi,vzi,timei,dkdt
 real, intent(inout) :: dtextforcenew,dtf,fextx,fexty,fextz
 integer, intent(in) :: iexternalforce,i
 logical, intent(in) :: extf_is_velocity_dependent
 real :: fextxi,fextyi,fextzi,poti
 real :: fextv(3)

 call externalforce(iexternalforce,xi,yi,zi,hi, &
   timei,fextxi,fextyi,fextzi,poti,dtf,i)
 dtextforcenew = min(dtextforcenew,C_force*dtf)

 fextx = fextx + fextxi
 fexty = fexty + fextyi
 fextz = fextz + fextzi
!
!  Velocity-dependent external forces require special handling
!  in leapfrog (corrector is implicit)
!
 if (extf_is_velocity_dependent) then
    fextxi = fextx
    fextyi = fexty
    fextzi = fextz
    call update_vdependent_extforce(iexternalforce,vxi,vyi,vzi, &
                                             fextxi,fextyi,fextzi,fextv,dkdt,xi,yi,zi)
    fextx = fextx + fextv(1)
    fexty = fexty + fextv(2)
    fextz = fextz + fextv(3)
 endif

end subroutine get_external_force_gas

 !----------------------------------------------------------------
 !+
 !  routine for prediction substep in GR case
 !+
 !----------------------------------------------------------------
subroutine predict_gr(xyzh,vxyzu,ntypes,pxyzu,fext,npart,nptmass,dt,timei,hdt, &
                     dens,metrics,metricderivs,&
                     xyzmh_ptmass,vxyz_ptmass,fxyz_ptmass,&
                     metrics_ptmass,metricderivs_ptmass,pxyzu_ptmass,&
                     pitsmax,perrmax,&
                     xitsmax,xerrmax,dtextforcenew)

 use dim,            only:maxptmass,maxp,maxvxyzu,use_apr
 use io,             only:master,warning,fatal
 use externalforces, only:externalforce,accrete_particles,update_externalforce
 use part,           only:maxphase,isdead_or_accreted,iamboundary,igas,iphase,iamtype,&
                          massoftype,rhoh,ien_type,eos_vars,igamma,itemp,igasP,&
                          aprmassoftype,apr_level,epot_sinksink,fxyz_ptmass_sinksink,dsdt_ptmass,&
                          fsink_old
 use io_summary,     only:summary_variable,iosumextr,iosumextt,summary_accrete
 use timestep,       only:bignumber,xtol,ptol
 use eos,            only:equationofstate,ieos
 use cons2primsolver,only:conservative2primitive
 use extern_gr,      only:get_grforce
 use metric_tools,   only:pack_metric,pack_metricderivs
 use damping,        only:calc_damp,apply_damp
 use options,        only:iexternalforce
 use ptmass,         only:get_accel_sink_sink,get_accel_sink_gas


 real,    intent(inout)   :: xyzh(:,:),vxyzu(:,:),fext(:,:),pxyzu(:,:),dens(:),metrics(:,:,:,:),metricderivs(:,:,:,:)
 real,    intent(inout)   :: xyzmh_ptmass(:,:),vxyz_ptmass(:,:),fxyz_ptmass(:,:),pxyzu_ptmass(:,:)
 real,    intent(inout)   :: metrics_ptmass(:,:,:,:),metricderivs_ptmass(:,:,:,:)
 real,    intent(in)      :: dt,hdt,timei
 integer, intent(in)      :: npart,ntypes,nptmass
 integer, intent(inout)   :: pitsmax,xitsmax
 real,    intent(inout)   :: perrmax,xerrmax,dtextforcenew

 integer :: i,its,ierr,itype
 integer, parameter :: itsmax = 50
 real    :: pmassi
 real    :: pri,spsoundi,tempi,gammai
 real, save :: pprev(3),xyz_prev(3),fstar(3),vxyz_star(3),xyz(3),pxyz(3),vxyz(3),fexti(3)
 !$omp threadprivate(pprev,xyz_prev,fstar,vxyz_star,xyz,pxyz,vxyz,fexti)
 real    :: x_err,pmom_err
 ! real, save :: dmdt = 0.
 logical :: converged
 real :: rhoi,hi,eni,uui,densi,poti
 real :: bin_info(6,nptmass)
 real :: dtphi2,dtsinksink,fonrmax
 integer :: merge_ij(nptmass),merge_n

 pmassi  = massoftype(igas)
 itype   = igas
 fsink_old = fxyz_ptmass
 fxyz_ptmass = 0.
 !----------------------------------------------
 ! calculate acceleration sink-sink
 !----------------------------------------------
 call get_accel_sink_sink(nptmass,xyzmh_ptmass,fxyz_ptmass_sinksink,epot_sinksink,dtsinksink,&
                         iexternalforce,timei,merge_ij,merge_n,dsdt_ptmass)
 !----------------------------------------------
 ! predictor during substeps for gas particles
 !----------------------------------------------
 !
 ! predictor step for external forces, also recompute external forces
 !
 !$omp parallel do default(none) &
 !$omp shared(npart,xyzh,vxyzu,fext,iphase,ntypes,massoftype) &
 !$omp shared(nptmass,xyzmh_ptmass,vxyz_ptmass,fxyz_ptmass) &
 !$omp shared(maxphase,maxp,eos_vars) &
 !$omp shared(bin_info,dtphi2,poti,fonrmax) &
 !$omp shared(fxyz_ptmass_sinksink) &
 !$omp shared(dt,hdt,xtol,ptol,aprmassoftype,apr_level) &
 !$omp shared(ieos,pxyzu,dens,metrics,metricderivs,ien_type) &
 !$omp shared(pxyzu_ptmass,metrics_ptmass,metricderivs_ptmass) &
 !$omp shared(dtsinksink,epot_sinksink,merge_ij,merge_n,dsdt_ptmass,iexternalforce) &
 !$omp private(i,its,spsoundi,tempi,rhoi,hi,eni,uui,densi) &
 !$omp private(converged,pmom_err,x_err,pri,ierr,gammai) &
 !$omp firstprivate(pmassi,itype) &
 !$omp reduction(max:xitsmax,pitsmax,perrmax,xerrmax) &
 !$omp reduction(min:dtextforcenew)
 predictor: do i=1,npart
    xyz(1) = xyzh(1,i)
    xyz(2) = xyzh(2,i)
    xyz(3) = xyzh(3,i)
    hi     = xyzh(4,i)
    if (.not.isdead_or_accreted(hi)) then
       if (ntypes > 1 .and. maxphase==maxp) then
          itype = iamtype(iphase(i))
          if (use_apr) then
             pmassi = aprmassoftype(itype,apr_level(i))
          else
             pmassi = massoftype(itype)
          endif
       elseif (use_apr) then
          pmassi = aprmassoftype(igas,apr_level(i))
       endif

       its       = 0
       converged = .false.
       !
       ! make local copies of array quantities
       !
       pxyz(1:3) = pxyzu(1:3,i)
       eni       = pxyzu(4,i)
       vxyz(1:3) = vxyzu(1:3,i)
       uui       = vxyzu(4,i)
       fexti     = fext(:,i)

       pxyz      = pxyz + hdt*fexti

       !-- unpack thermo variables for the first guess in cons2prim
       densi     = dens(i)
       pri       = eos_vars(igasP,i)
       gammai    = eos_vars(igamma,i)
       tempi     = eos_vars(itemp,i)
       rhoi      = rhoh(hi,massoftype(igas))

       ! Note: grforce needs derivatives of the metric,
       ! which do not change between pmom iterations
       pmom_iterations: do while (its <= itsmax .and. .not. converged)
          its   = its + 1
          pprev = pxyz
          call conservative2primitive(xyz,metrics(:,:,:,i),vxyz,densi,uui,pri,&
                                       tempi,gammai,rhoi,pxyz,eni,ierr,ien_type)

          if (ierr > 0) call warning('cons2primsolver [in substep_gr (a)]','enthalpy did not converge',i=i)
          call get_grforce(xyzh(:,i),metrics(:,:,:,i),metricderivs(:,:,:,i),vxyz,densi,uui,pri,fstar)

          ! calculate force between sink-gas particles
          call get_accel_sink_gas(nptmass,xyz(1),xyz(2),xyz(3),hi,xyzmh_ptmass, &
                                  fstar(1),fstar(2),fstar(3),poti,pmassi,fxyz_ptmass,&
                                  dsdt_ptmass,fonrmax,dtphi2,bin_info)

          pxyz = pprev + hdt*(fstar - fexti)
          pmom_err = maxval(abs(pxyz - pprev))
          if (pmom_err < ptol) converged = .true.
          fexti = fstar
       enddo pmom_iterations
       if (its > itsmax ) call warning('substep_gr',&
                              'max # of pmom iterations',var='pmom_err',val=pmom_err)
       pitsmax = max(its,pitsmax)
       perrmax = max(pmom_err,perrmax)

       call conservative2primitive(xyz,metrics(:,:,:,i),vxyz,densi,uui,pri,tempi,&
                                    gammai,rhoi,pxyz,eni,ierr,ien_type)
       if (ierr > 0) call warning('cons2primsolver [in substep_gr (b)]','enthalpy did not converge',i=i)
       xyz = xyz + dt*vxyz
       call pack_metric(xyz,metrics(:,:,:,i))

       its        = 0
       converged  = .false.
       vxyz_star = vxyz
       ! Note: since particle positions change between iterations
       !  the metric and its derivatives need to be updated.
       !  cons2prim does not require derivatives of the metric,
       !  so those can updated once the iterations are complete
       !  in order to reduce the number of computations.
       xyz_iterations: do while (its <= itsmax .and. .not. converged)
          its         = its+1
          xyz_prev    = xyz
          call conservative2primitive(xyz,metrics(:,:,:,i),vxyz_star,densi,uui,&
                                       pri,tempi,gammai,rhoi,pxyz,eni,ierr,ien_type)
          if (ierr > 0) call warning('cons2primsolver [in substep_gr (c)]','enthalpy did not converge',i=i)
          xyz  = xyz_prev + hdt*(vxyz_star - vxyz)
          x_err = maxval(abs(xyz-xyz_prev))
          if (x_err < xtol) converged = .true.
          vxyz = vxyz_star
          ! UPDATE METRIC HERE
          call pack_metric(xyz,metrics(:,:,:,i))
       enddo xyz_iterations
       call pack_metricderivs(xyz,metricderivs(:,:,:,i))
       if (its > itsmax ) call warning('substep_gr','Reached max number of x iterations. x_err ',val=x_err)
       xitsmax = max(its,xitsmax)
       xerrmax = max(x_err,xerrmax)

       ! re-pack arrays back where they belong
       xyzh(1:3,i) = xyz(1:3)
       pxyzu(1:3,i) = pxyz(1:3)
       vxyzu(1:3,i) = vxyz(1:3)
       vxyzu(4,i) = uui
       fext(:,i)  = fexti
       dens(i) = densi
       eos_vars(igasP,i)  = pri
       eos_vars(itemp,i)  = tempi
       eos_vars(igamma,i) = gammai

       ! Skip remainder of update if boundary particle; note that fext==0 for these particles
       if (iamboundary(itype)) cycle predictor
    endif
 enddo predictor
!$omp end parallel do

 call predict_gr_sink(xyzmh_ptmass,vxyz_ptmass,ntypes,pxyzu_ptmass,fsink_old,fxyz_ptmass,fxyz_ptmass_sinksink,nptmass,&
                      dt,timei,hdt,metrics_ptmass,metricderivs_ptmass,dtextforcenew,pitsmax,perrmax,&
                      xitsmax,xerrmax)

end subroutine predict_gr

 !----------------------------------------------------------------
 !+
 !  routine for prediction substep in GR case
 !+
 !----------------------------------------------------------------
subroutine predict_gr_sink(xyzmh_ptmass,vxyz_ptmass,ntypes,pxyzu_ptmass,fsink_old,fxyz_ptmass,&
                     fxyz_ptmass_sinksink,nptmass,dt,timei,hdt, &
                     metrics_ptmass,metricderivs_ptmass,dtextforcenew,pitsmax,perrmax, &
                     xitsmax,xerrmax)
 use dim,            only:maxptmass
 use io,             only:master,warning,fatal
 use part,           only:epot_sinksink,dsdt_ptmass
 use timestep,       only:bignumber,xtol,ptol
 use cons2primsolver,only:conservative2primitive
 use extern_gr,      only:get_grforce
 use metric_tools,   only:pack_metric,pack_metricderivs
 use ptmass,         only:get_accel_sink_sink

 real,    intent(inout)   :: xyzmh_ptmass(:,:),vxyz_ptmass(:,:),fxyz_ptmass(:,:),fxyz_ptmass_sinksink(:,:),pxyzu_ptmass(:,:)
 real,    intent(inout)   :: metrics_ptmass(:,:,:,:),metricderivs_ptmass(:,:,:,:),dtextforcenew,fsink_old(:,:)
 real,    intent(in)      :: dt,hdt,timei
 integer, intent(in)      :: nptmass,ntypes
 integer, intent(inout)   :: pitsmax,xitsmax
 real,    intent(inout)   :: perrmax,xerrmax

 integer :: i,its,ierr
 integer, parameter :: itsmax = 50
 real    :: pmassi,xyzhi(4)
 real    :: pri,tempi,gammai
 real, save :: pprev(3),xyz_prev(3),fstar(3),vxyz_star(3),xyz(3),pxyz(3),vxyz(3),fexti(3)
 !$omp threadprivate(pprev,xyz_prev,fstar,vxyz_star,xyz,pxyz,vxyz,fexti)
 real    :: x_err,pmom_err
 ! real, save :: dmdt = 0.
 logical :: converged
 real :: rhoi,hi,eni,uui,densi
 integer :: merge_ij(2),merge_n
 real    :: dtsinksink

 !---------------------------
 ! predictor during substeps
 !---------------------------
 !
 ! predictor step for external forces, also recompute external forces
 !
 !$omp parallel do default(none) &
 !$omp shared(xyzmh_ptmass,vxyz_ptmass,fxyz_ptmass,fxyz_ptmass_sinksink) &
 !$omp shared(dt,hdt,xtol,ptol,nptmass) &
 !$omp shared(pxyzu_ptmass,metrics_ptmass,metricderivs_ptmass,fsink_old) &
 !$omp shared(dtsinksink,epot_sinksink,merge_ij,merge_n,dsdt_ptmass) &
 !$omp private(i,its,tempi,rhoi,hi,eni,uui,densi,xyzhi) &
 !$omp private(converged,pmom_err,x_err,pri,ierr,gammai,pmassi) &
 !$omp reduction(max:xitsmax,pitsmax,perrmax,xerrmax) &
 !$omp reduction(min:dtextforcenew)

 predictor: do i=1,nptmass
    xyzhi(1) = xyzmh_ptmass(1,i)
    xyzhi(2) = xyzmh_ptmass(2,i)
    xyzhi(3) = xyzmh_ptmass(3,i)
    pmassi   = xyzmh_ptmass(4,i)
    hi       = xyzmh_ptmass(5,i)

    xyz(1)   = xyzhi(1)
    xyz(2)   = xyzhi(2)
    xyz(3)   = xyzhi(3)
    xyzhi(4) = hi
    if (pmassi >= 0) then
       its       = 0
       converged = .false.
       !
       ! make local copies of array quantities
       !
       pxyz(1:3) = pxyzu_ptmass(1:3,i)
       eni       = 0.
       vxyz(1:3) = vxyz_ptmass(1:3,i)
       uui       = 0.
       fexti     = fsink_old(1:3,i)
       pxyz      = pxyz + hdt*fexti

       !-- unpack thermo variables for the first guess in cons2prim
       densi     = 1.
       pri       = 0.
       gammai    = 0.
       tempi     = 0.
       rhoi      = 1.
       ! Note: grforce needs derivatives of the metric,
       ! which do not change between pmom iterations
       pmom_iterations: do while (its <= itsmax .and. .not. converged)
          its   = its + 1
          pprev = pxyz
          call conservative2primitive(xyz,metrics_ptmass(:,:,:,i),vxyz,densi,uui,pri,&
                                     tempi,gammai,rhoi,pxyz,eni,ierr,1)

          if (ierr > 0) call warning('cons2primsolver [in substep_gr (a)]','enthalpy did not converge',i=i)

          call get_grforce(xyzhi,metrics_ptmass(:,:,:,i),metricderivs_ptmass(:,:,:,i),vxyz,densi,uui,pri,fstar)

          ! add forces from curvature on sink, from sink sink interaction and sink-gas interaction
          fstar = fstar + fxyz_ptmass_sinksink(1:3,i) + fxyz_ptmass(1:3,i)

          pxyz = pprev + hdt*(fstar - fexti)
          pmom_err = maxval(abs(pxyz - pprev))
          if (pmom_err < ptol) converged = .true.
          fexti = fstar
       enddo pmom_iterations
       if (its > itsmax ) call warning('substep_gr',&
                              'max # of pmom iterations',var='pmom_err',val=pmom_err)
       pitsmax = max(its,pitsmax)
       perrmax = max(pmom_err,perrmax)

       call conservative2primitive(xyz,metrics_ptmass(:,:,:,i),vxyz,densi,uui,pri,tempi,&
                                    gammai,rhoi,pxyz,eni,ierr,1)

       if (ierr > 0) call warning('cons2primsolver [in substep_gr (b)]','enthalpy did not converge',i=i)
       xyz = xyz + dt*vxyz
       call pack_metric(xyz,metrics_ptmass(:,:,:,i))

       its        = 0
       converged  = .false.
       vxyz_star = vxyz
       ! Note: since particle positions change between iterations
       !  the metric and its derivatives need to be updated.
       !  cons2prim does not require derivatives of the metric,
       !  so those can updated once the iterations are complete
       !  in order to reduce the number of computations.
       xyz_iterations: do while (its <= itsmax .and. .not. converged)
          its         = its+1
          xyz_prev    = xyz
          call conservative2primitive(xyz,metrics_ptmass(:,:,:,i),vxyz_star,densi,uui,&
                                       pri,tempi,gammai,rhoi,pxyz,eni,ierr,1)
          if (ierr > 0) call warning('cons2primsolver [in substep_gr (c)]','enthalpy did not converge',i=i)
          xyz  = xyz_prev + hdt*(vxyz_star - vxyz)
          x_err = maxval(abs(xyz-xyz_prev))
          if (x_err < xtol) converged = .true.
          vxyz = vxyz_star
          ! UPDATE METRIC HERE
          call pack_metric(xyz,metrics_ptmass(:,:,:,i))
       enddo xyz_iterations
       call pack_metricderivs(xyz,metricderivs_ptmass(:,:,:,i))
       if (its > itsmax ) call warning('substep_gr','Reached max number of x iterations. x_err ',val=x_err)
       xitsmax = max(its,xitsmax)
       xerrmax = max(x_err,xerrmax)

       ! re-pack arrays back where they belong
       xyzmh_ptmass(1:3,i) = xyz(1:3)
       pxyzu_ptmass(1:3,i) = pxyz(1:3)
       vxyz_ptmass(1:3,i)  = vxyz(1:3)
       fxyz_ptmass(1:3,i)  = fexti

    endif
 enddo predictor
!$omp end parallel do

end subroutine predict_gr_sink

 !----------------------------------------------------------------
 !+
 !  routine for accretion step in GR case
 !+
 !----------------------------------------------------------------
subroutine accrete_gr(xyzh,vxyzu,dens,fext,metrics,metricderivs,nlive,naccreted,&
                      pxyzu,accretedmass,hdt,npart,nptmass,ntypes,dtextforce_min,timei,&
                      xyzmh_ptmass,vxyz_ptmass,fxyz_ptmass,&
                      metrics_ptmass,metricderivs_ptmass,&
                      pxyzu_ptmass,nlive_sinks,naccreted_sinks)

 use dim,            only:maxptmass,maxp,maxvxyzu,use_apr
 use io,             only:master,warning,fatal
 use externalforces, only:externalforce,accrete_particles,update_externalforce
 use options,        only:iexternalforce
 use part,           only:maxphase,isdead_or_accreted,iamboundary,igas,iphase,iamtype,&
                          massoftype,rhoh,igamma,itemp,igasP,aprmassoftype,apr_level,&
                          fxyz_ptmass_sinksink,fsink_old
 use io_summary,     only:summary_variable,iosumextr,iosumextt,summary_accrete
 use timestep,       only:bignumber,C_force
 use eos,            only:equationofstate,ieos
 use cons2primsolver,only:conservative2primitive
 use extern_gr,      only:get_grforce
 use metric_tools,   only:pack_metric,pack_metricderivs
 use damping,        only:calc_damp,apply_damp,idamp
 use part,           only:epot_sinksink
 use ptmass,         only:get_accel_sink_sink,get_accel_sink_gas

 real,    intent(inout) :: xyzh(:,:),vxyzu(:,:),fext(:,:),pxyzu(:,:),dens(:),metrics(:,:,:,:),metricderivs(:,:,:,:)
 real,    intent(inout) :: xyzmh_ptmass(:,:),vxyz_ptmass(:,:),fxyz_ptmass(:,:),pxyzu_ptmass(:,:)
 real,    intent(inout) :: metrics_ptmass(:,:,:,:),metricderivs_ptmass(:,:,:,:)
 integer, intent(in)    :: npart,ntypes,nptmass
 integer, intent(inout) :: nlive,naccreted
 integer, intent(inout) :: nlive_sinks,naccreted_sinks
 real,    intent(inout) :: accretedmass
 real,    intent(in)    :: hdt,timei
 real,    intent(inout) :: dtextforce_min

 logical :: accreted
 integer :: i,itype
 real    :: pmassi
 real    :: dtf
 real    :: pri,spsoundi,pondensi,tempi
 real    :: damp_fac
 ! real, save :: dmdt = 0.
 integer, parameter :: itsmax = 50
 real :: bin_info(6,nptmass),dsdt_ptmass(3,nptmass)
 real :: dtphi2,dtsinksink,fonrmax,poti
 integer :: merge_ij(nptmass),merge_n

 pmassi     = massoftype(igas)
 itype      = igas
 fsink_old = fxyz_ptmass
 fxyz_ptmass = 0.
 !----------------------------------------------
 ! calculate acceleration sink-sink
 !----------------------------------------------
 call get_accel_sink_sink(nptmass,xyzmh_ptmass,fxyz_ptmass_sinksink,epot_sinksink,dtsinksink,&
                         iexternalforce,timei,merge_ij,merge_n,dsdt_ptmass)

 dtextforce_min = min(dtextforce_min,C_force*dtsinksink)

 !$omp parallel default(none) &
 !$omp shared(npart,xyzh,metrics,metricderivs,vxyzu,fext,iphase,ntypes,massoftype,hdt,timei) &
 !$omp shared(nptmass,xyzmh_ptmass,vxyz_ptmass,fxyz_ptmass) &
 !$omp shared(pxyzu_ptmass,metrics_ptmass,metricderivs_ptmass) &
 !$omp shared(maxphase,maxp,aprmassoftype,apr_level) &
 !$omp shared(dtsinksink,epot_sinksink,merge_ij,merge_n,dsdt_ptmass) &
 !$omp shared(bin_info,dtphi2,poti,fonrmax) &
 !$omp private(i,accreted) &
 !$omp shared(ieos,dens,pxyzu,iexternalforce,C_force) &
 !$omp private(pri,pondensi,spsoundi,tempi,dtf) &
 !$omp firstprivate(itype,pmassi) &
 !$omp reduction(min:dtextforce_min) &
 !$omp reduction(+:accretedmass,naccreted,nlive) &
 !$omp shared(idamp,damp_fac)
 !$omp do
 accreteloop: do i=1,npart
    if (.not.isdead_or_accreted(xyzh(4,i))) then
       if (ntypes > 1 .and. maxphase==maxp) then
          itype = iamtype(iphase(i))
          if (use_apr) then
          else
             pmassi = massoftype(itype)
          endif
          !  if (itype==iboundary) cycle accreteloop
       elseif (use_apr) then
          pmassi = aprmassoftype(igas,apr_level(i))
       endif

       call equationofstate(ieos,pondensi,spsoundi,dens(i),xyzh(1,i),xyzh(2,i),xyzh(3,i),tempi,vxyzu(4,i))
       pri = pondensi*dens(i)

       call get_grforce(xyzh(:,i),metrics(:,:,:,i),metricderivs(:,:,:,i),vxyzu(1:3,i),dens(i),vxyzu(4,i),pri,fext(1:3,i),dtf)
       call get_accel_sink_gas(nptmass,xyzh(1,i),xyzh(2,i),xyzh(3,i),xyzh(4,i),xyzmh_ptmass, &
                                  fext(1,i),fext(2,i),fext(3,i),poti,pmassi,fxyz_ptmass,&
                                  dsdt_ptmass,fonrmax,dtphi2,bin_info)

       dtextforce_min = min(dtextforce_min,C_force*dtf,C_force*sqrt(dtphi2))

       if (idamp > 0) then
          call apply_damp(fext(1,i), fext(2,i), fext(3,i), vxyzu(1:3,i), xyzh(1:3,i), damp_fac)
       endif

       !
       ! correct v to the full step using only the external force
       !
       pxyzu(1:3,i) = pxyzu(1:3,i) + hdt*fext(1:3,i)
       ! Do we need call cons2prim here ??

       if (iexternalforce > 0) then
          call accrete_particles(iexternalforce,xyzh(1,i),xyzh(2,i), &
                                 xyzh(3,i),xyzh(4,i),pmassi,timei,accreted,i)
          if (accreted) then
             accretedmass = accretedmass + pmassi
             naccreted = naccreted + 1
          endif
       endif
       nlive = nlive + 1
    endif
 enddo accreteloop
 !$omp enddo
 !$omp end parallel
 call accrete_gr_sink(xyzmh_ptmass,vxyz_ptmass,fsink_old,fxyz_ptmass,fxyz_ptmass_sinksink,&
                      metrics_ptmass,metricderivs_ptmass,nlive_sinks,naccreted_sinks,pxyzu_ptmass,&
                      accretedmass,hdt,nptmass,dtextforce_min,timei,dtsinksink)
end subroutine accrete_gr

 !----------------------------------------------------------------
 !+
 !  routine for accretion step in GR case
 !+
 !----------------------------------------------------------------
subroutine accrete_gr_sink(xyzmh_ptmass,vxyz_ptmass,fsink_old,fxyz_ptmass,fxyz_ptmass_sinksink,metrics_ptmass,metricderivs_ptmass,&
                            nlive_sinks,naccreted_sinks,&
                            pxyzu_ptmass,accretedmass,hdt,nptmass,dtextforce_min,timei,dtsinksink)
 use part,           only:ihsoft
 use externalforces, only:accrete_particles
 use options,        only:iexternalforce
 use timestep,       only:bignumber,C_force
 use cons2primsolver,only:conservative2primitive
 use extern_gr,      only:get_grforce
 real,    intent(inout) :: xyzmh_ptmass(:,:),vxyz_ptmass(:,:),fxyz_ptmass(:,:),pxyzu_ptmass(:,:),fsink_old(:,:)
 real,    intent(inout) :: metrics_ptmass(:,:,:,:),metricderivs_ptmass(:,:,:,:),fxyz_ptmass_sinksink(:,:)
 integer, intent(in)    :: nptmass
 integer, intent(inout) :: nlive_sinks,naccreted_sinks
 real,    intent(inout) :: accretedmass
 real,    intent(in)    :: hdt,timei,dtsinksink
 real,    intent(inout) :: dtextforce_min

 logical :: accreted
 integer :: i
 real    :: xyzhi(4),pmassi,densi,pri
 real    :: dtf,hsofti
 ! real, save :: dmdt = 0.
 integer, parameter :: itsmax = 50

 !$omp parallel default(none) &
 !$omp shared(nptmass,xyzmh_ptmass,metrics_ptmass,metricderivs_ptmass,vxyz_ptmass,fxyz_ptmass,hdt,timei) &
 !$omp shared(dtsinksink,fxyz_ptmass_sinksink) &
 !$omp private(i,accreted) &
 !$omp shared(pxyzu_ptmass,iexternalforce,C_force) &
 !$omp private(dtf,xyzhi,hsofti,pmassi,pri,densi) &
 !$omp reduction(min:dtextforce_min) &
 !$omp reduction(+:accretedmass,naccreted_sinks,nlive_sinks)
 !$omp do
 accreteloop: do i=1,nptmass
    pri = 0.
    densi = 1.

    ! add this force due to the curvature of the metric.
    xyzhi(1:3) = xyzmh_ptmass(1:3,i)

    ! if a sink particle is already eaten by the black hole, skip it...
    pmassi = xyzmh_ptmass(4,i)
    if (pmassi < 0.) cycle accreteloop
    !
    ! the smoothing length is used inside get_grforce to set the timestep based
    ! on h/abs(dp/dt), but for sink particles this is meaningless unless
    ! a softening length is set
    !
    hsofti = xyzmh_ptmass(ihsoft,i)
    xyzhi(4) = xyzmh_ptmass(5,i)
    if (hsofti > 0.) xyzhi(4) = hsofti
    ! add force from sink-gas interaction to the sink-sink interaction array
    fxyz_ptmass_sinksink(:,i) = fxyz_ptmass_sinksink(:,i) + fxyz_ptmass(:,i)
    ! calculate force due to curvature
    call get_grforce(xyzhi,metrics_ptmass(:,:,:,i),metricderivs_ptmass(:,:,:,i),vxyz_ptmass(1:3,i),&
                     densi,0.,pri,fxyz_ptmass(1:3,i),dtf)
    ! get total force on sinks
    fxyz_ptmass(:,i) = fxyz_ptmass(:,i) + fxyz_ptmass_sinksink(:,i)

    dtextforce_min = min(dtextforce_min,C_force*dtf)
    !
    ! correct v to the full step using only the external force
    !
    pxyzu_ptmass(1:3,i) = pxyzu_ptmass(1:3,i) + hdt*fxyz_ptmass(1:3,i)
    if (pmassi < 0.) then
       !
       ! sending the mass twice here is deliberate, as an accreted sink particle is indicated by
       ! a negative mass, unlike gas particles which are flagged with a negative smoothing length
       !
       call accrete_particles(iexternalforce,xyzmh_ptmass(1,i),xyzmh_ptmass(2,i), &
                                 xyzmh_ptmass(3,i),xyzmh_ptmass(4,i),xyzmh_ptmass(4,i),timei,accreted)
       if (accreted) then
          accretedmass = accretedmass + abs(xyzmh_ptmass(4,i))
          naccreted_sinks = naccreted_sinks + 1
       endif
    endif
    nlive_sinks = nlive_sinks + 1

 enddo accreteloop
 !$omp enddo
 !$omp end parallel

end subroutine accrete_gr_sink

subroutine combine_forces_gr(nptmass,fsinks,fgr)
 real, intent(in)    :: fsinks(:,:)
 integer, intent(in) :: nptmass

 real, intent(inout) :: fgr(:,:)

 integer :: i

 do i=1,nptmass
    fgr(:,i) = fsinks(:,i) + fgr(:,i)
 enddo
end subroutine combine_forces_gr


subroutine combine_forces_gr_one(fsink,fgr)
 real, intent(in)    :: fsink(:)
 real, intent(inout) :: fgr(:)

 fgr(:) = fgr(:) + fsink(:)

end subroutine combine_forces_gr_one

end module substepping<|MERGE_RESOLUTION|>--- conflicted
+++ resolved
@@ -286,15 +286,9 @@
  use io_summary,     only:summary_variable,iosumextr,iosumextt
  use externalforces, only:is_velocity_dependent
  use ptmass,         only:use_fourthorder,use_regnbody,ck,dk,ptmass_check_stars,icreate_sinks
-<<<<<<< HEAD
- use subgroup,     only:group_identify,evolve_groups
+ use subgroup,     only:group_identify
  integer,         intent(in)    :: npart,ntypes
  integer,         intent(inout) :: n_group,n_ingroup,n_sing,nptmass
-=======
- use subgroup,     only:group_identify
- integer,         intent(in)    :: npart,ntypes,nptmass
- integer,         intent(inout) :: n_group,n_ingroup,n_sing
->>>>>>> 0bbf7ca4
  integer,         intent(inout) :: group_info(:,:)
  real,            intent(in)    :: dtsph,time
  real,            intent(inout) :: dtextforce
@@ -348,77 +342,29 @@
                vxyzu,vxyz_ptmass,fxyz_ptmass,gtgrad,n_group,n_ingroup,&
                group_info,bin_info)
 
-<<<<<<< HEAD
-       call drift(ck(1),dt,time_par,npart,nptmass,ntypes,xyzh,xyzmh_ptmass,vxyzu,vxyz_ptmass,n_ingroup,group_info)
-
+    call get_force(nptmass,npart,nsubsteps,ntypes,time_par,dtextforce,xyzh,vxyzu,fext,xyzmh_ptmass, &
+                   vxyz_ptmass,fxyz_ptmass,dsdt_ptmass,dt,dk(2),force_count,extf_vdep_flag,ll_ptmass,&
+                   bin_info,group_info,isionised=isionised)
+
+    if (use_fourthorder) then !! FSI 4th order scheme
+
+       ! FSI extrapolation method (Omelyan 2006)
        call get_force(nptmass,npart,nsubsteps,ntypes,time_par,dtextforce,xyzh,vxyzu,fext,xyzmh_ptmass, &
-                      vxyz_ptmass,fxyz_ptmass,dsdt_ptmass,dt,dk(2),force_count,extf_vdep_flag,ll_ptmass,&
-                      bin_info,group_info=group_info,nmatrix=nmatrix)
-    else
-       call drift(ck(1),dt,time_par,npart,nptmass,ntypes,xyzh,xyzmh_ptmass,vxyzu,vxyz_ptmass)
-
-       call get_force(nptmass,npart,nsubsteps,ntypes,time_par,dtextforce,xyzh,vxyzu,fext,xyzmh_ptmass, &
-                      vxyz_ptmass,fxyz_ptmass,dsdt_ptmass,dt,dk(2),force_count,extf_vdep_flag,ll_ptmass,&
-                      bin_info,isionised=isionised)
-    endif
-=======
-    call get_force(nptmass,npart,nsubsteps,ntypes,time_par,dtextforce,xyzh,vxyzu,fext,xyzmh_ptmass, &
-                   vxyz_ptmass,fxyz_ptmass,dsdt_ptmass,dt,dk(2),force_count,extf_vdep_flag,linklist_ptmass,&
-                   bin_info,group_info,isionised=isionised)
->>>>>>> 0bbf7ca4
-
-    if (use_fourthorder) then !! FSI 4th order scheme
-
-       ! FSI extrapolation method (Omelyan 2006)
-<<<<<<< HEAD
-       if (use_regnbody) then
-          call get_force(nptmass,npart,nsubsteps,ntypes,time_par,dtextforce,xyzh,vxyzu,fext,xyzmh_ptmass, &
-                         vxyz_ptmass,fxyz_ptmass,dsdt_ptmass,dt,dk(2),force_count,extf_vdep_flag,ll_ptmass, &
-                         bin_info,fsink_old,group_info=group_info,nmatrix=nmatrix)
-
-          call kick(dk(2),dt,npart,nptmass,ntypes,xyzh,vxyzu,xyzmh_ptmass,vxyz_ptmass,&
-                    fext,fxyz_ptmass,dsdt_ptmass,dptmass)
-
-          call evolve_groups(n_group,nptmass,time_par,time_par+ck(2)*dt,group_info,bin_info, &
-                             xyzmh_ptmass,vxyz_ptmass,fxyz_ptmass,gtgrad)
-=======
-       call get_force(nptmass,npart,nsubsteps,ntypes,time_par,dtextforce,xyzh,vxyzu,fext,xyzmh_ptmass, &
-                      vxyz_ptmass,fxyz_ptmass,dsdt_ptmass,dt,dk(2),force_count,extf_vdep_flag,linklist_ptmass, &
+                      vxyz_ptmass,fxyz_ptmass,dsdt_ptmass,dt,dk(2),force_count,extf_vdep_flag,ll_ptmass, &
                       bin_info,group_info,fsink_old)
->>>>>>> 0bbf7ca4
 
        call kick(dk(2),dt,npart,nptmass,ntypes,xyzh,vxyzu,xyzmh_ptmass,vxyz_ptmass,&
                  fext,fxyz_ptmass,dsdt_ptmass,dptmass)
 
-<<<<<<< HEAD
-          call get_force(nptmass,npart,nsubsteps,ntypes,time_par,dtextforce,xyzh,vxyzu,fext,xyzmh_ptmass, &
-                         vxyz_ptmass,fxyz_ptmass,dsdt_ptmass,dt,dk(3),force_count,extf_vdep_flag,ll_ptmass, &
-                         bin_info,group_info=group_info,nmatrix=nmatrix,isionised=isionised)
-       else
-          call get_force(nptmass,npart,nsubsteps,ntypes,time_par,dtextforce,xyzh,vxyzu,fext,xyzmh_ptmass, &
-                         vxyz_ptmass,fxyz_ptmass,dsdt_ptmass,dt,dk(2),force_count,extf_vdep_flag,ll_ptmass,&
-                         bin_info,fsink_old)
-          call kick(dk(2),dt,npart,nptmass,ntypes,xyzh,vxyzu,xyzmh_ptmass,vxyz_ptmass,&
-                    fext,fxyz_ptmass,dsdt_ptmass,dptmass)
-=======
        call drift(ck(2),dt,time_par,npart,nptmass,ntypes,xyzh,xyzmh_ptmass,&
                   vxyzu,vxyz_ptmass,fxyz_ptmass,gtgrad,n_group,n_ingroup,&
                   group_info,bin_info)
->>>>>>> 0bbf7ca4
 
        call get_force(nptmass,npart,nsubsteps,ntypes,time_par,dtextforce,xyzh,vxyzu,fext,xyzmh_ptmass, &
-                      vxyz_ptmass,fxyz_ptmass,dsdt_ptmass,dt,dk(3),force_count,extf_vdep_flag,linklist_ptmass, &
+                      vxyz_ptmass,fxyz_ptmass,dsdt_ptmass,dt,dk(3),force_count,extf_vdep_flag,ll_ptmass, &
                       bin_info,group_info,isionised=isionised)
 
-<<<<<<< HEAD
-          call get_force(nptmass,npart,nsubsteps,ntypes,time_par,dtextforce,xyzh,vxyzu,fext,xyzmh_ptmass, &
-                         vxyz_ptmass,fxyz_ptmass,dsdt_ptmass,dt,dk(3),force_count,extf_vdep_flag,ll_ptmass,&
-                         bin_info,isionised=isionised)
-          ! the last kick phase of the scheme will perform the accretion loop after velocity update
-       endif
-=======
        ! the last kick phase of the scheme will perform the accretion loop after velocity update
->>>>>>> 0bbf7ca4
 
        call kick(dk(3),dt,npart,nptmass,ntypes,xyzh,vxyzu,xyzmh_ptmass,vxyz_ptmass,fext, &
                  fxyz_ptmass,dsdt_ptmass,dptmass,ibin_wake,nbinmax,timei, &
@@ -428,21 +374,12 @@
           call group_identify(nptmass,n_group,n_ingroup,n_sing,xyzmh_ptmass,vxyz_ptmass,group_info,bin_info,nmatrix,&
                               dtext=dtgroup)
           call get_force(nptmass,npart,nsubsteps,ntypes,time_par,dtextforce,xyzh,vxyzu,fext,xyzmh_ptmass, &
-<<<<<<< HEAD
                          vxyz_ptmass,fxyz_ptmass,dsdt_ptmass,dt,dk(3),force_count,extf_vdep_flag,ll_ptmass, &
-                         bin_info,group_info=group_info,nmatrix=nmatrix)
+                         bin_info,group_info)
        elseif (accreted) then
           call get_force(nptmass,npart,nsubsteps,ntypes,time_par,dtextforce,xyzh,vxyzu,fext,xyzmh_ptmass, &
                          vxyz_ptmass,fxyz_ptmass,dsdt_ptmass,dt,dk(3),force_count,extf_vdep_flag,ll_ptmass,&
-                         bin_info)
-=======
-                         vxyz_ptmass,fxyz_ptmass,dsdt_ptmass,dt,dk(3),force_count,extf_vdep_flag,linklist_ptmass, &
                          bin_info,group_info)
-       elseif (accreted) then
-          call get_force(nptmass,npart,nsubsteps,ntypes,time_par,dtextforce,xyzh,vxyzu,fext,xyzmh_ptmass, &
-                         vxyz_ptmass,fxyz_ptmass,dsdt_ptmass,dt,dk(3),force_count,extf_vdep_flag,linklist_ptmass,&
-                         bin_info,group_info)
->>>>>>> 0bbf7ca4
        endif
     else  !! standard leapfrog scheme
        ! the last kick phase of the scheme will perform the accretion loop after velocity update
@@ -451,13 +388,8 @@
                 fxyz_ptmass_sinksink,accreted)
        if (accreted) then
           call get_force(nptmass,npart,nsubsteps,ntypes,time_par,dtextforce,xyzh,vxyzu,fext,xyzmh_ptmass, &
-<<<<<<< HEAD
                          vxyz_ptmass,fxyz_ptmass,dsdt_ptmass,dt,dk(2),force_count,extf_vdep_flag,ll_ptmass,&
-                         bin_info)
-=======
-                         vxyz_ptmass,fxyz_ptmass,dsdt_ptmass,dt,dk(2),force_count,extf_vdep_flag,linklist_ptmass,&
                          bin_info,group_info)
->>>>>>> 0bbf7ca4
        endif
     endif
 
@@ -758,13 +690,8 @@
 !----------------------------------------------------------------
 subroutine get_force(nptmass,npart,nsubsteps,ntypes,timei,dtextforce,xyzh,vxyzu, &
                      fext,xyzmh_ptmass,vxyz_ptmass,fxyz_ptmass,dsdt_ptmass,dt,dki, &
-<<<<<<< HEAD
-                     force_count,extf_vdep_flag,ll_ptmass,bin_info,fsink_old,&
-                     group_info,nmatrix,isionised)
-=======
                      force_count,extf_vdep_flag,linklist_ptmass,bin_info,group_info,&
                      fsink_old,isionised)
->>>>>>> 0bbf7ca4
  use io,              only:iverbose,master,id,iprint,warning,fatal
  use dim,             only:maxp,maxvxyzu,itau_alloc,gr,use_apr
  use ptmass,          only:get_accel_sink_gas,get_accel_sink_sink,merge_sinks, &
@@ -773,18 +700,14 @@
  use part,            only:maxphase,abundance,nabundances,epot_sinksink,eos_vars,&
                            isdead_or_accreted,iamboundary,igas,iphase,iamtype,massoftype,divcurlv, &
                            fxyz_ptmass_sinksink,dsdt_ptmass_sinksink,dust_temp,tau,&
-<<<<<<< HEAD
-                           nucleation,idK2,idmu,idkappa,idgamma,imu,igamma,n_group,n_ingroup,n_sing
-=======
-                           nucleation,idK2,idmu,idkappa,idgamma,imu,igamma,apr_level,aprmassoftype
->>>>>>> 0bbf7ca4
+                           nucleation,idK2,idmu,idkappa,idgamma,imu,igamma,n_group,n_ingroup,n_sing,&
+                           apr_level,aprmassoftype
  use cooling_ism,     only:dphot0,dphotflag,abundsi,abundo,abunde,abundc,nabn
  use timestep,        only:bignumber,C_force
  use mpiutils,        only:bcast_mpi,reduce_in_place_mpi,reduceall_mpi
  use damping,         only:apply_damp,idamp,calc_damp
  use externalforces,  only:update_externalforce
  use ptmass_radiation,only:get_rad_accel_from_ptmass,isink_radiation
-<<<<<<< HEAD
  use subgroup,        only:group_identify
  use timing,          only:get_timings,increment_timer,itimer_gasf,itimer_sinksink
  integer,                  intent(in)    :: npart,nsubsteps,ntypes
@@ -797,25 +720,11 @@
  real,                     intent(in)    :: timei,dki,dt
  logical,                  intent(in)    :: extf_vdep_flag
  real,                     intent(inout) :: bin_info(:,:)
+ integer,                  intent(inout) :: group_info(:,:)
+ integer(kind=1),          intent(inout) :: nmatrix(:,:)
  real,           optional, intent(inout) :: fsink_old(4,nptmass)
- integer,        optional, intent(inout) :: group_info(:,:)
- integer(kind=1),optional, intent(inout) :: nmatrix(:,:)
  logical,        optional, intent(in)    :: isionised(:)
  real(kind=4)    :: t1,t2,tcpu1,tcpu2
-=======
- integer,           intent(in)    :: nptmass,npart,nsubsteps,ntypes
- integer,           intent(inout) :: force_count
- integer,           intent(inout) :: linklist_ptmass(:)
- real,              intent(inout) :: xyzh(:,:),vxyzu(:,:),fext(:,:)
- real,              intent(inout) :: xyzmh_ptmass(:,:),vxyz_ptmass(:,:),fxyz_ptmass(4,nptmass),dsdt_ptmass(3,nptmass)
- real,              intent(inout) :: dtextforce
- real,              intent(in)    :: timei,dki,dt
- logical,           intent(in)    :: extf_vdep_flag
- real,              intent(inout) :: bin_info(:,:)
- integer,           intent(in)    :: group_info(:,:)
- real,    optional, intent(inout) :: fsink_old(4,nptmass)
- logical, optional, intent(in)    :: isionised(:)
->>>>>>> 0bbf7ca4
  integer         :: merge_ij(nptmass)
  integer         :: merge_n
  integer         :: i,itype
@@ -856,63 +765,13 @@
     call get_timings(t1,tcpu1)
     if (id==master) then
        if (extrap) then
-<<<<<<< HEAD
-          if (wsub) then
-             call get_accel_sink_sink(nptmass,xyzmh_ptmass,fxyz_ptmass,epot_sinksink,&
-                                    dtf,iexternalforce,timei,merge_ij,merge_n,dsdt_ptmass, &
-                                    extrapfac,fsink_old,group_info,bin_info)
-             if (merge_n > 0) then
-                call merge_sinks(timei,nptmass,xyzmh_ptmass,vxyz_ptmass,fxyz_ptmass,ll_ptmass,merge_ij)
-                call group_identify(nptmass,n_group,n_ingroup,n_sing,xyzmh_ptmass,vxyz_ptmass,group_info,&
-                                    bin_info,nmatrix,dtext=dt)
-                call get_accel_sink_sink(nptmass,xyzmh_ptmass,fxyz_ptmass,epot_sinksink,&
-                                       dtf,iexternalforce,timei,merge_ij,merge_n,dsdt_ptmass, &
-                                       extrapfac,fsink_old,group_info,bin_info)
-             endif
-          else
-             call get_accel_sink_sink(nptmass,xyzmh_ptmass,fxyz_ptmass,epot_sinksink,&
-                                   dtf,iexternalforce,timei,merge_ij,merge_n, &
-                                   dsdt_ptmass,extrapfac,fsink_old)
-             if (merge_n > 0) then
-                call merge_sinks(timei,nptmass,xyzmh_ptmass,vxyz_ptmass,fxyz_ptmass,ll_ptmass,merge_ij)
-                call get_accel_sink_sink(nptmass,xyzmh_ptmass,fxyz_ptmass,epot_sinksink,&
-                                      dtf,iexternalforce,timei,merge_ij,merge_n, &
-                                      dsdt_ptmass,extrapfac,fsink_old)
-             endif
-          endif
-       else
-          if (wsub) then
-             call get_accel_sink_sink(nptmass,xyzmh_ptmass,fxyz_ptmass,epot_sinksink,&
-                                    dtf,iexternalforce,timei,merge_ij,merge_n,dsdt_ptmass, &
-                                    group_info=group_info,bin_info=bin_info)
-             if (merge_n > 0) then
-                call merge_sinks(timei,nptmass,xyzmh_ptmass,vxyz_ptmass,fxyz_ptmass,ll_ptmass,merge_ij)
-                call group_identify(nptmass,n_group,n_ingroup,n_sing,xyzmh_ptmass,vxyz_ptmass,group_info,&
-                                    bin_info,nmatrix,dtext=dt)
-                call get_accel_sink_sink(nptmass,xyzmh_ptmass,fxyz_ptmass,epot_sinksink,&
-                                       dtf,iexternalforce,timei,merge_ij,merge_n,dsdt_ptmass, &
-                                       group_info=group_info,bin_info=bin_info)
-             endif
-             if (iverbose >= 2) write(iprint,*) 'dt(sink-sink) = ',C_force*dtf
-             fxyz_ptmass_sinksink(:,1:nptmass) = fxyz_ptmass (:,1:nptmass)
-             dsdt_ptmass_sinksink(:,1:nptmass) = dsdt_ptmass (:,1:nptmass)
-          else
-             call get_accel_sink_sink(nptmass,xyzmh_ptmass,fxyz_ptmass,epot_sinksink,&
-                               dtf,iexternalforce,timei,merge_ij,merge_n,dsdt_ptmass)
-             if (merge_n > 0) then
-                call merge_sinks(timei,nptmass,xyzmh_ptmass,vxyz_ptmass,fxyz_ptmass,ll_ptmass,merge_ij)
-                call get_accel_sink_sink(nptmass,xyzmh_ptmass,fxyz_ptmass,epot_sinksink,&
-                                  dtf,iexternalforce,timei,merge_ij,merge_n,dsdt_ptmass)
-             endif
-             if (iverbose >= 2) write(iprint,*) 'dt(sink-sink) = ',C_force*dtf
-             fxyz_ptmass_sinksink(:,1:nptmass) = fxyz_ptmass (:,1:nptmass)
-             dsdt_ptmass_sinksink(:,1:nptmass) = dsdt_ptmass (:,1:nptmass)
-=======
           call get_accel_sink_sink(nptmass,xyzmh_ptmass,fxyz_ptmass,epot_sinksink,&
                                    dtf,iexternalforce,timei,merge_ij,merge_n,dsdt_ptmass, &
                                    group_info,bin_info,extrapfac,fsink_old)
           if (merge_n > 0) then
              call merge_sinks(timei,nptmass,xyzmh_ptmass,vxyz_ptmass,fxyz_ptmass,linklist_ptmass,merge_ij)
+             call group_identify(nptmass,n_group,n_ingroup,n_sing,xyzmh_ptmass,vxyz_ptmass,group_info,&
+                                 bin_info,nmatrix,dtext=dt)
              call get_accel_sink_sink(nptmass,xyzmh_ptmass,fxyz_ptmass,epot_sinksink,&
                                       dtf,iexternalforce,timei,merge_ij,merge_n,dsdt_ptmass, &
                                       group_info,bin_info,extrapfac,fsink_old)
@@ -923,10 +782,11 @@
                                    group_info,bin_info)
           if (merge_n > 0) then
              call merge_sinks(timei,nptmass,xyzmh_ptmass,vxyz_ptmass,fxyz_ptmass,linklist_ptmass,merge_ij)
+             call group_identify(nptmass,n_group,n_ingroup,n_sing,xyzmh_ptmass,vxyz_ptmass,group_info,&
+                                 bin_info,nmatrix,dtext=dt)
              call get_accel_sink_sink(nptmass,xyzmh_ptmass,fxyz_ptmass,epot_sinksink,&
                                       dtf,iexternalforce,timei,merge_ij,merge_n,dsdt_ptmass, &
                                       group_info,bin_info)
->>>>>>> 0bbf7ca4
           endif
        endif
        if (iverbose >= 2) write(iprint,*) 'dt(sink-sink) = ',C_force*dtf

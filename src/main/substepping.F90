!--------------------------------------------------------------------------!
! The Phantom Smoothed Particle Hydrodynamics code, by Daniel Price et al. !
! Copyright (c) 2007-2025 The Authors (see AUTHORS)                        !
! See LICENCE file for usage and distribution conditions                   !
! http://phantomsph.github.io/                                             !
!--------------------------------------------------------------------------!
module substepping
!
! Computes sub-steps in the RESPA algorithm
!
!   Multiple option of sub stepping can be choosed depending on
!   the physics and the precision needed
!
!   Only Hydro : substep_sph
!   Hydro + GR : substep_sph_gr substep_gr
!   2nd order with all fast physics implemented  : substep (use_fourthorder = false)
!   4th order without vdep forces and oblateness : substep (not yet implemented)
!
! :References:
!     Verlet (1967), Phys. Rev. 159, 98-103
!     Tuckerman, Berne & Martyna (1992), J. Chem. Phys. 97, 1990-2001
!     Rantala + (2020) (2023),Chin (2007a)
!
! :Owner: Yann Bernard
!
! :Runtime parameters: None
!
! :Dependencies: chem, cons2primsolver, cooling, cooling_ism, damping, dim,
!   dust_formation, eos, extern_gr, externalforces, io, io_summary,
!   krome_interface, metric_tools, mpiutils, options, part, ptmass,
!   ptmass_radiation, subgroup, timestep, timestep_sts
!
 implicit none


 public :: substep_gr
 public :: substep_sph
 public :: substep_sph_gr
 public :: substep
 public :: get_force
 public :: combine_forces_gr,combine_forces_gr_one

 private

contains

subroutine substep_sph_gr(dt,npart,xyzh,vxyzu,dens,pxyzu,metrics)
 use part,            only:isdead_or_accreted,igas,massoftype,rhoh,eos_vars,igasP,&
                              ien_type,eos_vars,igamma,itemp
 use cons2primsolver, only:conservative2primitive
 use eos,             only:ieos
 use io,              only:warning
 use metric_tools,    only:pack_metric
 use timestep,        only:xtol
 real,    intent(in)    :: dt
 integer, intent(in)    :: npart
 real,    intent(inout) :: xyzh(:,:),dens(:),metrics(:,:,:,:)
 real,    intent(in)    :: pxyzu(:,:)
 real,    intent(out)   :: vxyzu(:,:)
 integer, parameter :: nitermax = 50
 integer :: i,niter,ierr
 real    :: xpred(1:3),vold(1:3),diff
 logical :: converged
 real    :: rhoi,pri,tempi,gammai

 !$omp parallel do default(none) &
 !$omp shared(npart,xyzh,vxyzu,dens,dt,xtol) &
 !$omp shared(pxyzu,metrics,ieos,massoftype,ien_type,eos_vars) &
 !$omp private(i,niter,diff,xpred,vold,converged,ierr) &
 !$omp private(pri,rhoi,tempi,gammai)
 do i=1,npart
    if (.not.isdead_or_accreted(xyzh(4,i))) then

       !-- unpack and compute values for initial guess in cons2prim
       pri    = eos_vars(igasP,i)
       tempi  = eos_vars(itemp,i)
       gammai = eos_vars(igamma,i)
       rhoi   = rhoh(xyzh(4,i),massoftype(igas))

       call conservative2primitive(xyzh(1:3,i),metrics(:,:,:,i),vxyzu(1:3,i),dens(i),vxyzu(4,i),&
                                      pri,tempi,gammai,rhoi,pxyzu(1:3,i),pxyzu(4,i),ierr,ien_type)
       if (ierr > 0) call warning('cons2primsolver [in substep_sph_gr (a)]','enthalpy did not converge',i=i)
       !
       ! main position update
       !
       xpred = xyzh(1:3,i) + dt*vxyzu(1:3,i)
       vold  = vxyzu(1:3,i)
       converged = .false.
       niter = 0
       do while (.not. converged .and. niter<=nitermax)
          niter = niter + 1
          call conservative2primitive(xyzh(1:3,i),metrics(:,:,:,i),vxyzu(1:3,i),dens(i),vxyzu(4,i),&
                                         pri,tempi,gammai,rhoi,pxyzu(1:3,i),pxyzu(4,i),ierr,ien_type)
          if (ierr > 0) call warning('cons2primsolver [in substep_sph_gr (b)]','enthalpy did not converge',i=i)
          xyzh(1:3,i) = xpred + 0.5*dt*(vxyzu(1:3,i)-vold)
          diff = maxval(abs(xyzh(1:3,i)-xpred)/xpred)
          if (diff < xtol) converged = .true.
          ! UPDATE METRIC HERE
          call pack_metric(xyzh(1:3,i),metrics(:,:,:,i))
       enddo
       if (niter > nitermax) call warning('substep_sph_gr','Reached max number of x iterations. x_err ',val=diff)

       ! repack values
       eos_vars(igasP,i)  = pri
       eos_vars(itemp,i)  = tempi
       eos_vars(igamma,i) = gammai
    endif
 enddo
 !$omp end parallel do

end subroutine substep_sph_gr

subroutine substep_gr(npart,nptmass,ntypes,dtsph,dtextforce,xyzh,vxyzu,pxyzu,dens,metrics,metricderivs,fext,time,&
                       xyzmh_ptmass,vxyz_ptmass,pxyzu_ptmass,metrics_ptmass,metricderivs_ptmass,fxyz_ptmass)
 use dim,            only:maxptmass,maxvxyzu,use_apr
 use io,             only:iverbose,id,master,iprint,warning,fatal
 use part,           only:isdead_or_accreted,iamboundary,igas,iamtype,&
                             massoftype,rhoh,igamma,itemp,igasP
 use io_summary,     only:summary_variable,iosumextr,iosumextt,summary_accrete
 use timestep,       only:bignumber
 use eos,            only:equationofstate
 use cons2primsolver,only:conservative2primitive
 use extern_gr,      only:get_grforce
 use metric_tools,   only:pack_metric,pack_metricderivs
 use damping,        only:calc_damp,apply_damp
 integer, intent(in)    :: npart,ntypes,nptmass
 real,    intent(in)    :: dtsph,time
 real,    intent(inout) :: dtextforce
 real,    intent(inout) :: xyzh(:,:),vxyzu(:,:),fext(:,:),pxyzu(:,:),dens(:),metrics(:,:,:,:),metricderivs(:,:,:,:)
 real,    intent(inout) :: xyzmh_ptmass(:,:),vxyz_ptmass(:,:),fxyz_ptmass(:,:)
 real,    intent(inout) :: pxyzu_ptmass(:,:),metrics_ptmass(:,:,:,:),metricderivs_ptmass(:,:,:,:)

 integer :: itype,nsubsteps,naccreted,nlive,nlive_sinks,naccreted_sinks
 real    :: timei,t_end_step,hdt,pmassi
 real    :: dt,dtextforcenew,dtextforce_min
 real    :: accretedmass,damp_fac
 ! real, save :: dmdt = 0.
 logical :: last_step,done
 integer, parameter :: itsmax = 50
 integer :: pitsmax,xitsmax
 real    :: perrmax,xerrmax

 pitsmax = 0
 xitsmax = 0
 perrmax = 0.
 xerrmax = 0.

 !
 ! determine whether or not to use substepping
 !
 if (dtextforce < dtsph) then
    dt = dtextforce
    last_step = .false.
 else
    dt = dtsph
    last_step = .true.
 endif

 timei = time
 itype          = igas
 pmassi         = massoftype(igas)
 t_end_step     = timei + dtsph
 nsubsteps      = 0
 dtextforce_min = huge(dt)
 done           = .false.

 substeps: do while (timei <= t_end_step .and. .not.done)
    hdt           = 0.5*dt
    timei         = timei + dt
    nsubsteps     = nsubsteps + 1
    dtextforcenew = bignumber

    call calc_damp(time, damp_fac)

    if (.not.last_step .and. iverbose > 1 .and. id==master) then
       write(iprint,"(a,f14.6)") '> external forces only : t=',timei
    endif


    call predict_gr(xyzh,vxyzu,ntypes,pxyzu,fext,npart,nptmass,dt,timei,hdt, &
                    dens,metrics,metricderivs,xyzmh_ptmass,vxyz_ptmass,fxyz_ptmass,&
                    metrics_ptmass,metricderivs_ptmass,pxyzu_ptmass,pitsmax,perrmax, &
                    xitsmax,xerrmax,dtextforcenew)


    if (iverbose >= 2 .and. id==master) then
       write(iprint,*)                '------ Iterations summary: -------------------------------'
       write(iprint,"(a,i2,a,f14.6)") 'Most pmom iterations = ',pitsmax,' | max error = ',perrmax
       write(iprint,"(a,i2,a,f14.6)") 'Most xyz  iterations = ',xitsmax,' | max error = ',xerrmax
       write(iprint,*)
    endif

    !
    ! corrector step on gas particles (also accrete particles at end of step)
    !
    accretedmass = 0.
    naccreted    = 0
    nlive = 0
    dtextforce_min = bignumber
<<<<<<< HEAD
    !$omp parallel default(none) &
    !$omp shared(npart,xyzh,metrics,metricderivs,vxyzu,fext,iphase,ntypes,massoftype,hdt,timei) &
    !$omp shared(maxphase,maxp,apr_level,aprmassoftype) &
    !$omp private(i,accreted) &
    !$omp shared(ieos,dens,pxyzu,iexternalforce,C_force) &
    !$omp private(pri,pondensi,spsoundi,tempi,dtf) &
    !$omp firstprivate(itype,pmassi) &
    !$omp reduction(min:dtextforce_min) &
    !$omp reduction(+:accretedmass,naccreted,nlive) &
    !$omp shared(idamp,damp_fac)
    !$omp do
    accreteloop: do i=1,npart
       if (.not.isdead_or_accreted(xyzh(4,i))) then
          if (ntypes > 1 .and. maxphase==maxp) then
             itype = iamtype(iphase(i))
             if (use_apr) then
                pmassi = aprmassoftype(itype,apr_level(i))
             else
                pmassi = massoftype(itype)
             endif
             !  if (itype==iboundary) cycle accreteloop
          elseif (use_apr) then
             pmassi = aprmassoftype(igas,apr_level(i))
          endif

          if (vxyzu(4,i) < 0d0) then
             print *, "u is NEGATIVE in SUBSTEPPING!", vxyzu(4,i),i,dens(i)
          endif
          call equationofstate(ieos,pondensi,spsoundi,dens(i),xyzh(1,i),xyzh(2,i),xyzh(3,i),tempi,vxyzu(4,i))
          pri = pondensi*dens(i)
          call get_grforce(xyzh(:,i),metrics(:,:,:,i),metricderivs(:,:,:,i),vxyzu(1:3,i),dens(i),vxyzu(4,i),pri,fext(1:3,i),dtf)
          dtextforce_min = min(dtextforce_min,C_force*dtf)

          if (idamp > 0) then
             call apply_damp(fext(1,i), fext(2,i), fext(3,i), vxyzu(1:3,i), xyzh(1:3,i), damp_fac)
          endif

          !
          ! correct v to the full step using only the external force
          !
          pxyzu(1:3,i) = pxyzu(1:3,i) + hdt*fext(1:3,i)
          ! Do we need call cons2prim here ??

          if (iexternalforce > 0) then
             call accrete_particles(iexternalforce,xyzh(1,i),xyzh(2,i), &
                                       xyzh(3,i),xyzh(4,i),pmassi,timei,accreted,i)
             if (accreted) then
                accretedmass = accretedmass + pmassi
                naccreted = naccreted + 1
             endif
          endif
          nlive = nlive + 1
       endif
    enddo accreteloop
    !$omp enddo
    !$omp end parallel
=======
    call accrete_gr(xyzh,vxyzu,dens,fext,metrics,metricderivs,nlive,naccreted,&
                    pxyzu,accretedmass,hdt,npart,nptmass,&
                    ntypes,dtextforce_min,timei,xyzmh_ptmass,vxyz_ptmass,fxyz_ptmass,&
                    metrics_ptmass,metricderivs_ptmass,&
                    pxyzu_ptmass,nlive_sinks,naccreted_sinks)
>>>>>>> 0c4fa002

    if (npart > 2 .and. nlive < 2) then
       call fatal('step','all particles accreted',var='nlive',ival=nlive)
    endif

    if (iverbose >= 2 .and. id==master .and. naccreted /= 0) write(iprint,"(a,es10.3,a,i4,a)") &
          'Step: at time ',timei,', ',naccreted,' particles were accreted. Mass accreted = ',accretedmass

    dtextforcenew = min(dtextforce_min,dtextforcenew)
    dtextforce    = dtextforcenew

    if (last_step) then
       done = .true.
    else
       dt = dtextforce
       if (timei + dt > t_end_step) then
          dt = t_end_step - timei
          last_step = .true.
       endif
    endif

 enddo substeps

 if (nsubsteps > 1) then
    if (iverbose>=1 .and. id==master) then
       write(iprint,"(a,i6,a,f8.2,a,es10.3,a,es10.3)") &
              ' using ',nsubsteps,' substeps (dthydro/dtextf = ',dtsph/dtextforce_min,'), dt = ',dtextforce_min,' dtsph = ',dtsph
    endif
    call summary_variable('ext',iosumextr ,nsubsteps,dtsph/dtextforce_min)
    call summary_variable('ext',iosumextt ,nsubsteps,dtextforce_min,1.0/dtextforce_min)
 endif

end subroutine substep_gr

 !----------------------------------------------------------------
 !+
 !  This is the equivalent of the routine below when no external
 !  forces, sink particles or cooling are used
 !+
 !----------------------------------------------------------------
subroutine substep_sph(dt,npart,xyzh,vxyzu)
 use part, only:isdead_or_accreted
 real,    intent(in)    :: dt
 integer, intent(in)    :: npart
 real,    intent(inout) :: xyzh(:,:)
 real,    intent(in)    :: vxyzu(:,:)
 integer :: i

 !$omp parallel do default(none) &
 !$omp shared(npart,xyzh,vxyzu,dt) &
 !$omp private(i)
 do i=1,npart
    if (.not.isdead_or_accreted(xyzh(4,i))) then
       !
       ! main position update
       !
       xyzh(1,i) = xyzh(1,i) + dt*vxyzu(1,i)
       xyzh(2,i) = xyzh(2,i) + dt*vxyzu(2,i)
       xyzh(3,i) = xyzh(3,i) + dt*vxyzu(3,i)
    endif
 enddo
 !$omp end parallel do

end subroutine substep_sph

!----------------------------------------------------------------
 !+
 !  Substepping of external and sink particle forces.
 !  Also updates position of all particles even if no external
 !  forces applied. This is the internal loop of the RESPA
 !  algorithm over the "fast" forces.
 !  (Here it can be FSI or Leapfrog)
 !+
 !----------------------------------------------------------------
subroutine substep(npart,ntypes,nptmass,dtsph,dtextforce,time,xyzh,vxyzu,fext, &
                   xyzmh_ptmass,vxyz_ptmass,fxyz_ptmass,dsdt_ptmass,dptmass, &
                   linklist_ptmass,fsink_old,nbinmax,ibin_wake,gtgrad,group_info, &
                   bin_info,nmatrix,n_group,n_ingroup,n_sing,isionised)
 use io,             only:iverbose,id,master,iprint,fatal
 use options,        only:iexternalforce
 use part,           only:fxyz_ptmass_sinksink,ndptmass
 use io_summary,     only:summary_variable,iosumextr,iosumextt
 use externalforces, only:is_velocity_dependent
 use ptmass,         only:use_fourthorder,use_regnbody,ck,dk,ptmass_check_stars,icreate_sinks
 use subgroup,     only:group_identify
 integer,         intent(in)    :: npart,ntypes,nptmass
 integer,         intent(inout) :: n_group,n_ingroup,n_sing
 integer,         intent(inout) :: group_info(:,:)
 real,            intent(in)    :: dtsph,time
 real,            intent(inout) :: dtextforce
 real,            intent(inout) :: xyzh(:,:),vxyzu(:,:),fext(:,:)
 real,            intent(inout) :: xyzmh_ptmass(:,:),vxyz_ptmass(:,:),fxyz_ptmass(:,:),dsdt_ptmass(:,:)
 real,            intent(inout) :: dptmass(ndptmass,nptmass),fsink_old(:,:),gtgrad(:,:),bin_info(:,:)
 integer(kind=1), intent(in)    :: nbinmax
 integer        , intent(inout) :: linklist_ptmass(:)
 integer(kind=1), intent(inout) :: ibin_wake(:),nmatrix(nptmass,nptmass)
 logical,         intent(in)    :: isionised(:)
 logical :: extf_vdep_flag,done,last_step,accreted
 integer :: force_count,nsubsteps
 real    :: timei,time_par,dt,t_end_step
 real    :: dtextforce_min
!
! determine whether or not to use substepping
!
 if (dtextforce < dtsph) then
    dt = dtextforce
    last_step = .false.
 else
    dt = dtsph
    last_step = .true.
 endif

 timei = time
 time_par = time
 extf_vdep_flag = is_velocity_dependent(iexternalforce)
 t_end_step     = timei + dtsph
 nsubsteps      = 0
 dtextforce_min = huge(dt)
 done           = .false.
 accreted       = .false.

 substeps: do while (timei <= t_end_step .and. .not.done)
    force_count = 0
    timei = timei + dt
    if (abs(dt) < tiny(0.)) call fatal('substepping','dt <= 0 in sink-gas substepping',var='dt',val=dt)
    nsubsteps     = nsubsteps + 1

    if (.not.last_step .and. iverbose > 1 .and. id==master) then
       write(iprint,"(a,f14.6)") '> external/ptmass forces only : t=',timei
    endif
!
! Main integration scheme
!
    call kick(dk(1),dt,npart,nptmass,ntypes,xyzh,vxyzu,xyzmh_ptmass,vxyz_ptmass, &
              fext,fxyz_ptmass,dsdt_ptmass,dptmass)

    call drift(ck(1),dt,time_par,npart,nptmass,ntypes,xyzh,xyzmh_ptmass,&
               vxyzu,vxyz_ptmass,fxyz_ptmass,gtgrad,n_group,n_ingroup,&
               group_info,bin_info)

    call get_force(nptmass,npart,nsubsteps,ntypes,time_par,dtextforce,xyzh,vxyzu,fext,xyzmh_ptmass, &
                   vxyz_ptmass,fxyz_ptmass,dsdt_ptmass,dt,dk(2),force_count,extf_vdep_flag,linklist_ptmass,&
                   bin_info,group_info,isionised=isionised)

    if (use_fourthorder) then !! FSI 4th order scheme

       ! FSI extrapolation method (Omelyan 2006)
       call get_force(nptmass,npart,nsubsteps,ntypes,time_par,dtextforce,xyzh,vxyzu,fext,xyzmh_ptmass, &
                      vxyz_ptmass,fxyz_ptmass,dsdt_ptmass,dt,dk(2),force_count,extf_vdep_flag,linklist_ptmass, &
                      bin_info,group_info,fsink_old)

       call kick(dk(2),dt,npart,nptmass,ntypes,xyzh,vxyzu,xyzmh_ptmass,vxyz_ptmass,&
                 fext,fxyz_ptmass,dsdt_ptmass,dptmass)

       call drift(ck(2),dt,time_par,npart,nptmass,ntypes,xyzh,xyzmh_ptmass,&
                  vxyzu,vxyz_ptmass,fxyz_ptmass,gtgrad,n_group,n_ingroup,&
                  group_info,bin_info)

       call get_force(nptmass,npart,nsubsteps,ntypes,time_par,dtextforce,xyzh,vxyzu,fext,xyzmh_ptmass, &
                      vxyz_ptmass,fxyz_ptmass,dsdt_ptmass,dt,dk(3),force_count,extf_vdep_flag,linklist_ptmass, &
                      bin_info,group_info,isionised=isionised)

       ! the last kick phase of the scheme will perform the accretion loop after velocity update

       call kick(dk(3),dt,npart,nptmass,ntypes,xyzh,vxyzu,xyzmh_ptmass,vxyz_ptmass,fext, &
                 fxyz_ptmass,dsdt_ptmass,dptmass,ibin_wake,nbinmax,timei, &
                 fxyz_ptmass_sinksink,accreted)

       if (use_regnbody) then
          call group_identify(nptmass,n_group,n_ingroup,n_sing,xyzmh_ptmass,vxyz_ptmass,group_info,bin_info,nmatrix,&
                              dtext=dtextforce)
          call get_force(nptmass,npart,nsubsteps,ntypes,time_par,dtextforce,xyzh,vxyzu,fext,xyzmh_ptmass, &
                         vxyz_ptmass,fxyz_ptmass,dsdt_ptmass,dt,dk(3),force_count,extf_vdep_flag,linklist_ptmass, &
                         bin_info,group_info)
       elseif (accreted) then
          call get_force(nptmass,npart,nsubsteps,ntypes,time_par,dtextforce,xyzh,vxyzu,fext,xyzmh_ptmass, &
                         vxyz_ptmass,fxyz_ptmass,dsdt_ptmass,dt,dk(3),force_count,extf_vdep_flag,linklist_ptmass,&
                         bin_info,group_info)
       endif
    else  !! standard leapfrog scheme
       ! the last kick phase of the scheme will perform the accretion loop after velocity update
       call kick(dk(2),dt,npart,nptmass,ntypes,xyzh,vxyzu,xyzmh_ptmass,vxyz_ptmass,fext, &
                fxyz_ptmass,dsdt_ptmass,dptmass,ibin_wake,nbinmax,timei, &
                fxyz_ptmass_sinksink,accreted)
       if (accreted) then
          call get_force(nptmass,npart,nsubsteps,ntypes,time_par,dtextforce,xyzh,vxyzu,fext,xyzmh_ptmass, &
                         vxyz_ptmass,fxyz_ptmass,dsdt_ptmass,dt,dk(2),force_count,extf_vdep_flag,linklist_ptmass,&
                         bin_info,group_info)
       endif
    endif

    dtextforce_min = min(dtextforce_min,dtextforce)

    if (last_step) then
       done = .true.
    else
       dt = dtextforce
       if (timei + dt > t_end_step) then
          dt = t_end_step - timei
          last_step = .true.
       endif
    endif
 enddo substeps

 if (icreate_sinks == 2) call ptmass_check_stars(xyzmh_ptmass,linklist_ptmass,nptmass,timei)

 if (nsubsteps > 1) then
    if (iverbose >=1 .and. id==master) then
       write(iprint,"(a,i6,3(a,es10.3))") ' using ',nsubsteps,' substeps '//&
             '(dthydro/dtextf =',dtsph/dtextforce_min,'), dt =',dtextforce_min,' dtsph =',dtsph
    endif
    call summary_variable('ext',iosumextr ,nsubsteps,dtsph/dtextforce_min)
    call summary_variable('ext',iosumextt ,nsubsteps,dtextforce_min,1.0/dtextforce_min)
 endif

end subroutine substep

 !----------------------------------------------------------------
 !+
 !  drift routine for the whole system (part and ptmass)
 !+
 !----------------------------------------------------------------

subroutine drift(cki,dt,time_par,npart,nptmass,ntypes,xyzh,xyzmh_ptmass,vxyzu, &
                 vxyz_ptmass,fxyz_ptmass,gtgrad,n_group,n_ingroup,group_info, &
                 bin_info)
 use part, only: isdead_or_accreted,ispinx,ispiny,ispinz,igarg
 use ptmass,   only:ptmass_drift,use_regnbody
 use subgroup, only:evolve_groups
 use io  ,     only:id,master
 use mpiutils, only:bcast_mpi
 real,    intent(in)    :: dt,cki
 integer, intent(in)    :: npart,nptmass,ntypes
 real,    intent(inout) :: time_par
 real,    intent(inout) :: xyzh(:,:),vxyzu(:,:)
 real,    intent(inout) :: xyzmh_ptmass(:,:),vxyz_ptmass(:,:)
 real,    intent(inout) :: fxyz_ptmass(:,:),gtgrad(:,:),bin_info(:,:)
 integer, intent(in)    :: n_ingroup,n_group
 integer, intent(inout) :: group_info(:,:)
 integer :: i
 real    :: ckdt

 ckdt = cki*dt

 ! Drift gas particles

 !$omp parallel do default(none) &
 !$omp shared(npart,xyzh,vxyzu,ckdt) &
 !$omp private(i)
 do i=1,npart
    if (.not.isdead_or_accreted(xyzh(4,i))) then
       xyzh(1,i) = xyzh(1,i) + ckdt*vxyzu(1,i)
       xyzh(2,i) = xyzh(2,i) + ckdt*vxyzu(2,i)
       xyzh(3,i) = xyzh(3,i) + ckdt*vxyzu(3,i)
    endif
 enddo
 !$omp end parallel do

 ! Drift sink particles
 if (nptmass>0) then
    if (id==master) then
       if (use_regnbody) then
          call ptmass_drift(nptmass,ckdt,xyzmh_ptmass,vxyz_ptmass,group_info,n_ingroup)
       else
          call ptmass_drift(nptmass,ckdt,xyzmh_ptmass,vxyz_ptmass)
       endif
    endif
    call bcast_mpi(xyzmh_ptmass(:,1:nptmass))
 endif

 if (use_regnbody) then
    call evolve_groups(n_group,nptmass,time_par,time_par+cki*dt,group_info,bin_info, &
                       xyzmh_ptmass,vxyz_ptmass,fxyz_ptmass,gtgrad)
 endif

 time_par = time_par + ckdt !! update time for external potential in force routine

end subroutine drift

 !----------------------------------------------------------------
 !+
 !  kick routine for the whole system (part and ptmass)
 !+
 !----------------------------------------------------------------

subroutine kick(dki,dt,npart,nptmass,ntypes,xyzh,vxyzu,xyzmh_ptmass,vxyz_ptmass, &
                fext,fxyz_ptmass,dsdt_ptmass,dptmass,ibin_wake, &
                nbinmax,timei,fxyz_ptmass_sinksink,accreted)
 use part,           only:isdead_or_accreted,massoftype,iamtype,iamboundary,iphase,ispinx,ispiny,ispinz,igas,ndptmass
 use part,           only:apr_level,aprmassoftype
 use ptmass,         only:f_acc,ptmass_accrete,pt_write_sinkev,update_ptmass,ptmass_kick
 use externalforces, only:accrete_particles
 use options,        only:iexternalforce
 use io  ,           only:id,master,fatal,iprint,iverbose
 use io_summary,     only:summary_accrete,summary_accrete_fail
 use mpiutils,       only:bcast_mpi,reduce_in_place_mpi,reduceall_mpi
 use dim,            only:ind_timesteps,maxp,maxphase,use_apr
 use timestep_sts,   only:sts_it_n
 real,                      intent(in)    :: dt,dki
 integer,                   intent(in)    :: npart,nptmass,ntypes
 real,                      intent(inout) :: xyzh(:,:)
 real,                      intent(inout) :: vxyzu(:,:),fext(:,:)
 real,                      intent(inout) :: xyzmh_ptmass(:,:),vxyz_ptmass(:,:),fxyz_ptmass(:,:),dsdt_ptmass(:,:)
 real,                      intent(inout) :: dptmass(ndptmass,nptmass)
 real,            optional, intent(inout) :: fxyz_ptmass_sinksink(:,:)
 real,            optional, intent(in)    :: timei
 integer(kind=1), optional, intent(inout) :: ibin_wake(:)
 integer(kind=1), optional, intent(in)    :: nbinmax
 logical        , optional, intent(inout)   :: accreted
 integer(kind=1) :: ibin_wakei
 logical         :: is_accretion
 integer         :: i,itype,nfaili
 integer         :: naccreted,nfail,nlive
 real            :: dkdt,pmassi,fxi,fyi,fzi,accretedmass

 if (present(timei) .and. present(ibin_wake) .and. present(nbinmax)) then
    is_accretion = .true.
 else
    is_accretion = .false.
 endif

 itype = igas
 pmassi = massoftype(igas)

 dkdt = dki*dt

 ! Kick sink particles
 if (nptmass>0) then
    if (id==master) then
       call ptmass_kick(nptmass,dkdt,vxyz_ptmass,fxyz_ptmass,xyzmh_ptmass,dsdt_ptmass)
    endif
    call bcast_mpi(vxyz_ptmass(:,1:nptmass))
    call bcast_mpi(xyzmh_ptmass(ispinx,1:nptmass))
    call bcast_mpi(xyzmh_ptmass(ispiny,1:nptmass))
    call bcast_mpi(xyzmh_ptmass(ispinz,1:nptmass))
 endif


 ! Kick gas particles

 if (.not.is_accretion) then
    !$omp parallel do default(none) &
    !$omp shared(maxp,maxphase) &
    !$omp shared(iphase,ntypes) &
    !$omp shared(npart,fext,xyzh,vxyzu,dkdt) &
    !$omp firstprivate(itype) &
    !$omp private(i)
    do i=1,npart
       if (.not.isdead_or_accreted(xyzh(4,i))) then
          if (ntypes > 1 .and. maxphase==maxp) then
             itype = iamtype(iphase(i))
             if (iamboundary(itype)) cycle
          endif
          vxyzu(1,i) = vxyzu(1,i) + dkdt*fext(1,i)
          vxyzu(2,i) = vxyzu(2,i) + dkdt*fext(2,i)
          vxyzu(3,i) = vxyzu(3,i) + dkdt*fext(3,i)
       endif
    enddo
    !$omp end parallel do

 else
    accretedmass = 0.
    nfail        = 0
    naccreted    = 0
    nlive        = 0
    ibin_wakei   = 0
    dptmass(:,1:nptmass) = 0.
    !$omp parallel do default(none) &
    !$omp shared(maxp,maxphase) &
    !$omp shared(npart,xyzh,vxyzu,fext,dkdt,iphase,ntypes,massoftype,timei,nptmass,sts_it_n) &
    !$omp shared(xyzmh_ptmass,vxyz_ptmass,fxyz_ptmass,f_acc,apr_level,aprmassoftype) &
    !$omp shared(iexternalforce) &
    !$omp shared(nbinmax,ibin_wake) &
    !$omp private(i,accreted,nfaili,fxi,fyi,fzi) &
    !$omp firstprivate(itype,pmassi,ibin_wakei) &
    !$omp reduction(+:accretedmass) &
    !$omp reduction(+:nfail) &
    !$omp reduction(+:naccreted) &
    !$omp reduction(+:nlive) &
    !$omp reduction(+:dptmass)
    accreteloop: do i=1,npart
       if (.not.isdead_or_accreted(xyzh(4,i))) then
          if (ntypes > 1 .and. maxphase==maxp) then
             itype = iamtype(iphase(i))
             if (iamboundary(itype)) cycle accreteloop
             if (use_apr) then
                pmassi = aprmassoftype(itype,apr_level(i))
             else
                pmassi = massoftype(itype)
             endif
          elseif (use_apr) then
             pmassi = aprmassoftype(igas,apr_level(i))
          endif
          !
          ! correct v to the full step using only the external force
          !
          vxyzu(1,i) = vxyzu(1,i) + dkdt*fext(1,i)
          vxyzu(2,i) = vxyzu(2,i) + dkdt*fext(2,i)
          vxyzu(3,i) = vxyzu(3,i) + dkdt*fext(3,i)

          if (iexternalforce > 0) then
             call accrete_particles(iexternalforce,xyzh(1,i),xyzh(2,i), &
                                 xyzh(3,i),xyzh(4,i),pmassi,timei,accreted)
             if (accreted) accretedmass = accretedmass + pmassi
          endif
          !
          ! accretion onto sink particles
          ! need position, velocities and accelerations of both gas and sinks to be synchronised,
          ! otherwise will not conserve momentum
          ! Note: requiring sts_it_n since this is supertimestep with the most active particles
          !
          if (nptmass > 0 .and. sts_it_n) then
             fxi = fext(1,i)
             fyi = fext(2,i)
             fzi = fext(3,i)
             if (ind_timesteps) ibin_wakei = ibin_wake(i)

             call ptmass_accrete(1,nptmass,xyzh(1,i),xyzh(2,i),xyzh(3,i),xyzh(4,i),&
                              vxyzu(1,i),vxyzu(2,i),vxyzu(3,i),fxi,fyi,fzi,&
                              itype,pmassi,xyzmh_ptmass,vxyz_ptmass,accreted, &
                              dptmass,timei,f_acc,nbinmax,ibin_wakei,nfaili)
             if (accreted) then
                naccreted = naccreted + 1
                cycle accreteloop
             else
                if (ind_timesteps) ibin_wake(i) = ibin_wakei
             endif
             if (nfaili > 1) nfail = nfail + 1
          endif
          nlive = nlive + 1
       endif
    enddo accreteloop
    !$omp end parallel do

    if (npart > 2 .and. nlive < 2) then
       call fatal('step','all particles accreted',var='nlive',ival=nlive)
    endif

!
! reduction of sink particle changes across MPI
!
    accreted = .false.
    if (nptmass > 0) then
       naccreted = int(reduceall_mpi('+',naccreted))
       nfail = int(reduceall_mpi('+',nfail))
       if (naccreted > 0) then
          accreted = .true.
          call reduce_in_place_mpi('+',dptmass(:,1:nptmass))
          if (id==master) call update_ptmass(dptmass,xyzmh_ptmass,vxyz_ptmass,fxyz_ptmass,nptmass)
       endif
       call bcast_mpi(xyzmh_ptmass(:,1:nptmass))
       call bcast_mpi(vxyz_ptmass(:,1:nptmass))
       call bcast_mpi(fxyz_ptmass(:,1:nptmass))
    endif

    if (iverbose >= 2 .and. id==master .and. naccreted /= 0) write(iprint,"(a,es10.3,a,i4,a,i4,a)") &
    'Step: at time ',timei,', ',naccreted,' particles were accreted amongst ',nptmass,' sink(s).'

    if (nptmass > 0) then
       call summary_accrete_fail(nfail)
       call summary_accrete(nptmass)
       ! only write to .ev during substeps if no gas particles present
       if (npart==0) call pt_write_sinkev(nptmass,timei,xyzmh_ptmass,vxyz_ptmass, &
                                       fxyz_ptmass,fxyz_ptmass_sinksink)
    endif
 endif


end subroutine kick

!----------------------------------------------------------------
!+
!  force routine for the whole system. First is computed the
!  sink/sink interaction and extf on sink, then comes forces
!  on gas. sink/gas, extf and dampening. Finally there is an
!  update of abundances and temp depending on cooling method
!  during the last force calculation of the substep.
!+
!----------------------------------------------------------------
subroutine get_force(nptmass,npart,nsubsteps,ntypes,timei,dtextforce,xyzh,vxyzu, &
                     fext,xyzmh_ptmass,vxyz_ptmass,fxyz_ptmass,dsdt_ptmass,dt,dki, &
                     force_count,extf_vdep_flag,linklist_ptmass,bin_info,group_info,&
                     fsink_old,isionised)
 use io,              only:iverbose,master,id,iprint,warning,fatal
 use dim,             only:maxp,maxvxyzu,itau_alloc,gr,use_apr
 use ptmass,          only:get_accel_sink_gas,get_accel_sink_sink,merge_sinks, &
                           ptmass_vdependent_correction,n_force_order
 use options,         only:iexternalforce
 use part,            only:maxphase,abundance,nabundances,epot_sinksink,eos_vars,&
                           isdead_or_accreted,iamboundary,igas,iphase,iamtype,massoftype,divcurlv, &
                           fxyz_ptmass_sinksink,dsdt_ptmass_sinksink,dust_temp,tau,&
                           nucleation,idK2,idmu,idkappa,idgamma,imu,igamma,apr_level,aprmassoftype
 use cooling_ism,     only:dphot0,dphotflag,abundsi,abundo,abunde,abundc,nabn
 use timestep,        only:bignumber,C_force
 use mpiutils,        only:bcast_mpi,reduce_in_place_mpi,reduceall_mpi
 use damping,         only:apply_damp,idamp,calc_damp
 use externalforces,  only:update_externalforce
 use ptmass_radiation,only:get_rad_accel_from_ptmass,isink_radiation
 integer,           intent(in)    :: nptmass,npart,nsubsteps,ntypes
 integer,           intent(inout) :: force_count
 integer,           intent(inout) :: linklist_ptmass(:)
 real,              intent(inout) :: xyzh(:,:),vxyzu(:,:),fext(:,:)
 real,              intent(inout) :: xyzmh_ptmass(:,:),vxyz_ptmass(:,:),fxyz_ptmass(4,nptmass),dsdt_ptmass(3,nptmass)
 real,              intent(inout) :: dtextforce
 real,              intent(in)    :: timei,dki,dt
 logical,           intent(in)    :: extf_vdep_flag
 real,              intent(inout) :: bin_info(:,:)
 integer,           intent(in)    :: group_info(:,:)
 real,    optional, intent(inout) :: fsink_old(4,nptmass)
 logical, optional, intent(in)    :: isionised(:)
 integer         :: merge_ij(nptmass)
 integer         :: merge_n
 integer         :: i,itype
 real, save      :: dmdt = 0.
 real            :: dtf,dtextforcenew,dtsinkgas,dtphi2,fonrmax
 real            :: fextx,fexty,fextz,xi,yi,zi,pmassi,damp_fac
 real            :: fonrmaxi,phii,dtphi2i
 real            :: dkdt,extrapfac
 logical         :: extrap,last

 if (present(fsink_old)) then
    fsink_old = fxyz_ptmass
    extrap  = .true.
 else
    extrap  = .false.
 endif

 force_count   = force_count + 1
 extrapfac     = (1./24.)*dt**2
 dkdt          = dki*dt
 itype         = igas
 pmassi        = massoftype(igas)
 dtextforcenew = bignumber
 dtsinkgas     = bignumber
 dtphi2        = bignumber
 fonrmax       = 0
 last          = (force_count == n_force_order)

 !
 ! update time-dependent external forces
 !
 call calc_damp(timei, damp_fac)
 call update_externalforce(iexternalforce,timei,dmdt)
 !
 ! Sink-sink interactions (loop over ptmass in get_accel_sink_sink)
 !
 if (nptmass > 0) then
    if (id==master) then
       if (extrap) then
          call get_accel_sink_sink(nptmass,xyzmh_ptmass,fxyz_ptmass,epot_sinksink,&
                                   dtf,iexternalforce,timei,merge_ij,merge_n,dsdt_ptmass, &
                                   group_info,bin_info,extrapfac,fsink_old)
          if (merge_n > 0) then
             call merge_sinks(timei,nptmass,xyzmh_ptmass,vxyz_ptmass,fxyz_ptmass,linklist_ptmass,merge_ij)
             call get_accel_sink_sink(nptmass,xyzmh_ptmass,fxyz_ptmass,epot_sinksink,&
                                      dtf,iexternalforce,timei,merge_ij,merge_n,dsdt_ptmass, &
                                      group_info,bin_info,extrapfac,fsink_old)
          endif
       else
          call get_accel_sink_sink(nptmass,xyzmh_ptmass,fxyz_ptmass,epot_sinksink,&
                                   dtf,iexternalforce,timei,merge_ij,merge_n,dsdt_ptmass, &
                                   group_info,bin_info)
          if (merge_n > 0) then
             call merge_sinks(timei,nptmass,xyzmh_ptmass,vxyz_ptmass,fxyz_ptmass,linklist_ptmass,merge_ij)
             call get_accel_sink_sink(nptmass,xyzmh_ptmass,fxyz_ptmass,epot_sinksink,&
                                      dtf,iexternalforce,timei,merge_ij,merge_n,dsdt_ptmass, &
                                      group_info,bin_info)
          endif
       endif
       if (iverbose >= 2) write(iprint,*) 'dt(sink-sink) = ',C_force*dtf
       if (last) then
          fxyz_ptmass_sinksink(:,1:nptmass) = fxyz_ptmass (:,1:nptmass)
          dsdt_ptmass_sinksink(:,1:nptmass) = dsdt_ptmass (:,1:nptmass)
       endif
    else
       fxyz_ptmass(:,1:nptmass) = 0.
       dsdt_ptmass(:,1:nptmass) = 0.
    endif
    call bcast_mpi(epot_sinksink)
    call bcast_mpi(dtf)
    dtextforcenew = min(dtextforcenew,C_force*dtf)
 endif

 !
 !-- Forces on gas particles (Sink/gas,extf,damp,cooling,rad pressure)
 !

 !$omp parallel default(none) &
 !$omp shared(maxp,maxphase) &
 !$omp shared(npart,nptmass,xyzh,vxyzu,xyzmh_ptmass,fext) &
 !$omp shared(eos_vars,dust_temp,idamp,damp_fac,abundance,iphase,ntypes,massoftype) &
 !$omp shared(dkdt,dt,timei,iexternalforce,extf_vdep_flag,last,aprmassoftype,apr_level) &
 !$omp shared(divcurlv,dphotflag,dphot0,nucleation,extrap) &
 !$omp shared(abundc,abundo,abundsi,abunde,extrapfac,fsink_old) &
 !$omp shared(isink_radiation,itau_alloc,tau,isionised) &
 !$omp private(fextx,fexty,fextz,xi,yi,zi) &
 !$omp private(i,fonrmaxi,dtphi2i,phii,dtf) &
 !$omp firstprivate(pmassi,itype) &
 !$omp reduction(min:dtextforcenew,dtphi2) &
 !$omp reduction(max:fonrmax) &
 !$omp reduction(+:fxyz_ptmass,dsdt_ptmass,bin_info)
 !$omp do
 do i=1,npart
    if (.not.isdead_or_accreted(xyzh(4,i))) then
       if (ntypes > 1 .and. maxphase==maxp) then
          itype  = iamtype(iphase(i))
          if (use_apr) then
             pmassi = aprmassoftype(itype,apr_level(i))
          else
             pmassi = massoftype(itype)
          endif
       endif
       fextx = 0.
       fexty = 0.
       fextz = 0.
       if (extrap) then
          xi = xyzh(1,i) + extrapfac*fext(1,i)
          yi = xyzh(2,i) + extrapfac*fext(2,i)
          zi = xyzh(3,i) + extrapfac*fext(3,i)
       else
          xi = xyzh(1,i)
          yi = xyzh(2,i)
          zi = xyzh(3,i)
       endif
       if (nptmass > 0) then
          if (extrap) then
             call get_accel_sink_gas(nptmass,xi,yi,zi,xyzh(4,i),xyzmh_ptmass,&
                                     fextx,fexty,fextz,phii,pmassi,fxyz_ptmass, &
                                     dsdt_ptmass,fonrmaxi,dtphi2i,bin_info,&
                                     extrapfac,fsink_old)
          else
             call get_accel_sink_gas(nptmass,xi,yi,zi,xyzh(4,i),xyzmh_ptmass,&
                                     fextx,fexty,fextz,phii,pmassi,fxyz_ptmass,&
                                     dsdt_ptmass,fonrmaxi,dtphi2i,bin_info)
             fonrmax = max(fonrmax,fonrmaxi)
             dtphi2  = min(dtphi2,dtphi2i)
          endif
       endif

       !
       ! compute and add external forces
       !
       if (iexternalforce > 0) then
          call get_external_force_gas(xi,yi,zi,xyzh(4,i),vxyzu(1,i), &
                                      vxyzu(2,i),vxyzu(3,i),timei,i, &
                                      dtextforcenew,dtf,dkdt,fextx,fexty, &
                                      fextz,extf_vdep_flag,iexternalforce)
       endif
       !
       ! damping
       !
       if (idamp > 0) then
          call apply_damp(fextx, fexty, fextz, vxyzu(1:3,i), (/xi,yi,zi/), damp_fac)
       endif
       !
       ! Radiation pressure force with isink_radiation
       !
       if (nptmass > 0 .and. isink_radiation > 0) then
          if (extrap) then
             if (itau_alloc == 1) then
                call get_rad_accel_from_ptmass(nptmass,npart,i,xi,yi,zi,xyzmh_ptmass,fextx,fexty,fextz, &
                                               tau=tau,fsink_old=fsink_old,extrapfac=extrapfac)
             else
                call get_rad_accel_from_ptmass(nptmass,npart,i,xi,yi,zi,xyzmh_ptmass,fextx,fexty,fextz, &
                                               fsink_old=fsink_old,extrapfac=extrapfac)
             endif
          else
             if (itau_alloc == 1) then
                call get_rad_accel_from_ptmass(nptmass,npart,i,xi,yi,zi,xyzmh_ptmass,fextx,fexty,fextz,tau)
             else
                call get_rad_accel_from_ptmass(nptmass,npart,i,xi,yi,zi,xyzmh_ptmass,fextx,fexty,fextz)
             endif
          endif
       endif

       fext(1,i) = fextx
       fext(2,i) = fexty
       fext(3,i) = fextz
       !
       ! temperature and abundances update (only done during the last force calculation of the substep)
       !
       if (maxvxyzu >= 4 .and. itype==igas .and. last) then
          call cooling_abundances_update(i,pmassi,xyzh,vxyzu,eos_vars,abundance,nucleation,dust_temp, &
                                         divcurlv,abundc,abunde,abundo,abundsi,dt,dphot0,isionised(i))
       endif
    endif
 enddo
 !$omp enddo
 !$omp end parallel


 if (nptmass > 0) then
    call reduce_in_place_mpi('+',fxyz_ptmass(:,1:nptmass))
    call reduce_in_place_mpi('+',dsdt_ptmass(:,1:nptmass))
    if (id==master .and. extf_vdep_flag) then
       call ptmass_vdependent_correction(nptmass,dkdt,vxyz_ptmass,fxyz_ptmass,xyzmh_ptmass,iexternalforce)
    endif
 endif

 if (last) then
    if (nptmass > 0) then
       if (fonrmax > 0.) then
          dtsinkgas = min(dtsinkgas,C_force*1./sqrt(fonrmax),C_force*sqrt(dtphi2))
       endif
       if (iverbose >= 2) write(iprint,*) nsubsteps,'dt(ext/sink-sink) = ',dtextforcenew,', dt(sink-gas) = ',dtsinkgas
       dtextforcenew = min(dtextforcenew,dtsinkgas)
    endif

    dtextforcenew = reduceall_mpi('min',dtextforcenew)
    dtextforce = dtextforcenew
 endif

end subroutine get_force

!-----------------------------------------------------------------------------------
!+
! Update of abundances and internal energy using cooling method (see cooling module)
! NOTE: The chemistry and cooling here is implicitly calculated.  That is,
!       dt is *passed in* to the chemistry & cooling routines so that the
!       output will be at the correct time of time + dt.  Since this is
!       implicit, there is no cooling timestep.  Explicit cooling is
!       calculated in force and requires a cooling timestep.
!+
!------------------------------------------------------------------------------------
subroutine cooling_abundances_update(i,pmassi,xyzh,vxyzu,eos_vars,abundance,nucleation,dust_temp, &
                                     divcurlv,abundc,abunde,abundo,abundsi,dt,dphot0,isionisedi)
 use dim,             only:h2chemistry,do_nucleation,use_krome,update_muGamma,store_dust_temperature
 use part,            only:idK2,idmu,idkappa,idgamma,imu,igamma,nabundances
 use cooling_ism,     only:nabn,dphotflag
 use options,         only:icooling
 use chem,            only:update_abundances,get_dphot
 use dust_formation,  only:evolve_dust,calc_muGamma
 use cooling,         only:energ_cooling,cooling_in_step
 use part,            only:rhoh
#ifdef KROME
 use part,            only: T_gas_cool
 use krome_interface, only: update_krome
 real                       :: ui
#endif
 real,         intent(inout) :: vxyzu(:,:),xyzh(:,:)
 real,         intent(inout) :: eos_vars(:,:),abundance(:,:)
 real,         intent(inout) :: nucleation(:,:),dust_temp(:)
 real(kind=4), intent(in)    :: divcurlv(:,:)
 real,         intent(inout) :: abundc,abunde,abundo,abundsi
 real(kind=8), intent(in)    :: dphot0
 real,         intent(in)    :: dt,pmassi
 logical,      intent(in)    :: isionisedi
 integer,      intent(in)    :: i

 real :: dudtcool,rhoi,dphot,pH,pH_tot
 real :: abundi(nabn)

 dudtcool = 0.
 rhoi = rhoh(xyzh(4,i),pmassi)
 !
 ! CHEMISTRY
 !
 if (h2chemistry) then
    !
    ! Get updated abundances of all species, updates 'chemarrays',
    !
    dphot = get_dphot(dphotflag,dphot0,xyzh(1,i),xyzh(2,i),xyzh(3,i))
    call update_abundances(vxyzu(4,i),rhoi,abundance(:,i),nabundances,&
               dphot,dt,abundi,nabn,eos_vars(imu,i),abundc,abunde,abundo,abundsi)
 endif
#ifdef KROME
 ! evolve chemical composition and determine new internal energy
 ! Krome also computes cooling function but only associated with chemical processes
 ui = vxyzu(4,i)
 call update_krome(dt,xyzh(:,i),ui,rhoi,abundance(:,i),eos_vars(igamma,i),eos_vars(imu,i),T_gas_cool(i))
 dudtcool = (ui-vxyzu(4,i))/dt
#else
 !evolve dust chemistry and compute dust cooling
 if (do_nucleation) then
    call evolve_dust(dt, xyzh(:,i), vxyzu(4,i), nucleation(:,i), dust_temp(i), rhoi)
    eos_vars(imu,i)    = nucleation(idmu,i)
    eos_vars(igamma,i) = nucleation(idgamma,i)
 elseif (update_muGamma) then
    call calc_muGamma(rhoi, dust_temp(i),eos_vars(imu,i),eos_vars(igamma,i), pH, pH_tot)
 endif
 !
 ! COOLING
 !
 if (icooling > 0 .and. cooling_in_step .and. icooling/=9) then
    if (h2chemistry) then
       !
       ! Call cooling routine, requiring total density, some distance measure and
       ! abundances in the 'abund' format
       !
       call energ_cooling(xyzh(1,i),xyzh(2,i),xyzh(3,i),vxyzu(4,i),rhoi,dt,divcurlv(1,i),dudtcool,&
                 dust_temp(i),eos_vars(imu,i), eos_vars(igamma,i),abund_in=abundi)
    elseif (store_dust_temperature) then
       ! cooling with stored dust temperature
       if (do_nucleation) then
          call energ_cooling(xyzh(1,i),xyzh(2,i),xyzh(3,i),vxyzu(4,i),rhoi,dt,divcurlv(1,i),dudtcool,&
                    dust_temp(i),nucleation(idmu,i),nucleation(idgamma,i),nucleation(idK2,i),nucleation(idkappa,i))
       elseif (update_muGamma) then
          call energ_cooling(xyzh(1,i),xyzh(2,i),xyzh(3,i),vxyzu(4,i),rhoi,dt,divcurlv(1,i),dudtcool,&
                    dust_temp(i),eos_vars(imu,i), eos_vars(igamma,i))
       else
          call energ_cooling(xyzh(1,i),xyzh(2,i),xyzh(3,i),vxyzu(4,i),rhoi,dt,divcurlv(1,i),dudtcool,dust_temp(i))
       endif
    else
       ! cooling without stored dust temperature
       call energ_cooling(xyzh(1,i),xyzh(2,i),xyzh(3,i),vxyzu(4,i),rhoi,dt,divcurlv(1,i),dudtcool)
    endif
 endif
#endif
 ! update internal energy
 if (isionisedi .or. icooling == 9) dudtcool = 0.
 if (cooling_in_step .or. use_krome) vxyzu(4,i) = vxyzu(4,i) + dt * dudtcool


end subroutine cooling_abundances_update

 !----------------------------------------------------------------
 !+
 !  routine for external force applied on gas particle
 !+
 !----------------------------------------------------------------

subroutine get_external_force_gas(xi,yi,zi,hi,vxi,vyi,vzi,timei,i,dtextforcenew,dtf,dkdt, &
                                 fextx,fexty,fextz,extf_is_velocity_dependent,iexternalforce)
 use timestep,       only:C_force
 use externalforces, only: externalforce,update_vdependent_extforce
 real,    intent(in) :: xi,yi,zi,hi,vxi,vyi,vzi,timei,dkdt
 real, intent(inout) :: dtextforcenew,dtf,fextx,fexty,fextz
 integer, intent(in) :: iexternalforce,i
 logical, intent(in) :: extf_is_velocity_dependent
 real :: fextxi,fextyi,fextzi,poti
 real :: fextv(3)

 call externalforce(iexternalforce,xi,yi,zi,hi, &
   timei,fextxi,fextyi,fextzi,poti,dtf,i)
 dtextforcenew = min(dtextforcenew,C_force*dtf)

 fextx = fextx + fextxi
 fexty = fexty + fextyi
 fextz = fextz + fextzi
!
!  Velocity-dependent external forces require special handling
!  in leapfrog (corrector is implicit)
!
 if (extf_is_velocity_dependent) then
    fextxi = fextx
    fextyi = fexty
    fextzi = fextz
    call update_vdependent_extforce(iexternalforce,vxi,vyi,vzi, &
                                             fextxi,fextyi,fextzi,fextv,dkdt,xi,yi,zi)
    fextx = fextx + fextv(1)
    fexty = fexty + fextv(2)
    fextz = fextz + fextv(3)
 endif

end subroutine get_external_force_gas

 !----------------------------------------------------------------
 !+
 !  routine for prediction substep in GR case
 !+
 !----------------------------------------------------------------
subroutine predict_gr(xyzh,vxyzu,ntypes,pxyzu,fext,npart,nptmass,dt,timei,hdt, &
                     dens,metrics,metricderivs,&
                     xyzmh_ptmass,vxyz_ptmass,fxyz_ptmass,&
                     metrics_ptmass,metricderivs_ptmass,pxyzu_ptmass,&
                     pitsmax,perrmax,&
                     xitsmax,xerrmax,dtextforcenew)

 use dim,            only:maxptmass,maxp,maxvxyzu,use_apr
 use io,             only:master,warning,fatal
 use externalforces, only:externalforce,accrete_particles,update_externalforce
 use part,           only:maxphase,isdead_or_accreted,iamboundary,igas,iphase,iamtype,&
                          massoftype,rhoh,ien_type,eos_vars,igamma,itemp,igasP,&
                          aprmassoftype,apr_level,epot_sinksink,fxyz_ptmass_sinksink,dsdt_ptmass,&
                          fsink_old
 use io_summary,     only:summary_variable,iosumextr,iosumextt,summary_accrete
 use timestep,       only:bignumber,xtol,ptol
 use eos,            only:equationofstate,ieos
 use cons2primsolver,only:conservative2primitive
 use extern_gr,      only:get_grforce
 use metric_tools,   only:pack_metric,pack_metricderivs
 use damping,        only:calc_damp,apply_damp
 use options,        only:iexternalforce
 use ptmass,         only:get_accel_sink_sink,get_accel_sink_gas


 real,    intent(inout)   :: xyzh(:,:),vxyzu(:,:),fext(:,:),pxyzu(:,:),dens(:),metrics(:,:,:,:),metricderivs(:,:,:,:)
 real,    intent(inout)   :: xyzmh_ptmass(:,:),vxyz_ptmass(:,:),fxyz_ptmass(:,:),pxyzu_ptmass(:,:)
 real,    intent(inout)   :: metrics_ptmass(:,:,:,:),metricderivs_ptmass(:,:,:,:)
 real,    intent(in)      :: dt,hdt,timei
 integer, intent(in)      :: npart,ntypes,nptmass
 integer, intent(inout)   :: pitsmax,xitsmax
 real,    intent(inout)   :: perrmax,xerrmax,dtextforcenew

 integer :: i,its,ierr,itype
 integer, parameter :: itsmax = 50
 real    :: pmassi
 real    :: pri,spsoundi,tempi,gammai
 real, save :: pprev(3),xyz_prev(3),fstar(3),vxyz_star(3),xyz(3),pxyz(3),vxyz(3),fexti(3)
 !$omp threadprivate(pprev,xyz_prev,fstar,vxyz_star,xyz,pxyz,vxyz,fexti)
 real    :: x_err,pmom_err
 ! real, save :: dmdt = 0.
 logical :: converged
 real :: rhoi,hi,eni,uui,densi,poti
 real :: bin_info(6,nptmass)
 real :: dtphi2,dtsinksink,fonrmax
 integer :: merge_ij(nptmass),merge_n

 pmassi  = massoftype(igas)
 itype   = igas
 fsink_old = fxyz_ptmass
 fxyz_ptmass = 0.
 !----------------------------------------------
 ! calculate acceleration sink-sink
 !----------------------------------------------
 call get_accel_sink_sink(nptmass,xyzmh_ptmass,fxyz_ptmass_sinksink,epot_sinksink,dtsinksink,&
                         iexternalforce,timei,merge_ij,merge_n,dsdt_ptmass)
 !----------------------------------------------
 ! predictor during substeps for gas particles
 !----------------------------------------------
 !
 ! predictor step for external forces, also recompute external forces
 !
 !$omp parallel do default(none) &
 !$omp shared(npart,xyzh,vxyzu,fext,iphase,ntypes,massoftype) &
 !$omp shared(nptmass,xyzmh_ptmass,vxyz_ptmass,fxyz_ptmass) &
 !$omp shared(maxphase,maxp,eos_vars) &
 !$omp shared(bin_info,dtphi2,poti,fonrmax) &
 !$omp shared(fxyz_ptmass_sinksink) &
 !$omp shared(dt,hdt,xtol,ptol,aprmassoftype,apr_level) &
 !$omp shared(ieos,pxyzu,dens,metrics,metricderivs,ien_type) &
 !$omp shared(pxyzu_ptmass,metrics_ptmass,metricderivs_ptmass) &
 !$omp shared(dtsinksink,epot_sinksink,merge_ij,merge_n,dsdt_ptmass,iexternalforce) &
 !$omp private(i,its,spsoundi,tempi,rhoi,hi,eni,uui,densi) &
 !$omp private(converged,pmom_err,x_err,pri,ierr,gammai) &
 !$omp firstprivate(pmassi,itype) &
 !$omp reduction(max:xitsmax,pitsmax,perrmax,xerrmax) &
 !$omp reduction(min:dtextforcenew)
 predictor: do i=1,npart
    xyz(1) = xyzh(1,i)
    xyz(2) = xyzh(2,i)
    xyz(3) = xyzh(3,i)
    hi     = xyzh(4,i)
    if (.not.isdead_or_accreted(hi)) then
       if (ntypes > 1 .and. maxphase==maxp) then
          itype = iamtype(iphase(i))
          if (use_apr) then
             pmassi = aprmassoftype(itype,apr_level(i))
          else
             pmassi = massoftype(itype)
          endif
       elseif (use_apr) then
          pmassi = aprmassoftype(igas,apr_level(i))
       endif

       its       = 0
       converged = .false.
       !
       ! make local copies of array quantities
       !
       pxyz(1:3) = pxyzu(1:3,i)
       eni       = pxyzu(4,i)
       vxyz(1:3) = vxyzu(1:3,i)
       uui       = vxyzu(4,i)
       fexti     = fext(:,i)

       pxyz      = pxyz + hdt*fexti

       !-- unpack thermo variables for the first guess in cons2prim
       densi     = dens(i)
       pri       = eos_vars(igasP,i)
       gammai    = eos_vars(igamma,i)
       tempi     = eos_vars(itemp,i)
       rhoi      = rhoh(hi,massoftype(igas))

       ! Note: grforce needs derivatives of the metric,
       ! which do not change between pmom iterations
       pmom_iterations: do while (its <= itsmax .and. .not. converged)
          its   = its + 1
          pprev = pxyz
          call conservative2primitive(xyz,metrics(:,:,:,i),vxyz,densi,uui,pri,&
                                       tempi,gammai,rhoi,pxyz,eni,ierr,ien_type)

          if (ierr > 0) call warning('cons2primsolver [in substep_gr (a)]','enthalpy did not converge',i=i)
          call get_grforce(xyzh(:,i),metrics(:,:,:,i),metricderivs(:,:,:,i),vxyz,densi,uui,pri,fstar)

          ! calculate force between sink-gas particles
          call get_accel_sink_gas(nptmass,xyz(1),xyz(2),xyz(3),hi,xyzmh_ptmass, &
                                  fstar(1),fstar(2),fstar(3),poti,pmassi,fxyz_ptmass,&
                                  dsdt_ptmass,fonrmax,dtphi2,bin_info)

          pxyz = pprev + hdt*(fstar - fexti)
          pmom_err = maxval(abs(pxyz - pprev))
          if (pmom_err < ptol) converged = .true.
          fexti = fstar
       enddo pmom_iterations
       if (its > itsmax ) call warning('substep_gr',&
                              'max # of pmom iterations',var='pmom_err',val=pmom_err)
       pitsmax = max(its,pitsmax)
       perrmax = max(pmom_err,perrmax)

       call conservative2primitive(xyz,metrics(:,:,:,i),vxyz,densi,uui,pri,tempi,&
                                    gammai,rhoi,pxyz,eni,ierr,ien_type)
       if (ierr > 0) call warning('cons2primsolver [in substep_gr (b)]','enthalpy did not converge',i=i)
       xyz = xyz + dt*vxyz
       call pack_metric(xyz,metrics(:,:,:,i))

       its        = 0
       converged  = .false.
       vxyz_star = vxyz
       ! Note: since particle positions change between iterations
       !  the metric and its derivatives need to be updated.
       !  cons2prim does not require derivatives of the metric,
       !  so those can updated once the iterations are complete
       !  in order to reduce the number of computations.
       xyz_iterations: do while (its <= itsmax .and. .not. converged)
          its         = its+1
          xyz_prev    = xyz
          call conservative2primitive(xyz,metrics(:,:,:,i),vxyz_star,densi,uui,&
                                       pri,tempi,gammai,rhoi,pxyz,eni,ierr,ien_type)
          if (ierr > 0) call warning('cons2primsolver [in substep_gr (c)]','enthalpy did not converge',i=i)
          xyz  = xyz_prev + hdt*(vxyz_star - vxyz)
          x_err = maxval(abs(xyz-xyz_prev))
          if (x_err < xtol) converged = .true.
          vxyz = vxyz_star
          ! UPDATE METRIC HERE
          call pack_metric(xyz,metrics(:,:,:,i))
       enddo xyz_iterations
       call pack_metricderivs(xyz,metricderivs(:,:,:,i))
       if (its > itsmax ) call warning('substep_gr','Reached max number of x iterations. x_err ',val=x_err)
       xitsmax = max(its,xitsmax)
       xerrmax = max(x_err,xerrmax)

       ! re-pack arrays back where they belong
       xyzh(1:3,i) = xyz(1:3)
       pxyzu(1:3,i) = pxyz(1:3)
       vxyzu(1:3,i) = vxyz(1:3)
       vxyzu(4,i) = uui
       fext(:,i)  = fexti
       dens(i) = densi
       eos_vars(igasP,i)  = pri
       eos_vars(itemp,i)  = tempi
       eos_vars(igamma,i) = gammai

       ! Skip remainder of update if boundary particle; note that fext==0 for these particles
       if (iamboundary(itype)) cycle predictor
    endif
 enddo predictor
!$omp end parallel do

 call predict_gr_sink(xyzmh_ptmass,vxyz_ptmass,ntypes,pxyzu_ptmass,fsink_old,fxyz_ptmass,fxyz_ptmass_sinksink,nptmass,&
                      dt,timei,hdt,metrics_ptmass,metricderivs_ptmass,dtextforcenew,pitsmax,perrmax,&
                      xitsmax,xerrmax)

end subroutine predict_gr

 !----------------------------------------------------------------
 !+
 !  routine for prediction substep in GR case
 !+
 !----------------------------------------------------------------
subroutine predict_gr_sink(xyzmh_ptmass,vxyz_ptmass,ntypes,pxyzu_ptmass,fsink_old,fxyz_ptmass,&
                     fxyz_ptmass_sinksink,nptmass,dt,timei,hdt, &
                     metrics_ptmass,metricderivs_ptmass,dtextforcenew,pitsmax,perrmax, &
                     xitsmax,xerrmax)
 use dim,            only:maxptmass
 use io,             only:master,warning,fatal
 use part,           only:epot_sinksink,dsdt_ptmass
 use timestep,       only:bignumber,xtol,ptol
 use cons2primsolver,only:conservative2primitive
 use extern_gr,      only:get_grforce
 use metric_tools,   only:pack_metric,pack_metricderivs
 use ptmass,         only:get_accel_sink_sink

 real,    intent(inout)   :: xyzmh_ptmass(:,:),vxyz_ptmass(:,:),fxyz_ptmass(:,:),fxyz_ptmass_sinksink(:,:),pxyzu_ptmass(:,:)
 real,    intent(inout)   :: metrics_ptmass(:,:,:,:),metricderivs_ptmass(:,:,:,:),dtextforcenew,fsink_old(:,:)
 real,    intent(in)      :: dt,hdt,timei
 integer, intent(in)      :: nptmass,ntypes
 integer, intent(inout)   :: pitsmax,xitsmax
 real,    intent(inout)   :: perrmax,xerrmax

 integer :: i,its,ierr
 integer, parameter :: itsmax = 50
 real    :: pmassi,xyzhi(4)
 real    :: pri,tempi,gammai
 real, save :: pprev(3),xyz_prev(3),fstar(3),vxyz_star(3),xyz(3),pxyz(3),vxyz(3),fexti(3)
 !$omp threadprivate(pprev,xyz_prev,fstar,vxyz_star,xyz,pxyz,vxyz,fexti)
 real    :: x_err,pmom_err
 ! real, save :: dmdt = 0.
 logical :: converged
 real :: rhoi,hi,eni,uui,densi
 integer :: merge_ij(2),merge_n
 real    :: dtsinksink

 !---------------------------
 ! predictor during substeps
 !---------------------------
 !
 ! predictor step for external forces, also recompute external forces
 !
 !$omp parallel do default(none) &
 !$omp shared(xyzmh_ptmass,vxyz_ptmass,fxyz_ptmass,fxyz_ptmass_sinksink) &
 !$omp shared(dt,hdt,xtol,ptol,nptmass) &
 !$omp shared(pxyzu_ptmass,metrics_ptmass,metricderivs_ptmass,fsink_old) &
 !$omp shared(dtsinksink,epot_sinksink,merge_ij,merge_n,dsdt_ptmass) &
 !$omp private(i,its,tempi,rhoi,hi,eni,uui,densi,xyzhi) &
 !$omp private(converged,pmom_err,x_err,pri,ierr,gammai,pmassi) &
 !$omp reduction(max:xitsmax,pitsmax,perrmax,xerrmax) &
 !$omp reduction(min:dtextforcenew)

 predictor: do i=1,nptmass
    xyzhi(1) = xyzmh_ptmass(1,i)
    xyzhi(2) = xyzmh_ptmass(2,i)
    xyzhi(3) = xyzmh_ptmass(3,i)
    pmassi   = xyzmh_ptmass(4,i)
    hi       = xyzmh_ptmass(5,i)

    xyz(1)   = xyzhi(1)
    xyz(2)   = xyzhi(2)
    xyz(3)   = xyzhi(3)
    xyzhi(4) = hi
    if (pmassi >= 0) then
       its       = 0
       converged = .false.
       !
       ! make local copies of array quantities
       !
       pxyz(1:3) = pxyzu_ptmass(1:3,i)
       eni       = 0.
       vxyz(1:3) = vxyz_ptmass(1:3,i)
       uui       = 0.
       fexti     = fsink_old(1:3,i)
       pxyz      = pxyz + hdt*fexti

       !-- unpack thermo variables for the first guess in cons2prim
       densi     = 1.
       pri       = 0.
       gammai    = 0.
       tempi     = 0.
       rhoi      = 1.
       ! Note: grforce needs derivatives of the metric,
       ! which do not change between pmom iterations
       pmom_iterations: do while (its <= itsmax .and. .not. converged)
          its   = its + 1
          pprev = pxyz
          call conservative2primitive(xyz,metrics_ptmass(:,:,:,i),vxyz,densi,uui,pri,&
                                     tempi,gammai,rhoi,pxyz,eni,ierr,1)

          if (ierr > 0) call warning('cons2primsolver [in substep_gr (a)]','enthalpy did not converge',i=i)

          call get_grforce(xyzhi,metrics_ptmass(:,:,:,i),metricderivs_ptmass(:,:,:,i),vxyz,densi,uui,pri,fstar)

          ! add forces from curvature on sink, from sink sink interaction and sink-gas interaction
          fstar = fstar + fxyz_ptmass_sinksink(1:3,i) + fxyz_ptmass(1:3,i)

          pxyz = pprev + hdt*(fstar - fexti)
          pmom_err = maxval(abs(pxyz - pprev))
          if (pmom_err < ptol) converged = .true.
          fexti = fstar
       enddo pmom_iterations
       if (its > itsmax ) call warning('substep_gr',&
                              'max # of pmom iterations',var='pmom_err',val=pmom_err)
       pitsmax = max(its,pitsmax)
       perrmax = max(pmom_err,perrmax)

       call conservative2primitive(xyz,metrics_ptmass(:,:,:,i),vxyz,densi,uui,pri,tempi,&
                                    gammai,rhoi,pxyz,eni,ierr,1)

       if (ierr > 0) call warning('cons2primsolver [in substep_gr (b)]','enthalpy did not converge',i=i)
       xyz = xyz + dt*vxyz
       call pack_metric(xyz,metrics_ptmass(:,:,:,i))

       its        = 0
       converged  = .false.
       vxyz_star = vxyz
       ! Note: since particle positions change between iterations
       !  the metric and its derivatives need to be updated.
       !  cons2prim does not require derivatives of the metric,
       !  so those can updated once the iterations are complete
       !  in order to reduce the number of computations.
       xyz_iterations: do while (its <= itsmax .and. .not. converged)
          its         = its+1
          xyz_prev    = xyz
          call conservative2primitive(xyz,metrics_ptmass(:,:,:,i),vxyz_star,densi,uui,&
                                       pri,tempi,gammai,rhoi,pxyz,eni,ierr,1)
          if (ierr > 0) call warning('cons2primsolver [in substep_gr (c)]','enthalpy did not converge',i=i)
          xyz  = xyz_prev + hdt*(vxyz_star - vxyz)
          x_err = maxval(abs(xyz-xyz_prev))
          if (x_err < xtol) converged = .true.
          vxyz = vxyz_star
          ! UPDATE METRIC HERE
          call pack_metric(xyz,metrics_ptmass(:,:,:,i))
       enddo xyz_iterations
       call pack_metricderivs(xyz,metricderivs_ptmass(:,:,:,i))
       if (its > itsmax ) call warning('substep_gr','Reached max number of x iterations. x_err ',val=x_err)
       xitsmax = max(its,xitsmax)
       xerrmax = max(x_err,xerrmax)

       ! re-pack arrays back where they belong
       xyzmh_ptmass(1:3,i) = xyz(1:3)
       pxyzu_ptmass(1:3,i) = pxyz(1:3)
       vxyz_ptmass(1:3,i)  = vxyz(1:3)
       fxyz_ptmass(1:3,i)  = fexti

    endif
 enddo predictor
!$omp end parallel do

end subroutine predict_gr_sink

 !----------------------------------------------------------------
 !+
 !  routine for accretion step in GR case
 !+
 !----------------------------------------------------------------
subroutine accrete_gr(xyzh,vxyzu,dens,fext,metrics,metricderivs,nlive,naccreted,&
                      pxyzu,accretedmass,hdt,npart,nptmass,ntypes,dtextforce_min,timei,&
                      xyzmh_ptmass,vxyz_ptmass,fxyz_ptmass,&
                      metrics_ptmass,metricderivs_ptmass,&
                      pxyzu_ptmass,nlive_sinks,naccreted_sinks)

 use dim,            only:maxptmass,maxp,maxvxyzu,use_apr
 use io,             only:master,warning,fatal
 use externalforces, only:externalforce,accrete_particles,update_externalforce
 use options,        only:iexternalforce
 use part,           only:maxphase,isdead_or_accreted,iamboundary,igas,iphase,iamtype,&
                          massoftype,rhoh,igamma,itemp,igasP,aprmassoftype,apr_level,&
                          fxyz_ptmass_sinksink,fsink_old
 use io_summary,     only:summary_variable,iosumextr,iosumextt,summary_accrete
 use timestep,       only:bignumber,C_force
 use eos,            only:equationofstate,ieos
 use cons2primsolver,only:conservative2primitive
 use extern_gr,      only:get_grforce
 use metric_tools,   only:pack_metric,pack_metricderivs
 use damping,        only:calc_damp,apply_damp,idamp
 use part,           only:epot_sinksink
 use ptmass,         only:get_accel_sink_sink,get_accel_sink_gas

 real,    intent(inout) :: xyzh(:,:),vxyzu(:,:),fext(:,:),pxyzu(:,:),dens(:),metrics(:,:,:,:),metricderivs(:,:,:,:)
 real,    intent(inout) :: xyzmh_ptmass(:,:),vxyz_ptmass(:,:),fxyz_ptmass(:,:),pxyzu_ptmass(:,:)
 real,    intent(inout) :: metrics_ptmass(:,:,:,:),metricderivs_ptmass(:,:,:,:)
 integer, intent(in)    :: npart,ntypes,nptmass
 integer, intent(inout) :: nlive,naccreted
 integer, intent(inout) :: nlive_sinks,naccreted_sinks
 real,    intent(inout) :: accretedmass
 real,    intent(in)    :: hdt,timei
 real,    intent(inout) :: dtextforce_min

 logical :: accreted
 integer :: i,itype
 real    :: pmassi
 real    :: dtf
 real    :: pri,spsoundi,pondensi,tempi
 real    :: damp_fac
 ! real, save :: dmdt = 0.
 integer, parameter :: itsmax = 50
 real :: bin_info(6,nptmass),dsdt_ptmass(3,nptmass)
 real :: dtphi2,dtsinksink,fonrmax,poti
 integer :: merge_ij(nptmass),merge_n

 pmassi     = massoftype(igas)
 itype      = igas
 fsink_old = fxyz_ptmass
 fxyz_ptmass = 0.
 !----------------------------------------------
 ! calculate acceleration sink-sink
 !----------------------------------------------
 call get_accel_sink_sink(nptmass,xyzmh_ptmass,fxyz_ptmass_sinksink,epot_sinksink,dtsinksink,&
                         iexternalforce,timei,merge_ij,merge_n,dsdt_ptmass)

 dtextforce_min = min(dtextforce_min,C_force*dtsinksink)

 !$omp parallel default(none) &
 !$omp shared(npart,xyzh,metrics,metricderivs,vxyzu,fext,iphase,ntypes,massoftype,hdt,timei) &
 !$omp shared(nptmass,xyzmh_ptmass,vxyz_ptmass,fxyz_ptmass) &
 !$omp shared(pxyzu_ptmass,metrics_ptmass,metricderivs_ptmass) &
 !$omp shared(maxphase,maxp,aprmassoftype,apr_level) &
 !$omp shared(dtsinksink,epot_sinksink,merge_ij,merge_n,dsdt_ptmass) &
 !$omp shared(bin_info,dtphi2,poti,fonrmax) &
 !$omp private(i,accreted) &
 !$omp shared(ieos,dens,pxyzu,iexternalforce,C_force) &
 !$omp private(pri,pondensi,spsoundi,tempi,dtf) &
 !$omp firstprivate(itype,pmassi) &
 !$omp reduction(min:dtextforce_min) &
 !$omp reduction(+:accretedmass,naccreted,nlive) &
 !$omp shared(idamp,damp_fac)
 !$omp do
 accreteloop: do i=1,npart
    if (.not.isdead_or_accreted(xyzh(4,i))) then
       if (ntypes > 1 .and. maxphase==maxp) then
          itype = iamtype(iphase(i))
          if (use_apr) then
          else
             pmassi = massoftype(itype)
          endif
          !  if (itype==iboundary) cycle accreteloop
       elseif (use_apr) then
          pmassi = aprmassoftype(igas,apr_level(i))
       endif

       call equationofstate(ieos,pondensi,spsoundi,dens(i),xyzh(1,i),xyzh(2,i),xyzh(3,i),tempi,vxyzu(4,i))
       pri = pondensi*dens(i)

       call get_grforce(xyzh(:,i),metrics(:,:,:,i),metricderivs(:,:,:,i),vxyzu(1:3,i),dens(i),vxyzu(4,i),pri,fext(1:3,i),dtf)
       call get_accel_sink_gas(nptmass,xyzh(1,i),xyzh(2,i),xyzh(3,i),xyzh(4,i),xyzmh_ptmass, &
                                  fext(1,i),fext(2,i),fext(3,i),poti,pmassi,fxyz_ptmass,&
                                  dsdt_ptmass,fonrmax,dtphi2,bin_info)

       dtextforce_min = min(dtextforce_min,C_force*dtf,C_force*sqrt(dtphi2))

       if (idamp > 0) then
          call apply_damp(fext(1,i), fext(2,i), fext(3,i), vxyzu(1:3,i), xyzh(1:3,i), damp_fac)
       endif

       !
       ! correct v to the full step using only the external force
       !
       pxyzu(1:3,i) = pxyzu(1:3,i) + hdt*fext(1:3,i)
       ! Do we need call cons2prim here ??

       if (iexternalforce > 0) then
          call accrete_particles(iexternalforce,xyzh(1,i),xyzh(2,i), &
                                 xyzh(3,i),xyzh(4,i),pmassi,timei,accreted,i)
          if (accreted) then
             accretedmass = accretedmass + pmassi
             naccreted = naccreted + 1
          endif
       endif
       nlive = nlive + 1
    endif
 enddo accreteloop
 !$omp enddo
 !$omp end parallel
 call accrete_gr_sink(xyzmh_ptmass,vxyz_ptmass,fsink_old,fxyz_ptmass,fxyz_ptmass_sinksink,&
                      metrics_ptmass,metricderivs_ptmass,nlive_sinks,naccreted_sinks,pxyzu_ptmass,&
                      accretedmass,hdt,nptmass,dtextforce_min,timei,dtsinksink)
end subroutine accrete_gr

 !----------------------------------------------------------------
 !+
 !  routine for accretion step in GR case
 !+
 !----------------------------------------------------------------
subroutine accrete_gr_sink(xyzmh_ptmass,vxyz_ptmass,fsink_old,fxyz_ptmass,fxyz_ptmass_sinksink,metrics_ptmass,metricderivs_ptmass,&
                            nlive_sinks,naccreted_sinks,&
                            pxyzu_ptmass,accretedmass,hdt,nptmass,dtextforce_min,timei,dtsinksink)
 use part,           only:ihsoft
 use externalforces, only:accrete_particles
 use options,        only:iexternalforce
 use timestep,       only:bignumber,C_force
 use cons2primsolver,only:conservative2primitive
 use extern_gr,      only:get_grforce
 real,    intent(inout) :: xyzmh_ptmass(:,:),vxyz_ptmass(:,:),fxyz_ptmass(:,:),pxyzu_ptmass(:,:),fsink_old(:,:)
 real,    intent(inout) :: metrics_ptmass(:,:,:,:),metricderivs_ptmass(:,:,:,:),fxyz_ptmass_sinksink(:,:)
 integer, intent(in)    :: nptmass
 integer, intent(inout) :: nlive_sinks,naccreted_sinks
 real,    intent(inout) :: accretedmass
 real,    intent(in)    :: hdt,timei,dtsinksink
 real,    intent(inout) :: dtextforce_min

 logical :: accreted
 integer :: i
 real    :: xyzhi(4),pmassi,densi,pri
 real    :: dtf,hsofti
 ! real, save :: dmdt = 0.
 integer, parameter :: itsmax = 50

 !$omp parallel default(none) &
 !$omp shared(nptmass,xyzmh_ptmass,metrics_ptmass,metricderivs_ptmass,vxyz_ptmass,fxyz_ptmass,hdt,timei) &
 !$omp shared(dtsinksink,fxyz_ptmass_sinksink) &
 !$omp private(i,accreted) &
 !$omp shared(pxyzu_ptmass,iexternalforce,C_force) &
 !$omp private(dtf,xyzhi,hsofti,pmassi,pri,densi) &
 !$omp reduction(min:dtextforce_min) &
 !$omp reduction(+:accretedmass,naccreted_sinks,nlive_sinks)
 !$omp do
 accreteloop: do i=1,nptmass
    pri = 0.
    densi = 1.

    ! add this force due to the curvature of the metric.
    xyzhi(1:3) = xyzmh_ptmass(1:3,i)

    ! if a sink particle is already eaten by the black hole, skip it...
    pmassi = xyzmh_ptmass(4,i)
    if (pmassi < 0.) cycle accreteloop
    !
    ! the smoothing length is used inside get_grforce to set the timestep based
    ! on h/abs(dp/dt), but for sink particles this is meaningless unless
    ! a softening length is set
    !
    hsofti = xyzmh_ptmass(ihsoft,i)
    xyzhi(4) = xyzmh_ptmass(5,i)
    if (hsofti > 0.) xyzhi(4) = hsofti
    ! add force from sink-gas interaction to the sink-sink interaction array
    fxyz_ptmass_sinksink(:,i) = fxyz_ptmass_sinksink(:,i) + fxyz_ptmass(:,i)
    ! calculate force due to curvature
    call get_grforce(xyzhi,metrics_ptmass(:,:,:,i),metricderivs_ptmass(:,:,:,i),vxyz_ptmass(1:3,i),&
                     densi,0.,pri,fxyz_ptmass(1:3,i),dtf)
    ! get total force on sinks
    fxyz_ptmass(:,i) = fxyz_ptmass(:,i) + fxyz_ptmass_sinksink(:,i)

    dtextforce_min = min(dtextforce_min,C_force*dtf)
    !
    ! correct v to the full step using only the external force
    !
    pxyzu_ptmass(1:3,i) = pxyzu_ptmass(1:3,i) + hdt*fxyz_ptmass(1:3,i)
    if (pmassi < 0.) then
       !
       ! sending the mass twice here is deliberate, as an accreted sink particle is indicated by
       ! a negative mass, unlike gas particles which are flagged with a negative smoothing length
       !
       call accrete_particles(iexternalforce,xyzmh_ptmass(1,i),xyzmh_ptmass(2,i), &
                                 xyzmh_ptmass(3,i),xyzmh_ptmass(4,i),xyzmh_ptmass(4,i),timei,accreted)
       if (accreted) then
          accretedmass = accretedmass + abs(xyzmh_ptmass(4,i))
          naccreted_sinks = naccreted_sinks + 1
       endif
    endif
    nlive_sinks = nlive_sinks + 1

 enddo accreteloop
 !$omp enddo
 !$omp end parallel

end subroutine accrete_gr_sink

subroutine combine_forces_gr(nptmass,fsinks,fgr)
 real, intent(in)    :: fsinks(:,:)
 integer, intent(in) :: nptmass

 real, intent(inout) :: fgr(:,:)

 integer :: i

 do i=1,nptmass
    fgr(:,i) = fsinks(:,i) + fgr(:,i)
 enddo
end subroutine combine_forces_gr


subroutine combine_forces_gr_one(fsink,fgr)
 real, intent(in)    :: fsink(:)
 real, intent(inout) :: fgr(:)

 fgr(:) = fgr(:) + fsink(:)

end subroutine combine_forces_gr_one

end module substepping<|MERGE_RESOLUTION|>--- conflicted
+++ resolved
@@ -197,70 +197,11 @@
     naccreted    = 0
     nlive = 0
     dtextforce_min = bignumber
-<<<<<<< HEAD
-    !$omp parallel default(none) &
-    !$omp shared(npart,xyzh,metrics,metricderivs,vxyzu,fext,iphase,ntypes,massoftype,hdt,timei) &
-    !$omp shared(maxphase,maxp,apr_level,aprmassoftype) &
-    !$omp private(i,accreted) &
-    !$omp shared(ieos,dens,pxyzu,iexternalforce,C_force) &
-    !$omp private(pri,pondensi,spsoundi,tempi,dtf) &
-    !$omp firstprivate(itype,pmassi) &
-    !$omp reduction(min:dtextforce_min) &
-    !$omp reduction(+:accretedmass,naccreted,nlive) &
-    !$omp shared(idamp,damp_fac)
-    !$omp do
-    accreteloop: do i=1,npart
-       if (.not.isdead_or_accreted(xyzh(4,i))) then
-          if (ntypes > 1 .and. maxphase==maxp) then
-             itype = iamtype(iphase(i))
-             if (use_apr) then
-                pmassi = aprmassoftype(itype,apr_level(i))
-             else
-                pmassi = massoftype(itype)
-             endif
-             !  if (itype==iboundary) cycle accreteloop
-          elseif (use_apr) then
-             pmassi = aprmassoftype(igas,apr_level(i))
-          endif
-
-          if (vxyzu(4,i) < 0d0) then
-             print *, "u is NEGATIVE in SUBSTEPPING!", vxyzu(4,i),i,dens(i)
-          endif
-          call equationofstate(ieos,pondensi,spsoundi,dens(i),xyzh(1,i),xyzh(2,i),xyzh(3,i),tempi,vxyzu(4,i))
-          pri = pondensi*dens(i)
-          call get_grforce(xyzh(:,i),metrics(:,:,:,i),metricderivs(:,:,:,i),vxyzu(1:3,i),dens(i),vxyzu(4,i),pri,fext(1:3,i),dtf)
-          dtextforce_min = min(dtextforce_min,C_force*dtf)
-
-          if (idamp > 0) then
-             call apply_damp(fext(1,i), fext(2,i), fext(3,i), vxyzu(1:3,i), xyzh(1:3,i), damp_fac)
-          endif
-
-          !
-          ! correct v to the full step using only the external force
-          !
-          pxyzu(1:3,i) = pxyzu(1:3,i) + hdt*fext(1:3,i)
-          ! Do we need call cons2prim here ??
-
-          if (iexternalforce > 0) then
-             call accrete_particles(iexternalforce,xyzh(1,i),xyzh(2,i), &
-                                       xyzh(3,i),xyzh(4,i),pmassi,timei,accreted,i)
-             if (accreted) then
-                accretedmass = accretedmass + pmassi
-                naccreted = naccreted + 1
-             endif
-          endif
-          nlive = nlive + 1
-       endif
-    enddo accreteloop
-    !$omp enddo
-    !$omp end parallel
-=======
     call accrete_gr(xyzh,vxyzu,dens,fext,metrics,metricderivs,nlive,naccreted,&
                     pxyzu,accretedmass,hdt,npart,nptmass,&
                     ntypes,dtextforce_min,timei,xyzmh_ptmass,vxyz_ptmass,fxyz_ptmass,&
                     metrics_ptmass,metricderivs_ptmass,&
                     pxyzu_ptmass,nlive_sinks,naccreted_sinks)
->>>>>>> 0c4fa002
 
     if (npart > 2 .and. nlive < 2) then
        call fatal('step','all particles accreted',var='nlive',ival=nlive)

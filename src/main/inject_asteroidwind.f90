!--------------------------------------------------------------------------!
! The Phantom Smoothed Particle Hydrodynamics code, by Daniel Price et al. !
! Copyright (c) 2007-2020 The Authors (see AUTHORS)                        !
! See LICENCE file for usage and distribution conditions                   !
! http://phantomsph.bitbucket.io/                                          !
!--------------------------------------------------------------------------!
!+
!  MODULE: inject
!
!  DESCRIPTION: None
!
!  REFERENCES: None
!
!  OWNER: Bec Nealon
!
!  $Id$
!
!  RUNTIME PARAMETERS:
!    dndt_type     -- injection rate (0=const, 1=cos(t), 2=r^(-2))
!    mdot          -- mass injection rate in grams/second
!    npartperorbit -- particle injection rate in particles/binary orbit
!    vlag          -- percentage lag in velocity of wind
!
!  DEPENDENCIES: externalforces, infile_utils, io, options, part,
!    partinject, physcon, random, units
!+
!--------------------------------------------------------------------------
module inject
 use io, only:error
 use physcon, only:pi
 implicit none
 character(len=*), parameter, public :: inject_type = 'asteroidwind'

 public :: init_inject,inject_particles,write_options_inject,read_options_inject

 private

 real         :: mdot          = 5.e8     ! mass injection rate in grams/second
 real         :: npartperorbit = 100.     ! particle injection rate in particles per orbit
 real         :: vlag          = 0.1      ! percentage lag in velocity of wind
 integer      :: dndt_type     = 0        ! injection rate (0=const, 1=cos(t), 2=r^(-2))
 real,save    :: dndt_scaling             ! scaling to get ninject correct
 logical,save :: scaling_set              ! has the scaling been set (initially false)

contains
!-----------------------------------------------------------------------
!+
!  Initialize global variables or arrays needed for injection routine
!+
!-----------------------------------------------------------------------
subroutine init_inject(ierr)
 integer, intent(inout) :: ierr

 scaling_set = .false.

 ierr = 0

end subroutine init_inject

!-----------------------------------------------------------------------
!+
!  Inject particles
!+
!-----------------------------------------------------------------------
subroutine inject_particles(time,dtlast,xyzh,vxyzu,xyzmh_ptmass,vxyz_ptmass,&
                            npart,npartoftype,dtinject)
 use io,            only:fatal
 use part,          only:nptmass,massoftype,igas,hfact,ihsoft
 use partinject,    only:add_or_update_particle
 use physcon,       only:twopi,gg,kboltz,mass_proton_cgs
 use random,        only:ran2
 use units,         only:udist, umass, utime
 use options,       only:iexternalforce
 use externalforces,only:mass1
 use injectutils,   only:get_orbit_bits
 real,    intent(in)    :: time, dtlast
 real,    intent(inout) :: xyzh(:,:), vxyzu(:,:), xyzmh_ptmass(:,:), vxyz_ptmass(:,:)
 integer, intent(inout) :: npart
 integer, intent(inout) :: npartoftype(:)
 real,    intent(out)   :: dtinject
 real,    dimension(3)  :: xyz,vxyz,r1,r2,v2,vhat,v1
 integer :: i,ipart,npinject,seed,pt,test_integral
 real    :: dmdt,dndt,rasteroid,h,u,speed,inject_this_step
 real    :: m1,m2,mu,period,r,q
 real    :: phi,theta,mod_time,dt,func_now

 real, save :: have_injected,func_old,t_old
 real, save :: semia, ra, rp, ecc

 if (nptmass < 2 .and. iexternalforce == 0) call fatal('inject_asteroidwind','not enough point masses for asteroid wind injection')
 if (nptmass > 2) call fatal('inject_asteroidwind','too many point masses for asteroid wind injection')

 if (nptmass == 2) then
    pt = 2
    r1 = xyzmh_ptmass(1:3,1)
    m1 = xyzmh_ptmass(4,1)
    v1 = vxyz_ptmass(1:3,1)
 else
    pt = 1
    r1 = 0.
    m1 = mass1
    v1 = 0.
 endif

 r2        = xyzmh_ptmass(1:3,pt)
 rasteroid = xyzmh_ptmass(ihsoft,pt)
 m2        = xyzmh_ptmass(4,pt)
 v2        = vxyz_ptmass(1:3,pt)

 speed     = sqrt(dot_product(v2,v2))
 vhat      = v2/speed

 r         = sqrt(dot_product(r1-r2,r1-r2))
 q         = m2/m1
 mu        = 1./(1 + q)

 ! Calculate semi major axis and eccentricity from energy and radius
 if (.not.scaling_set) call get_orbit_bits(v2-v1,r2-r1,m1,iexternalforce,semia,ecc,ra,rp)

 period    = twopi*sqrt((semia*udist)**3/(gg*(m1+m2)*umass))   ! period of orbit
 period    = period/utime                                      ! in code units

 dmdt      = mdot/(umass/utime)                                ! convert grams/sec to code units
 dndt      = npartperorbit/period                              ! convert particles per orbit into code units
 mod_time  = mod(time,period)/period

!
!-- Mass of gas particles is set by mass accretion rate and particle injection rate
!
 massoftype(igas) = dmdt/dndt

! If it hasn't yet been calculated, find the scaling for dndt to give the correct ninject
 if (.not.scaling_set) then
    ! First guess (best to be big)
    dndt_scaling = 1000.

    ! Integrate across one orbit
    if (dndt_type < 2) then
       call integrate_it(0.,1.,ra,rp,ecc,test_integral)
    else
       call integrate_it_with_r(0.,1.,ra,rp,ecc,semia,test_integral)
    endif

    ! Calculate scaling for the rest of the simulation
    dndt_scaling = real(npartperorbit/(test_integral/dndt_scaling))

    t_old = mod(time*0.99,period)/period
    have_injected = npartoftype(igas)
    if (time < tiny(time)) have_injected = 0.
    func_old = dndt_func(t_old,r,ra,rp,ecc)

    ! Save these values for future
    scaling_set = .true.
 endif

!
!-- How many particles do we need to inject?
!   (Seems to need at least eight gas particles to not crash) <-- This statement may or may not be true...
!
 if (npartoftype(igas)<8) then
    npinject = 8-npartoftype(igas)
 else
    ! Calculate how many extra particles from previous step to now
    dt = mod_time - t_old
    if (dt < 0.) dt = dt + 1.0 !if it's just ticked over to the next orbit

    ! Just trapezoidal rule between the previous step and this one
    func_now = dndt_func(mod_time,r,ra,rp,ecc)
    inject_this_step = 0.5*dt*(func_old + func_now)

    npinject = max(0, int(0.5 + have_injected + inject_this_step - npartoftype(igas) ))

    ! Save for next step (faster than integrating the whole thing each time)
    t_old = mod_time
    have_injected = have_injected + inject_this_step
    func_old = func_now
 endif

!
!-- Randomly inject particles around the asteroids outer 'radius'
!
 do i=1,npinject
    phi       = ran2(seed)*twopi
    theta     = ran2(seed)*pi
    xyz       = r2 + (/rasteroid*cos(phi)*sin(theta),rasteroid*sin(phi)*sin(theta),rasteroid*cos(theta)/)
    vxyz      = (1.-vlag/100)*speed*vhat
    u         = 0. ! setup is isothermal so utherm is not stored
    h         = hfact*(rasteroid/2.)
    ipart     = npart + 1
    call add_or_update_particle(igas,xyz,vxyz,h,u,ipart,npart,npartoftype,xyzh,vxyzu)
 enddo

 !
 !-- no constraint on timestep
 !
 dtinject = huge(dtinject)

end subroutine inject_particles

!-----------------------------------------------------------------------
!+
!  Returns dndt(t) depending on which function is chosen
!  Note that time in this function is strictly the fraction
!  of the orbit, not absolute time
!+
!-----------------------------------------------------------------------

function dndt_func(t,r,ra,rp,ecc) result(dndt)
 real, intent(in) :: t,ra,rp,ecc,r

 real :: dndt

 select case (dndt_type)
 case (0)
    dndt = 1.0
 case (1)
    dndt = 0.5*(cos(2.*pi*(t-0.5)) + 1.)
 case (2)
    dndt = (ra*rp/(r**2)) - ((1.-ecc)/(1.+ecc))
 case default
    call error('inject_asteroid','dndt choice does not exist, setting to zero')
    dndt = 0.
 end select

<<<<<<< HEAD
 dndt = dndt*dndt_scaling
 
=======
 dndt = dndt*scaling

>>>>>>> 703866fe
end function dndt_func

!-----------------------------------------------------------------------
!+
!  Cheap dirty integration using trapezoidal rule
!  Takes into account that the integral must be int
!+
!-----------------------------------------------------------------------

subroutine integrate_it(t_start,t_end,ra,rp,ecc,integral)
 real, intent(in)    :: t_start, t_end,ra,rp,ecc
 integer, intent(out)   :: integral
 integer :: ii, nint
 real :: ya,yb,t_int,dt,re_integral

 re_integral = 0.
 nint = 2*npartperorbit
 dt = real((t_end - t_start)/nint)
 t_int = t_start

 do ii = 1,nint
    ya = dndt_func(t_int,1.,ra,rp,ecc)
    yb = dndt_func(t_int+dt,1.,ra,rp,ecc)

    re_integral = re_integral + dt*0.5*(ya + yb)

    t_int = t_int + dt
 enddo

 integral = int(0.5 + re_integral)

end subroutine integrate_it

!-----------------------------------------------------------------------
!+
!  Cheap dirty integration using trapezoidal rule
!  This is the more complicated version because r is not a
!  simple function of t, so needs to be treated differently
!+
!-----------------------------------------------------------------------

subroutine integrate_it_with_r(t_start,t_end,ra,rp,ecc,semia,integral)
 use injectutils, only:get_E
 real, intent(in)    :: t_start, t_end,ra,rp,ecc,semia
 integer, intent(out)   :: integral
 integer :: ii, nint
 real :: ya,yb,t_int,dt,re_integral
 real :: r_new,theta,E,denom,numer

 re_integral = 0.
 nint = 2*npartperorbit
 dt = real((t_end - t_start)/nint)
 t_int = t_start

 ! set up for first step
 call get_E(1.0,ecc,0.0,E)
 theta = atan2(sqrt(1.-ecc**2)*sin(E),(cos(E) - ecc))
 r_new = semia*(1. - ecc**2)/(1. + ecc*cos(theta))
 ya = dndt_func(0.,r_new,ra,rp,ecc)

 do ii = 1,nint

    call get_E(1.0,ecc,t_int,E)

    numer = sqrt(1. - ecc**2)*sin(E)
    denom = cos(E) - ecc
    theta = atan2(numer,denom)

    r_new = semia*(1. - ecc**2)/(1. + ecc*cos(theta))

    yb = dndt_func(t_int+dt,r_new,ra,rp,ecc)

    re_integral = re_integral + dt*0.5*(ya + yb)

    t_int = t_int + dt
    ya = yb
 enddo

 integral = int(0.5 + re_integral)

end subroutine integrate_it_with_r

!-----------------------------------------------------------------------
!+
<<<<<<< HEAD
=======
!  Calculate the orbital parameters from available info
!+
!-----------------------------------------------------------------------

subroutine get_orbit_bits(vel,rad,m1,iexternalforce,semia,ecc,ra,rp)
 real, intent(in)    :: m1, vel(3), rad(3)
 integer, intent(in) :: iexternalforce
 real, intent(out)   :: semia, ecc, ra, rp
 real                :: speed, r, L_mag
 real                :: spec_energy,L(3),term

 L(1) = rad(2)*vel(3) - rad(3)*vel(2)
 L(2) = rad(3)*vel(1) - rad(1)*vel(3)
 L(3) = rad(1)*vel(2) - rad(2)*vel(1)
 L_mag = sqrt(dot_product(L,L))

 speed = sqrt(dot_product(vel,vel))
 r = sqrt(dot_product(rad,rad))

 spec_energy = 0.5*speed**2 - (1.0*m1/r)
 term = 2.*spec_energy*L_mag**2/(m1**2)

 if (iexternalforce == 11) then
    spec_energy = spec_energy - (3.*m1/(r**2))
    term = 2.*spec_energy*(L_mag**2 - 6.*m1**2)/(m1**2)
 endif

 semia     = -m1/(2.0*spec_energy)
 ecc = sqrt(1.0 + term)

 ra = semia*(1. + ecc)
 rp = semia*(1. - ecc)

end subroutine get_orbit_bits

!--------------------------------
!+
! Get eccentric anomaly (this function uses bisection,
! as opposed to the one in set_binary, to guarantee convergence)
!+
!--------------------------------
real function get_E(period,ecc,deltat)
 real, intent(in) :: period,ecc,deltat
 real :: mu,M_ref,M_guess
 real :: E_left,E_right,E_guess
 real, parameter :: tol = 1.e-10

 mu = 2.*pi/period
 M_ref = mu*deltat ! mean anomaly

 ! first guess
 E_left = 0.
 E_right = 2.*pi
 E_guess = pi
 M_guess = M_ref - 2.*tol

 do while (abs(M_ref - M_guess) > tol)
    M_guess = E_guess - ecc*sin(E_guess)
    if (M_guess > M_ref) then
       E_right = E_guess
    else
       E_left = E_guess
    endif
    E_guess = 0.5*(E_left + E_right)
 enddo

 get_E = E_guess

end function get_E

!-----------------------------------------------------------------------
!+
>>>>>>> 703866fe
!  Writes input options to the input file.
!+
!-----------------------------------------------------------------------
subroutine write_options_inject(iunit)
 use infile_utils, only:write_inopt
 integer, intent(in) :: iunit

 call write_inopt(mdot         ,'mdot'         ,'mass injection rate in grams/second'              ,iunit)
 call write_inopt(npartperorbit,'npartperorbit','particle injection rate in particles/binary orbit',iunit)
 call write_inopt(vlag         ,'vlag'         ,'percentage lag in velocity of wind'               ,iunit)
 call write_inopt(dndt_type    ,'dndt_type'    ,'injection rate (0=const, 1=cos(t), 2=r^(-2))'    ,iunit)

end subroutine write_options_inject

!-----------------------------------------------------------------------
!+
!  Reads input options from the input file.
!+
!-----------------------------------------------------------------------
subroutine read_options_inject(name,valstring,imatch,igotall,ierr)
 use io, only:fatal
 character(len=*), intent(in)  :: name,valstring
 logical,          intent(out) :: imatch,igotall
 integer,          intent(out) :: ierr
 integer, save :: ngot = 0
 character(len=30), parameter :: label = 'read_options_inject'

 imatch  = .true.
 select case(trim(name))
 case('mdot')
    read(valstring,*,iostat=ierr) mdot
    ngot = ngot + 1
    if (mdot  <  0.) call fatal(label,'mdot < 0 in input options')
 case('npartperorbit')
    read(valstring,*,iostat=ierr) npartperorbit
    ngot = ngot + 1
    if (npartperorbit < 0.) call fatal(label,'npartperorbit < 0 in input options')
 case('vlag')
    read(valstring,*,iostat=ierr) vlag
    ngot = ngot + 1
 case('dndt_type')
    read(valstring,*,iostat=ierr) dndt_type
    ngot = ngot + 1
 case default
    imatch = .false.
 end select

 igotall = (ngot >= 1)

end subroutine read_options_inject

end module inject<|MERGE_RESOLUTION|>--- conflicted
+++ resolved
@@ -222,13 +222,8 @@
     dndt = 0.
  end select
 
-<<<<<<< HEAD
  dndt = dndt*dndt_scaling
  
-=======
- dndt = dndt*scaling
-
->>>>>>> 703866fe
 end function dndt_func
 
 !-----------------------------------------------------------------------
@@ -313,81 +308,6 @@
 
 !-----------------------------------------------------------------------
 !+
-<<<<<<< HEAD
-=======
-!  Calculate the orbital parameters from available info
-!+
-!-----------------------------------------------------------------------
-
-subroutine get_orbit_bits(vel,rad,m1,iexternalforce,semia,ecc,ra,rp)
- real, intent(in)    :: m1, vel(3), rad(3)
- integer, intent(in) :: iexternalforce
- real, intent(out)   :: semia, ecc, ra, rp
- real                :: speed, r, L_mag
- real                :: spec_energy,L(3),term
-
- L(1) = rad(2)*vel(3) - rad(3)*vel(2)
- L(2) = rad(3)*vel(1) - rad(1)*vel(3)
- L(3) = rad(1)*vel(2) - rad(2)*vel(1)
- L_mag = sqrt(dot_product(L,L))
-
- speed = sqrt(dot_product(vel,vel))
- r = sqrt(dot_product(rad,rad))
-
- spec_energy = 0.5*speed**2 - (1.0*m1/r)
- term = 2.*spec_energy*L_mag**2/(m1**2)
-
- if (iexternalforce == 11) then
-    spec_energy = spec_energy - (3.*m1/(r**2))
-    term = 2.*spec_energy*(L_mag**2 - 6.*m1**2)/(m1**2)
- endif
-
- semia     = -m1/(2.0*spec_energy)
- ecc = sqrt(1.0 + term)
-
- ra = semia*(1. + ecc)
- rp = semia*(1. - ecc)
-
-end subroutine get_orbit_bits
-
-!--------------------------------
-!+
-! Get eccentric anomaly (this function uses bisection,
-! as opposed to the one in set_binary, to guarantee convergence)
-!+
-!--------------------------------
-real function get_E(period,ecc,deltat)
- real, intent(in) :: period,ecc,deltat
- real :: mu,M_ref,M_guess
- real :: E_left,E_right,E_guess
- real, parameter :: tol = 1.e-10
-
- mu = 2.*pi/period
- M_ref = mu*deltat ! mean anomaly
-
- ! first guess
- E_left = 0.
- E_right = 2.*pi
- E_guess = pi
- M_guess = M_ref - 2.*tol
-
- do while (abs(M_ref - M_guess) > tol)
-    M_guess = E_guess - ecc*sin(E_guess)
-    if (M_guess > M_ref) then
-       E_right = E_guess
-    else
-       E_left = E_guess
-    endif
-    E_guess = 0.5*(E_left + E_right)
- enddo
-
- get_E = E_guess
-
-end function get_E
-
-!-----------------------------------------------------------------------
-!+
->>>>>>> 703866fe
 !  Writes input options to the input file.
 !+
 !-----------------------------------------------------------------------

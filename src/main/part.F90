!--------------------------------------------------------------------------!
! The Phantom Smoothed Particle Hydrodynamics code, by Daniel Price et al. !
! Copyright (c) 2007-2025 The Authors (see AUTHORS)                        !
! See LICENCE file for usage and distribution conditions                   !
! http://phantomsph.github.io/                                             !
!--------------------------------------------------------------------------!
module part
!
! This module contains main particle data for the code and
!  functions used to query particle properties not stored.
!
!  Basically this module defines any quantity that is
!  stored on the particles and defines how that storage
!  is implemented. Thus any routine which requires knowledge
!  of the specifics of this storage should be placed here.
!  (for example, any routine that copies all of the variables
!   stored on a given particle).
!
! :References: None
!
! :Owner: Daniel Price
!
! :Runtime parameters: None
!
! :Dependencies: allocutils, dim, dtypekdtree, io, krome_user, mpiutils
!
 use dim, only:ndim,maxp,maxpsph,maxsts,ndivcurlv,ndivcurlB,maxvxyzu,maxalpha,&
               maxptmass,maxdvdx,nsinkproperties,mhd,maxmhd,maxBevol,&
               maxp_h2,maxindan,nabundances,periodic,ind_timesteps,&
               maxgrav,ngradh,maxtypes,gravity,maxp_dustfrac,&
               use_dust,use_dustgrowth,lightcurve,maxlum,nalpha,maxmhdni, &
               maxp_growth,maxdusttypes,maxdustsmall,maxdustlarge, &
               maxphase,maxgradh,maxan,maxdustan,maxmhdan,maxprad,maxp_nucleation,&
               maxTdust,store_dust_temperature,use_krome,maxp_krome, &
               do_radiation,gr,maxgr,maxgran,n_nden_phantom,do_nucleation,&
               inucleation,itau_alloc,itauL_alloc,use_apr,apr_maxlevel,maxp_apr,maxptmassgr,&
               use_sinktree,nvel_ptmass
 use dtypekdtree, only:kdnode
#ifdef KROME
 use krome_user, only: krome_nmols
#endif
 implicit none
!
!--basic storage needed for read/write of particle data
!

 real,         allocatable :: xyzh(:,:)
 real,         allocatable :: xyzh_soa(:,:)
 real,         allocatable :: vxyzu(:,:)
 real(kind=4), allocatable :: alphaind(:,:)
 real(kind=4), allocatable :: divcurlv(:,:)
 real(kind=4), allocatable :: divcurlB(:,:)
 real,         allocatable :: Bevol(:,:)
 real,         allocatable :: Bxyz(:,:)
 character(len=*), parameter :: xyzh_label(4) = (/'x','y','z','h'/)
 character(len=*), parameter :: vxyzu_label(4) = (/'vx','vy','vz','u '/)
 character(len=*), parameter :: Bxyz_label(3) = (/'Bx','By','Bz'/)
 character(len=*), parameter :: Bevol_label(4) = (/'Bx/rho','By/rho','Bz/rho','psi   '/)
 character(len=*), parameter :: alphaind_label(3) = (/'alpha   ','alphaloc','div_a   '/)

!
!--tracking particle IDs
!
 integer(kind=8)              :: norig
 integer(kind=8), allocatable :: iorig(:)
!
!--storage of dust properties
!
 real :: grainsize(maxdusttypes)
 real :: graindens(maxdusttypes)
!
!--storage of dust growth properties
!
 real, allocatable :: dustprop(:,:)    !- mass and intrinsic density
 real, allocatable :: dustgasprop(:,:) !- gas related quantites interpolated on dust particles (see Force.F90)
 real, allocatable :: VrelVf(:)
 character(len=*), parameter :: dustprop_label(2) = (/'grainmass','graindens'/)
 character(len=*), parameter :: dustgasprop_label(4) = (/'csound','rhogas','St    ','dv    '/)
 character(len=*), parameter :: VrelVf_label = 'Vrel/Vfrag'

 !- porosity
 integer, allocatable :: dragreg(:)    !- drag regime
 real, allocatable    :: mprev(:)      !- previous mass
 real, allocatable    :: filfac(:)     !- filling factor
 real, allocatable    :: filfacprev(:) !- previous filling factor needed for minimum St condition
 real, allocatable    :: probastick(:) !-probabily of sticking, when bounce is on
 character(len=*), parameter :: filfac_label = 'filfac'
 !- options
 logical, public             :: this_is_a_test  = .false.
 logical, public             :: this_is_a_flyby = .false.
!
!--storage in divcurlv
!
 integer, parameter :: idivv = 1
 integer, parameter :: icurlvx = 2
 integer, parameter :: icurlvy = 3
 integer, parameter :: icurlvz = 4
 character(len=*), parameter :: divcurlv_label(4) = &
   (/'divv  ','curlvx','curlvy','curlvz'/)
!
!--storage in divcurlB
!
 integer, parameter :: idivB = 1
 integer, parameter :: icurlBx = 2
 integer, parameter :: icurlBy = 3
 integer, parameter :: icurlBz = 4
 character(len=*), parameter :: divcurlB_label(4) = &
   (/'divB  ','curlBx','curlBy','curlBz'/)
!
!--velocity gradients
!
 real(kind=4), allocatable :: dvdx(:,:)
 character(len=*), parameter :: dvdx_label(9) = &
   (/'dvxdx','dvxdy','dvxdz', &
     'dvydx','dvydy','dvydz', &
     'dvzdx','dvzdy','dvzdz'/)
!
!--H2 chemistry
!
 integer, parameter :: ih2ratio  = 1 ! ratio of H2 to H
 integer, parameter :: iHI       = 2 ! HI abundance
 integer, parameter :: iproton   = 3 ! proton abundance
 integer, parameter :: ielectron = 4 ! electron abundance
 integer, parameter :: iCO       = 5 ! CO abundance
 real, allocatable :: abundance(:,:)
!
!--KROME chemistry
!
#ifdef KROME
 character(len=16)  :: abundance_label(krome_nmols)
#else
 character(len=*), parameter :: abundance_label(nabundances) = &
   (/'h2ratio','  abHIq','  abhpq','   abeq','   abco'/)
#endif
 character(len=*), parameter :: abundance_meaning(nabundances) = &
      (/'ratio of molecular to atomic Hydrogen       ',&
        'nHI/nH:  fraction of neutral atomic Hydrogen',&
        'nHII/nH: fraction of ionised Hydrogen (HII) ',&
        'ne/nH:   fraction of electrons              ',&
        'nCO/nH:  fraction of Carbon Monoxide        '/)

!
!--make a public krome_nmols variable to avoid ifdefs elsewhere
!
#ifndef KROME
 integer, parameter :: krome_nmols = 0
#endif

!
!--eos_variables
!
 real, allocatable  :: eos_vars(:,:)
 integer, parameter :: igasP = 1, &
                       ics   = 2, &
                       itemp = 3, &
                       imu   = 4, &
                       iX    = 5, &
                       iZ    = 6, &
                       igamma = 7, &
                       maxeosvars = 7
 character(len=*), parameter :: eos_vars_label(maxeosvars) = &
    (/'pressure   ','sound speed','temperature','mu         ','H fraction ','metallicity','gamma      '/)

!
!--energy_variables
!
 integer, public :: ien_type
 integer, public, parameter :: ien_entropy = 1, &
                               ien_etotal  = 2, &
                               ien_entropy_s = 3
!
!--one-fluid dust (small grains)
!
 real, allocatable :: dustfrac(:,:)
 real, allocatable :: dustevol(:,:)
 real, allocatable :: deltav(:,:,:)
 character(len=*), parameter :: dustfrac_label(maxdusttypes) = 'dustfrac'
 character(len=*), parameter :: tstop_label(maxdusttypes) = 'tstop'
 character(len=*), parameter :: deltav_label(3) = &
   (/'deltavx','deltavy','deltavz'/)
!
!--General relativity
!
 real, allocatable :: pxyzu(:,:) !pxyzu(maxvxyzu,maxgr)
 character(len=*), parameter :: pxyzu_label(4) = (/'px     ','py     ','pz     ','entropy'/)
 real, allocatable :: dens(:) !dens(maxgr)
 real, allocatable :: metrics(:,:,:,:) !metrics(0:3,0:3,2,maxgr)
 real, allocatable :: metricderivs(:,:,:,:) !metricderivs(0:3,0:3,3,maxgr)
 real, allocatable :: tmunus(:,:,:) !tmunus(0:3,0:3,maxgr)
 real, allocatable :: sqrtgs(:) ! sqrtg(maxgr)
!
!--sink particles in General relativity
!
 real, allocatable :: pxyzu_ptmass(:,:) !pxyz_ptmass(maxvxyzu,maxgr)
 real, allocatable :: metrics_ptmass(:,:,:,:) !metrics(0:3,0:3,2,maxgr)
 real, allocatable :: metricderivs_ptmass(:,:,:,:) !metricderivs(0:3,0:3,3,maxgr)
!
!--sink particles
!
 integer, parameter :: ihacc    = 5  ! accretion radius
 integer, parameter :: ihsoft   = 6  ! softening radius
 integer, parameter :: imacc    = 7  ! accreted mass
 integer, parameter :: ispinx   = 8  ! spin angular momentum x
 integer, parameter :: ispiny   = 9  ! spin angular momentum y
 integer, parameter :: ispinz   = 10 ! spin angular momentum z
 integer, parameter :: i_tlast  = 11 ! time of last injection
 integer, parameter :: ilum     = 12 ! luminosity
 integer, parameter :: iTeff    = 13 ! effective temperature
 integer, parameter :: iReff    = 14 ! effective radius
 integer, parameter :: imloss   = 15 ! mass loss rate
 integer, parameter :: imdotav  = 16 ! accretion rate average
 integer, parameter :: i_mlast  = 17 ! accreted mass of last time
 integer, parameter :: imassenc = 18 ! mass enclosed in sink softening radius
 integer, parameter :: iJ2      = 19 ! 2nd gravity moment due to oblateness
 integer, parameter :: irstrom  = 20 ! Stromgren radius of the stars (icreate_sinks == 2)
 integer, parameter :: irateion = 21 ! Ionisation rate of the stars (log)(icreate_sinks == 2)
<<<<<<< HEAD
 integer, parameter :: itbirth = 22  ! birth time of the new sink
 integer, parameter :: irbondi = 23  ! Bondi radius
 integer, parameter :: ipbondi = 24 ! external pressure at the Bondi radius
=======
 integer, parameter :: itbirth  = 22 ! birth time of the new sink
 integer, parameter :: isftype  = 23 ! type of the sink (1: sink,2: star, 3:dead)
 integer, parameter :: inseed   = 24 ! number of seeds into a sink (icreate_sinks == 2)
>>>>>>> 8dd80323
 integer, parameter :: ndptmass = 13 ! number of properties to conserve after accretion phase or merge

 real,    allocatable :: xyzmh_ptmass(:,:)
 real,    allocatable :: vxyz_ptmass(:,:)
 real,    allocatable :: fxyz_ptmass(:,:),fxyz_ptmass_sinksink(:,:),fsink_old(:,:),fxyz_ptmass_tree(:,:)
 real,    allocatable :: dsdt_ptmass(:,:),dsdt_ptmass_sinksink(:,:)
 real,    allocatable :: dptmass(:,:)
 integer(kind=1), allocatable :: shortsinktree(:,:)
 integer :: nptmass = 0   ! zero by default
 real    :: epot_sinksink
 character(len=*), parameter :: xyzmh_ptmass_label(nsinkproperties) = &
  (/'x        ','y        ','z        ','m        ','h        ',&
    'hsoft    ','maccreted','spinx    ','spiny    ','spinz    ',&
    'tlast    ','lum      ','Teff     ','Reff     ','mdotloss ',&
    'mdotav   ','mprev    ','massenc  ','J2       ','Rstrom   ',&
<<<<<<< HEAD
    'rate_ion ','tbirth   ','Rbondi   ','Pr_Bondi '/)
=======
    'rate_ion ','tbirth   ','sftype   ','nseed    '/)
>>>>>>> 8dd80323
 character(len=*), parameter :: vxyz_ptmass_label(3) = (/'vx','vy','vz'/)
!
!--self-gravity
!
 real(kind=4), allocatable :: poten(:)
!
!--Non-ideal MHD
!
 real, allocatable :: nden_nimhd(:,:)
 real, allocatable :: eta_nimhd(:,:)
 integer, parameter :: iohm  = 1 ! eta_ohm
 integer, parameter :: ihall = 2 ! eta_hall
 integer, parameter :: iambi = 3 ! eta_ambi
 integer, parameter :: iion  = 4 ! ionisation fraction
 character(len=*), parameter :: eta_nimhd_label(4) = (/'eta_{OR}','eta_{HE}','eta_{AD}','ne/n    '/)
!
!-- Ray tracing : optical depth
!
 real, allocatable :: tau(:)
 real, allocatable :: tau_lucy(:)
!
!--Dust formation - theory of moments
!
 real, allocatable :: dust_temp(:)
 integer, parameter :: n_nucleation = 10
 real, allocatable :: nucleation(:,:)
 ! please note that in nucleation, we save the *normalized* moments, i.e. \hat{K}_i = K_i/n<H>
 character(len=*), parameter :: nucleation_label(n_nucleation) = &
       (/'Jstar','K0   ','K1   ','K2   ','K3   ',&
         'mu   ','gamma','S    ','kappa','alphw'/)
 integer, parameter :: idJstar = 1, &
                       idK0    = 2, &
                       idK1    = 3, &
                       idK2    = 4, &
                       idK3    = 5, &
                       idmu    = 6, &
                       idgamma = 7, &
                       idsat   = 8, & !for logging
                       idkappa = 9, & !for logging
                       idalpha = 10   !for logging
!
!--KROME variables
!
 real, allocatable :: T_gas_cool(:)
!
!--radiation hydro, evolved quantities (which have time derivatives)
!
 real, allocatable  :: rad(:,:)
 integer, parameter :: iradxi = 1, &
                       maxirad= 1
 character(len=*), parameter :: rad_label(maxirad) = (/'xi'/)
!
!--additional quantities required for radiation hydro (not evolved)
!
 real, allocatable  :: radprop(:,:)
 integer, parameter :: ifluxx = 1, &
                       ifluxy = 2, &
                       ifluxz = 3, &
                       ikappa = 4, &
                       ithick = 5, &
                       inumph = 6, &
                       ivorcl = 7, &
                       iradP  = 8, &
                       ilambda = 9, &
                       iedd   = 10, &
                       icv    = 11, &
                       maxradprop = 11
 character(len=*), parameter :: radprop_label(maxradprop) = &
    (/'radFx ','radFy ','radFz ','kappa ','thick ','numph ','vorcl ','radP  ','lambda','edd   ','cv    '/)
!
!--lightcurves
!
 real(kind=4), allocatable :: luminosity(:)
!

!--APR - we need these arrays whether we use apr or not
!
 integer(kind=1), allocatable :: apr_level(:)
 integer(kind=1), allocatable :: apr_level_soa(:)
!

!-- Regularisation algorithm allocation
!
 integer(kind=1), allocatable :: nmatrix(:,:)    ! adjacency matrix used to construct each groups

 integer, allocatable :: group_info(:,:) ! array storing group id/idx of each group comp/boundary idx/bin comp id
 integer, parameter   :: igarg  = 1 ! idx of the particle member of a group
 integer, parameter   :: igcum  = 2 ! cumulative sum of the indices to find the starting and ending point of a group
 integer, parameter   :: igid   = 3 ! id of the group, correspond to the root of the group in the dfs/union find construction
 integer, parameter   :: icomp  = 4 ! id of the binary companion if it exists, otherwise equal to the id

 real, allocatable    :: bin_info(:,:) ! array storing important orbital parameters and quantities of each binary
 integer, parameter   :: isemi  = 1 ! semi major axis
 integer, parameter   :: iecc   = 2 ! eccentricity
 integer, parameter   :: iapo   = 3 ! apocenter
 integer, parameter   :: iorb   = 4 ! orbital period
 integer, parameter   :: ipert  = 5 ! outer perturbation tot
 integer, parameter   :: ipertg = 6 ! perturbation from gas (needed for sinktree method)
 integer, parameter   :: ikap   = 7 ! kappa slow down


 ! needed for group identification and sorting
 integer  :: n_group = 0
 integer  :: n_ingroup = 0
 integer  :: n_sing = 0
 ! Gradient of the time transformation function
 real, allocatable :: gtgrad(:,:)
 !
!-- Regularisation algorithm allocation
!
 logical, allocatable :: isionised(:)
!
!--derivatives (only needed if derivs is called)
!
 real, allocatable         :: fxyzu(:,:)
 real, allocatable         :: fxyz_drag(:,:)
 real, allocatable         :: fxyz_dragold(:,:)
 real, allocatable         :: dBevol(:,:)
 real(kind=4), allocatable :: divBsymm(:)
 real, allocatable         :: fext(:,:)
 real, allocatable         :: fext_old(:,:)
 real, allocatable         :: ddustevol(:,:)
 real, allocatable         :: ddustprop(:,:) !--grainmass is the only prop that evolves for now
 real, allocatable         :: drad(:,:)
 character(len=*), parameter :: ddustprop_label(2) = (/' dm/dt ','drho/dt'/)
!
!--storage associated with/dependent on timestepping
!
 real, allocatable   :: vpred(:,:)
 real, allocatable   :: ppred(:,:)
 real, allocatable   :: dustpred(:,:)
 real, allocatable   :: Bpred(:,:)
 real, allocatable   :: dustproppred(:,:)
 real, allocatable   :: filfacpred(:)
 real, allocatable   :: radpred(:,:)
 integer(kind=1), allocatable :: ibin(:)
 integer(kind=1), allocatable :: ibin_old(:)
 integer(kind=1), allocatable :: ibin_wake(:)
 real(kind=4),    allocatable :: dt_in(:)
 real,            allocatable :: twas(:)

 integer(kind=1), allocatable    :: iphase(:)
 integer(kind=1), allocatable    :: iphase_soa(:)
 logical, public    :: all_active = .true.

 real(kind=4), allocatable :: gradh(:,:)
 real, allocatable         :: tstop(:,:)
!
!--storage associated with link list
!  (used for dead particle list also)
!
 integer, allocatable :: ll(:)
!
!--particle belong
!
 integer, allocatable :: ibelong(:)

!
!--super time stepping
!
 integer(kind=1), allocatable :: istsactive(:)
 integer(kind=1), allocatable :: ibin_sts(:)
!
!--size of the buffer required for transferring particle
!  information between MPI threads
!
 integer, parameter, private :: usedivcurlv = min(ndivcurlv,1)
 integer, parameter :: ipartbufsize = 129

 real            :: hfact,Bextx,Bexty,Bextz
 integer         :: npart
 integer(kind=8) :: ntot
 integer         :: ideadhead = 0

 integer         :: npartoftype(maxtypes)
 integer(kind=8) :: npartoftypetot(maxtypes)
 real            :: massoftype(maxtypes),aprmassoftype(maxtypes,apr_maxlevel)

 integer :: ndustsmall,ndustlarge,ndusttypes
!
!--labels for each type
!  NOTE: If new particle is added, and it is allowed to be accreted onto
!        a sink particle, add it to the list in 'is_accretable' below
!  NOTE: set_boundaries_to_active = .true., but will be set to .false. at the
!        end of densityiterate.  This will allow boundary particles to always be
!         initialised (even on restarts where not all arrays, e.g. gradh,
!         are not saved)
!
 integer, parameter :: igas        = 1
 integer, parameter :: iboundary   = 3
 integer, parameter :: istar       = 4
 integer, parameter :: idarkmatter = 5
 integer, parameter :: ibulge      = 6
 integer, parameter :: idust       = 7
 integer, parameter :: idustlast   = idust + maxdustlarge - 1
 integer, parameter :: idustbound  = idustlast + 1
 integer, parameter :: idustboundl = idustbound + maxdustlarge - 1
 integer, parameter :: iunknown    = 0
 integer, parameter :: isink       = 0 ! if sink is in tree...
 logical            :: set_boundaries_to_active = .true.
 integer :: i
 character(len=7), dimension(maxtypes), parameter :: &
   labeltype = (/'gas    ','empty  ','bound  ','star   ','darkm  ','bulge  ', &
                 ('dust   ', i=idust,idustlast),&
                 ('dustbnd',i=idustbound,idustboundl)/)
!
!--generic interfaces for routines
!
 interface hrho
  module procedure hrho4,hrho8,hrho4_pmass,hrho8_pmass,hrhomixed_pmass
 end interface hrho
 interface get_ntypes
  module procedure get_ntypes_i4, get_ntypes_i8
 end interface get_ntypes

 private :: hrho4,hrho8,hrho4_pmass,hrho8_pmass,hrhomixed_pmass
 private :: get_ntypes_i4,get_ntypes_i8

contains

subroutine allocate_part
 use allocutils, only:allocate_array

 call allocate_array('xyzh', xyzh, 4, maxp)
 call allocate_array('xyzh_soa', xyzh_soa, maxp, 4)
 call allocate_array('vxyzu', vxyzu, maxvxyzu, maxp)
 call allocate_array('alphaind', alphaind, nalpha, maxalpha)
 call allocate_array('divcurlv', divcurlv, ndivcurlv, maxp)
 call allocate_array('dvdx', dvdx, 9, maxp)
 call allocate_array('divcurlB', divcurlB, ndivcurlB, maxp)
 call allocate_array('Bevol', Bevol, maxBevol, maxmhd)
 call allocate_array('apr_level',apr_level,maxp_apr)
 call allocate_array('apr_level_soa',apr_level_soa,maxp_apr)
 call allocate_array('Bxyz', Bxyz, 3, maxmhd)
 call allocate_array('iorig', iorig, maxp)
 call allocate_array('dustprop', dustprop, 2, maxp_growth)
 call allocate_array('dustgasprop', dustgasprop, 4, maxp_growth)
 call allocate_array('VrelVf', VrelVf, maxp_growth)
 call allocate_array('eosvars', eos_vars, maxeosvars, maxan)
 call allocate_array('dustfrac', dustfrac, maxdusttypes, maxp_dustfrac)
 call allocate_array('dustevol', dustevol, maxdustsmall, maxp_dustfrac)
 call allocate_array('ddustevol', ddustevol, maxdustsmall, maxdustan)
 call allocate_array('ddustprop', ddustprop, 2, maxp_growth)
 call allocate_array('dragreg', dragreg, maxp_growth)
 call allocate_array('filfac', filfac, maxp_growth)
 call allocate_array('mprev', mprev, maxp_growth)
 call allocate_array('probastick', probastick, maxp_growth)
 call allocate_array('filfacprev', filfacprev, maxp_growth)
 call allocate_array('deltav', deltav, 3, maxdustsmall, maxp_dustfrac)
 call allocate_array('pxyzu', pxyzu, maxvxyzu, maxgr)
 call allocate_array('dens', dens, maxgr)
 call allocate_array('metrics', metrics, 4, 4, 2, maxgr)
 call allocate_array('metricderivs', metricderivs, 4, 4, 3, maxgr)
 call allocate_array('tmunus', tmunus, 4, 4, maxgr)
 call allocate_array('sqrtgs', sqrtgs, maxgr)
 call allocate_array('pxyzu_ptmass', pxyzu_ptmass, maxvxyzu, maxptmassgr)
 call allocate_array('metrics_ptmass', metrics_ptmass, 4, 4, 2, maxptmassgr)
 call allocate_array('metricderivs_ptmass', metricderivs_ptmass, 4, 4, 3, maxptmassgr)
 call allocate_array('xyzmh_ptmass', xyzmh_ptmass, nsinkproperties, maxptmass)
 call allocate_array('vxyz_ptmass', vxyz_ptmass, 3, maxptmass)
 call allocate_array('fxyz_ptmass', fxyz_ptmass, 4, maxptmass)
 call allocate_array('fxyz_ptmass_tree', fxyz_ptmass_tree, 3, maxptmass)
 call allocate_array('fxyz_ptmass_sinksink', fxyz_ptmass_sinksink, 4, maxptmass)
 call allocate_array('fsink_old', fsink_old, 4, maxptmass)
 call allocate_array('dptmass', dptmass, ndptmass,maxptmass)
 call allocate_array('dsdt_ptmass', dsdt_ptmass, 3, maxptmass)
 call allocate_array('dsdt_ptmass_sinksink', dsdt_ptmass_sinksink, 3, maxptmass)
 call allocate_array('poten', poten, maxgrav)
 call allocate_array('nden_nimhd', nden_nimhd, n_nden_phantom, maxmhdni)
 call allocate_array('eta_nimhd', eta_nimhd, 4, maxmhdni)
 call allocate_array('luminosity', luminosity, maxlum)
 call allocate_array('fxyzu', fxyzu, maxvxyzu, maxan)
 call allocate_array('fxyz_drag', fxyz_drag, 3, maxdustan)
 call allocate_array('fxyz_dragold', fxyz_dragold, 3, maxdustan)
 call allocate_array('dBevol', dBevol, maxBevol, maxmhdan)
 call allocate_array('divBsymm', divBsymm, maxmhdan)
 call allocate_array('fext', fext, 3, maxan)
 call allocate_array('fext_old', fext_old, 3, maxan)
 call allocate_array('vpred', vpred, maxvxyzu, maxan)
 call allocate_array('ppred', ppred, maxvxyzu, maxgran)
 call allocate_array('dustpred', dustpred, maxdustsmall, maxdustan)
 call allocate_array('Bpred', Bpred, maxBevol, maxmhdan)
 call allocate_array('dustproppred', dustproppred, 2, maxp_growth)
 call allocate_array('filfacpred', filfacpred, maxp_growth)
 call allocate_array('dust_temp',dust_temp,maxTdust)
 call allocate_array('rad', rad, maxirad, maxprad)
 call allocate_array('radpred', radpred, maxirad, maxprad)
 call allocate_array('drad', drad, maxirad, maxprad)
 call allocate_array('radprop', radprop, maxradprop, maxprad)
 call allocate_array('ibin', ibin, maxindan)
 call allocate_array('ibin_old', ibin_old, maxindan)
 call allocate_array('ibin_wake', ibin_wake, maxindan)
 call allocate_array('dt_in', dt_in, maxindan)
 call allocate_array('twas', twas, maxindan)
 call allocate_array('iphase', iphase, maxphase)
 call allocate_array('iphase_soa', iphase_soa, maxphase)
 call allocate_array('gradh', gradh, ngradh, maxgradh)
 call allocate_array('tstop', tstop, maxdusttypes, maxan)
 call allocate_array('ll', ll, maxan)
 call allocate_array('ibelong', ibelong, maxp)
 call allocate_array('istsactive', istsactive, maxsts)
 call allocate_array('ibin_sts', ibin_sts, maxsts)
 call allocate_array('nucleation', nucleation, n_nucleation, maxp_nucleation*inucleation)
 call allocate_array('tau', tau, maxp*itau_alloc)
 call allocate_array('tau_lucy', tau_lucy, maxp*itauL_alloc)
 if (use_krome) then
    call allocate_array('abundance', abundance, krome_nmols, maxp_krome)
 else
    call allocate_array('abundance', abundance, nabundances, maxp_h2)
 endif
 call allocate_array('T_gas_cool', T_gas_cool, maxp_krome)
 call allocate_array('group_info', group_info, 4, maxptmass)
 call allocate_array('bin_info', bin_info, 7, maxptmass)
 call allocate_array("nmatrix", nmatrix, maxptmass, maxptmass)
 call allocate_array("shortsinktree", shortsinktree, maxptmass, maxptmass)
 call allocate_array("gtgrad", gtgrad, 3, maxptmass)
 call allocate_array('isionised', isionised, maxp)


end subroutine allocate_part

subroutine deallocate_part

 if (allocated(xyzh))     deallocate(xyzh)
 if (allocated(xyzh_soa)) deallocate(xyzh_soa)
 if (allocated(vxyzu))    deallocate(vxyzu)
 if (allocated(alphaind)) deallocate(alphaind)
 if (allocated(divcurlv)) deallocate(divcurlv)
 if (allocated(dvdx))     deallocate(dvdx)
 if (allocated(divcurlB)) deallocate(divcurlB)
 if (allocated(Bevol))    deallocate(Bevol)
 if (allocated(Bxyz))     deallocate(Bxyz)
 if (allocated(iorig))    deallocate(iorig)
 if (allocated(dustprop)) deallocate(dustprop)
 if (allocated(dustgasprop))  deallocate(dustgasprop)
 if (allocated(VrelVf))       deallocate(VrelVf)
 if (allocated(abundance))    deallocate(abundance)
 if (allocated(eos_vars))     deallocate(eos_vars)
 if (allocated(dustfrac))     deallocate(dustfrac)
 if (allocated(dustevol))     deallocate(dustevol)
 if (allocated(ddustevol))    deallocate(ddustevol)
 if (allocated(ddustprop))    deallocate(ddustprop)
 if (allocated(dragreg))      deallocate(dragreg)
 if (allocated(filfac))       deallocate(filfac)
 if (allocated(mprev))        deallocate(mprev)
 if (allocated(filfacprev))   deallocate(filfacprev)
 if (allocated(probastick))   deallocate(probastick)
 if (allocated(deltav))       deallocate(deltav)
 if (allocated(pxyzu))        deallocate(pxyzu)
 if (allocated(dens))         deallocate(dens)
 if (allocated(metrics))      deallocate(metrics)
 if (allocated(metricderivs)) deallocate(metricderivs)
 if (allocated(tmunus))       deallocate(tmunus)
 if (allocated(sqrtgs))       deallocate(sqrtgs)
 if (allocated(pxyzu_ptmass)) deallocate(pxyzu_ptmass)
 if (allocated(metrics_ptmass))  deallocate(metrics_ptmass)
 if (allocated(metricderivs_ptmass))  deallocate(metricderivs_ptmass)
 if (allocated(xyzmh_ptmass)) deallocate(xyzmh_ptmass)
 if (allocated(vxyz_ptmass))  deallocate(vxyz_ptmass)
 if (allocated(fxyz_ptmass))  deallocate(fxyz_ptmass)
 if (allocated(fxyz_ptmass_tree))  deallocate(fxyz_ptmass_tree)
 if (allocated(fxyz_ptmass_sinksink)) deallocate(fxyz_ptmass_sinksink)
 if (allocated(fsink_old))    deallocate(fsink_old)
 if (allocated(dptmass))      deallocate(dptmass)
 if (allocated(dsdt_ptmass))  deallocate(dsdt_ptmass)
 if (allocated(dsdt_ptmass_sinksink)) deallocate(dsdt_ptmass_sinksink)
 if (allocated(poten))        deallocate(poten)
 if (allocated(nden_nimhd))   deallocate(nden_nimhd)
 if (allocated(eta_nimhd))    deallocate(eta_nimhd)
 if (allocated(luminosity))   deallocate(luminosity)
 if (allocated(fxyzu))        deallocate(fxyzu)
 if (allocated(fxyz_drag))    deallocate(fxyz_drag)
 if (allocated(fxyz_dragold)) deallocate(fxyz_dragold)
 if (allocated(dBevol))       deallocate(dBevol)
 if (allocated(divBsymm))     deallocate(divBsymm)
 if (allocated(fext))         deallocate(fext)
 if (allocated(fext_old))     deallocate(fext_old)
 if (allocated(vpred))        deallocate(vpred)
 if (allocated(ppred))        deallocate(ppred)
 if (allocated(dustpred))     deallocate(dustpred)
 if (allocated(Bpred))        deallocate(Bpred)
 if (allocated(dustproppred)) deallocate(dustproppred)
 if (allocated(filfacpred))   deallocate(filfacpred)
 if (allocated(ibin))         deallocate(ibin)
 if (allocated(ibin_old))     deallocate(ibin_old)
 if (allocated(ibin_wake))    deallocate(ibin_wake)
 if (allocated(dt_in))        deallocate(dt_in)
 if (allocated(twas))         deallocate(twas)
 if (allocated(nucleation))   deallocate(nucleation)
 if (allocated(tau))          deallocate(tau)
 if (allocated(tau_lucy))     deallocate(tau_lucy)
 if (allocated(T_gas_cool))   deallocate(T_gas_cool)
 if (allocated(dust_temp))    deallocate(dust_temp)
 if (allocated(rad))          deallocate(rad,radpred,drad,radprop)
 if (allocated(iphase))       deallocate(iphase)
 if (allocated(iphase_soa))   deallocate(iphase_soa)
 if (allocated(gradh))        deallocate(gradh)
 if (allocated(tstop))        deallocate(tstop)
 if (allocated(ll))           deallocate(ll)
 if (allocated(ibelong))      deallocate(ibelong)
 if (allocated(istsactive))   deallocate(istsactive)
 if (allocated(ibin_sts))     deallocate(ibin_sts)
 if (allocated(apr_level))    deallocate(apr_level)
 if (allocated(apr_level_soa)) deallocate(apr_level_soa)
 if (allocated(group_info))   deallocate(group_info)
 if (allocated(bin_info))     deallocate(bin_info)
 if (allocated(nmatrix))      deallocate(nmatrix)
 if (allocated(shortsinktree))deallocate(shortsinktree)
 if (allocated(gtgrad))       deallocate(gtgrad)
 if (allocated(isionised))    deallocate(isionised)

end subroutine deallocate_part

!----------------------------------------------------------------
!+
!  initialise all particle arrays to default values
!  i.e. reset the simulation
!+
!----------------------------------------------------------------
subroutine init_part
 integer :: i

 npart = 0
 nptmass = 0
 npartoftype(:) = 0
 npartoftypetot(:) = 0
 massoftype(:)  = 0.
 isionised(:) = .false.
!--initialise point mass arrays to zero
 xyzmh_ptmass = 0.
 vxyz_ptmass  = 0.
 dsdt_ptmass  = 0.

!--initialise sinktree array
 shortsinktree = 1
 fxyz_ptmass_tree = 0.
 ! initialise arrays not passed to setup routine to zero
 if (mhd) then
    Bevol = 0.
    Bxyz  = 0.
    Bextx = 0.
    Bexty = 0.
    Bextz = 0.
 endif
 if (maxphase > 0) iphase = 0 ! phases not set
 if (maxalpha==maxp)  alphaind = 0.
 if (ndivcurlv > 0) divcurlv = 0.
 if (maxdvdx==maxp) dvdx = 0.
 if (ndivcurlB > 0) divcurlB = 0.
 if (maxgrav > 0) poten = 0.
 if (use_dust) then
    dustfrac = 0.
    dustevol = 0.
 endif
 ndustsmall = 0
 ndustlarge = 0
 if (lightcurve) luminosity = 0.
 if (use_apr) apr_level = 1 ! this is reset if the simulation is to derefine
 if (do_radiation) then
    rad(:,:) = 0.
    radprop(:,:) = 0.
    radprop(ikappa,:) = huge(0.) ! set opacity to infinity
    radprop(ithick,:) = 1.       ! optically thick, i.e. use diffusion approximation
 endif
!
!--initialise chemistry arrays if this has been compiled
!  (these may be altered by the specific setup routine)
!
 if (maxp_h2==maxp) then
    abundance(:,:)   = 0.
    abundance(iHI,:) = 1.  ! assume all atomic hydrogen initially
 endif
 if (store_dust_temperature) dust_temp = -1.
 !-- Initialise dust properties to zero
 if (use_dustgrowth) then
    dustprop(:,:)    = 0.
    dustgasprop(:,:) = 0.
    VrelVf(:)        = 0.
 endif
 if (ind_timesteps) then
    ibin(:)       = 0
    ibin_old(:)   = 0
    ibin_wake(:)  = 0
    dt_in(:)      = 0.
    twas(:)       = 0.
 endif

 if (use_sinktree) iphase(maxpsph+1:maxp) = isink

 ideadhead = 0
!
!--Initialise particle id's
!
!$omp parallel do default(none) &
!$omp shared(iorig,maxp) &
!$omp private(i)
 do i = 1,maxp
    iorig(i) = i
 enddo
!$omp end parallel do
 norig = maxp



end subroutine init_part

!----------------------------------------------------------------
!+
!  this function determines the mass of the particle
!  where use_gas == .not. (maxphase==maxp)
!  currently used only in readwrite_dump
!+
!----------------------------------------------------------------
real function get_pmass(i,use_gas)
 integer, intent(in) :: i
 logical, intent(in) :: use_gas

 if (use_gas) then
    get_pmass = massoftype(igas)
 else
    if (iphase(i) /= 0) then
       get_pmass = massoftype(iamtype(iphase(i)))
    else
       get_pmass = massoftype(igas)
    endif
 endif

end function get_pmass

!
!----------------------------------------------------------------
!+
!  this function gives rho as a function of h
!  (used by output routines to get rho given that we only
!   store h)
!+
!----------------------------------------------------------------
pure real function rhoh(hi,pmassi)
 real, intent(in) :: hi,pmassi

 rhoh = pmassi*(hfact/abs(hi))**3

end function rhoh

!----------------------------------------------------------------
!+
!  this function gives dh/drho as a function of h
!+
!----------------------------------------------------------------
pure real function dhdrho(hi,pmassi)
 real, intent(in) :: hi,pmassi
 real :: rhoi

 rhoi   = rhoh(hi,pmassi)
 dhdrho = -hi/(3.*rhoi)

end function dhdrho
!----------------------------------------------------------------
!+
!  this subroutine does both of the above
!  (routine is an optimisation - also returns divisions)
!+
!----------------------------------------------------------------
pure subroutine rhoanddhdrho(hi,hi1,rhoi,rho1i,dhdrhoi,pmassi)
 real,         intent(in)  :: hi, pmassi
 real(kind=8), intent(out) :: hi1
 real,         intent(out) :: rhoi
 real,         intent(out) :: rho1i,dhdrhoi
 real, parameter :: third = 1./3.

 hi1 = 1./abs(hi)
 rhoi = real(pmassi*(hfact*hi1)**3)
 rho1i = 1./rhoi
 dhdrhoi = -third*hi*rho1i

end subroutine rhoanddhdrho

!----------------------------------------------------------------
!+
!  this function gives h as a function of rho
!+
!----------------------------------------------------------------
real(kind=4) function hrho4(rhoi)
 real(kind=4), intent(in) :: rhoi

 hrho4 = real(hfact*(massoftype(1)/abs(rhoi))**(1./3.),kind=4)

end function hrho4

real(kind=8) function hrho8(rhoi)
 real(kind=8), intent(in) :: rhoi

 hrho8 = hfact*(massoftype(1)/abs(rhoi))**(1.d0/3.d0)

end function hrho8

real(kind=4) function hrho4_pmass(rhoi,pmassi)
 real(kind=4), intent(in) :: rhoi,pmassi

 hrho4_pmass = real(hfact*(pmassi/abs(rhoi))**(1./3.),kind=4)

end function hrho4_pmass

real(kind=8) function hrho8_pmass(rhoi,pmassi)
 real(kind=8), intent(in) :: rhoi,pmassi

 hrho8_pmass = hfact*(pmassi/abs(rhoi))**(1.d0/3.d0)

end function hrho8_pmass

real(kind=8) function hrhomixed_pmass(rhoi,pmassi)
 real(kind=8), intent(in) :: rhoi
 real(kind=4), intent(in) :: pmassi

 hrhomixed_pmass = hfact*(pmassi/abs(rhoi))**(1.d0/3.d0)

end function hrhomixed_pmass

!------------------------------------------------------------------------
!+
!  Query function to see if any sink particles have a non-zero luminosity
!+
!------------------------------------------------------------------------
logical function sinks_have_luminosity(nptmass,xyzmh_ptmass)
 integer, intent(in) :: nptmass
 real, intent(in) :: xyzmh_ptmass(:,:)

 sinks_have_luminosity = any(xyzmh_ptmass(iTeff,1:nptmass) > 0. .and. &
                              xyzmh_ptmass(ilum,1:nptmass) > 0.)

end function sinks_have_luminosity

!------------------------------------------------------------------------
!+
!  Query function to see if any sink particles have heating
!+
!------------------------------------------------------------------------
logical function sinks_have_heating(nptmass,xyzmh_ptmass)
 integer, intent(in) :: nptmass
 real, intent(in) :: xyzmh_ptmass(:,:)

 sinks_have_heating = any(xyzmh_ptmass(iTeff,1:nptmass) <= 0. .and. &
                              xyzmh_ptmass(ilum,1:nptmass) > 0.)

end function sinks_have_heating

!------------------------------------------------------------------------
!+
!  Query function to see if any sink particles have heating
!+
!------------------------------------------------------------------------
logical function sink_has_heating(xyzmh_ptmassi)
 real, intent(in) :: xyzmh_ptmassi(:)

 sink_has_heating = xyzmh_ptmassi(iTeff) <= 0. .and. &
                              xyzmh_ptmassi(ilum) > 0.

end function sink_has_heating

!----------------------------------------------------------------
!+
!  query function returning whether or not a particle is dead
!  (currently indicated by having a negative smoothing length)
!+
!----------------------------------------------------------------
logical function isdead(i)
 integer, intent(in) :: i

 ! h = 0 indicates a dead particle
 if (abs(xyzh(4,i)) < tiny(xyzh)) then
    isdead = .true.
 else
    isdead = .false.
 endif

end function isdead

pure logical function isdeadh(hi)
 real, intent(in) :: hi

 ! h = 0 indicates a dead particle
 if (abs(hi) < tiny(hi)) then
    isdeadh = .true.
 else
    isdeadh = .false.
 endif

end function isdeadh

pure logical function isdead_or_accreted(hi)
 real, intent(in) :: hi

 ! h <= 0 indicates either dead or accreted
 if (hi < tiny(hi)) then
    isdead_or_accreted = .true.
 else
    isdead_or_accreted = .false.
 endif

end function isdead_or_accreted

!----------------------------------------------------------------
!+
! routine which kills a particle and adds it to the dead list
!+
!----------------------------------------------------------------
subroutine kill_particle(i,npoftype)
 integer, intent(in) :: i
 integer, intent(inout), optional :: npoftype(:)

 if (i < 1 .or. i > npart) return ! do nothing
 !
 ! WARNING : this routine is *NOT THREAD SAFE *
 !
 ! do not kill particles that are already dead
 ! because this causes endless loop in shuffle_part
 if (.not.isdeadh(xyzh(4,i))) then
    xyzh(4,i) = 0.
    if (present(npoftype)) call remove_particle_from_npartoftype(i,npoftype)
    ll(i) = ideadhead
    ideadhead = i
 endif

end subroutine kill_particle

!----------------------------------------------------------------
!+
!  decrement npartoftype when a particle is killed, according
!  to the type of the particle that was destroyed
!+
!----------------------------------------------------------------
subroutine remove_particle_from_npartoftype(i,npoftype)
 integer, intent(in)    :: i
 integer, intent(inout) :: npoftype(:)
 integer :: itype

 ! get the type so we know how to decrement npartoftype
 if (maxphase==maxp) then
    itype = iamtype(iphase(i))
    if (itype <= 0) itype = igas ! safety check
 else
    itype = igas
 endif
 npoftype(itype) = npoftype(itype) - 1

end subroutine remove_particle_from_npartoftype

!----------------------------------------------------------------
!+
!  recount particle types, useful after particles have moved
!  between MPI tasks
!+
!----------------------------------------------------------------
subroutine recount_npartoftype
 integer :: itype

 npartoftype(:) = 0
 do i=1,npart
    itype = iamtype(iphase(i))
    npartoftype(itype) = npartoftype(itype) + 1
 enddo

end subroutine recount_npartoftype

!----------------------------------------------
!+
!  functions to deconstruct iphase
!  abs(iphase) is the particle type
!  sign(iphase) gives whether it is active/inactive
!+
!----------------------------------------------
pure integer(kind=1) function isetphase(itype,iactive)
 integer, intent(in) :: itype
 logical, intent(in) :: iactive

 if ((set_boundaries_to_active .and.      iamboundary(itype))   .or. &
     (iactive                  .and. .not.iamboundary(itype)) ) then
    isetphase = int(itype,kind=1)
 else
    isetphase = -int(abs(itype),kind=1)
 endif

end function isetphase

pure subroutine get_partinfo(iphasei,isactive,isgas,isdust,itype)
 integer(kind=1), intent(in)  :: iphasei
 logical,         intent(out) :: isactive,isgas,isdust
 integer,         intent(out) :: itype

! isactive = iactive(iphasei)
! itype = iamtype(iphasei)
! isdust = itype==idust

!--inline versions of above (for speed)
 if (iphasei >= 0) then
    isactive = .true.
    itype    = iphasei
 else
    isactive = .false.
    itype    = -iphasei
 endif
 isgas = (itype==igas .or. itype==iboundary)
#ifdef DUST
 isdust = ((itype>=idust) .and. (itype<=idustlast))  .or. &
          ((itype>=idustbound) .and. (itype<=idustboundl))
#else
 isdust = .false.
#endif
 !
 ! boundary particles (always inactive unless set to active)
 !
 if (itype==iboundary) then
    if (set_boundaries_to_active) then
       isactive = .true.
       itype = igas
    else
       isactive = .false.
    endif
 elseif (itype>= idustbound .and. itype <= idustboundl) then
    if (set_boundaries_to_active) then
       isactive = .true.
       itype = idust + itype - idustbound
    else
       isactive = .false.
    endif
 endif

end subroutine get_partinfo

pure logical function iactive(iphasei)
 integer(kind=1), intent(in) :: iphasei

 iactive = (iphasei > 0)

end function iactive

pure elemental integer function iamtype(iphasei)
 integer(kind=1), intent(in) :: iphasei

 iamtype = abs(iphasei)

end function iamtype

pure elemental function iamtype_int1(iphasei)
 integer(kind=1), intent(in) :: iphasei
 integer(kind=1) :: iamtype_int1

 iamtype_int1 = abs(iphasei)

end function iamtype_int1

pure function iamtype_int11(iphasei)
 integer(kind=1), intent(in) :: iphasei
 integer(kind=1) :: iamtype_int11

 iamtype_int11 = abs(iphasei)

end function iamtype_int11

pure elemental logical function iamgas(iphasei)
 integer(kind=1), intent(in) :: iphasei
 integer :: itype

 itype = iamtype(iphasei)
 iamgas = int(itype)==igas

end function iamgas

pure elemental logical function iamboundary(itype)
 integer, intent(in) :: itype

 !itype = abs(itype) unnecessary as always called with type, not iphase
 iamboundary = itype==iboundary .or. (itype>=idustbound .and. itype<=idustboundl)

end function iamboundary

pure elemental integer function ibasetype(itype)
 integer, intent(in) :: itype
 !integer :: itype

 ! return underlying (base) type for particle
 !itype = abs(itype)
 if (itype==iboundary) then
    ibasetype = igas                       ! boundary particles are gas
 elseif (itype>=idustbound .and. itype<=idustboundl) then
    ibasetype = idust + (itype-idustbound) ! dust boundaries are dust
 else
    ibasetype = itype                      ! otherwise same as current type
 endif

end function ibasetype

pure elemental logical function iamdust(iphasei)
 integer(kind=1), intent(in) :: iphasei
 integer :: itype

 itype = iamtype(iphasei)
 iamdust = ((itype>=idust) .and. (itype<=idustlast))

end function iamdust

pure elemental integer function idusttype(iphasei)
 integer(kind=1), intent(in) :: iphasei

 if (iamdust(iphasei)) then
    idusttype = iamtype(iphasei) - idust + 1
 else
    idusttype = 1
 endif

end function idusttype

pure function get_ntypes_i4(noftype) result(get_ntypes)
 integer, intent(in) :: noftype(:)
 integer :: get_ntypes
 integer :: i

 get_ntypes = 0
 do i=1,size(noftype)
    if (noftype(i) > 0) get_ntypes = i
 enddo

end function get_ntypes_i4

pure function get_ntypes_i8(noftype) result(get_ntypes)
 integer(kind=8), intent(in) :: noftype(:)
 integer :: get_ntypes
 integer :: i

 get_ntypes = 0
 do i=1,size(noftype)
    if (noftype(i) > 0) get_ntypes = i
 enddo

end function get_ntypes_i8

!-----------------------------------------------------------------------
!+
!  Determine if particle is of a type that is accretable
!    Modify the if-statement to include all the types of particles
!    that can be accreted onto the sink
!+
!-----------------------------------------------------------------------
pure logical function is_accretable(itype)
 integer, intent(in)  :: itype

 if (itype==igas .or. (itype>=idust .and. itype<=idustlast)) then
    is_accretable = .true.
 else
    is_accretable = .false.
 endif

end function is_accretable

!----------------------------------------------------------------
!+
!  utility function for setup routines to set initial value
!  of iphase (assumes particle is active)
!+
!----------------------------------------------------------------
subroutine set_particle_type(i,itype)
 use io, only:fatal
 integer, intent(in) :: i,itype

 if (maxphase==maxp) then
    iphase(i) = isetphase(itype,iactive=.true.)
 elseif (itype /= igas) then
    call fatal('set_particle_type','attempt to setup a particle of type > 1, but iphase not allocated')
 endif

end subroutine set_particle_type

!----------------------------------------------------------------
!+
!  utility function to retrieve particle type
!  This routine accesses iphase from the global arrays:
!  hence it is NOT safe to use in parallel loops
!+
!----------------------------------------------------------------
subroutine get_particle_type(i,itype)
 integer, intent(in)  :: i
 integer, intent(out) :: itype

 if (maxphase==maxp) then
    itype = iamtype(iphase(i))
 else
    itype = igas
 endif

end subroutine get_particle_type

!----------------------------------------------------------------
!+
!  utility function to get strain tensor from dvdx array
!+
!----------------------------------------------------------------
pure function strain_from_dvdx(dvdxi) result(strain)
 real, intent(in) :: dvdxi(9)
 real :: strain(6)

 strain(1) = 2.*dvdxi(1)
 strain(2) = dvdxi(2) + dvdxi(4)
 strain(3) = dvdxi(3) + dvdxi(7)
 strain(4) = 2.*dvdxi(5)
 strain(5) = dvdxi(6) + dvdxi(8)
 strain(6) = 2.*dvdxi(9)

end function strain_from_dvdx

!----------------------------------------------------------------
!+
! routine which copies a particle from one location to another
! (prior to a derivs evaluation - so no derivs required)
!+
!----------------------------------------------------------------
subroutine copy_particle(src,dst,new_part)
 integer, intent(in) :: src, dst
 logical, intent(in) :: new_part

 xyzh(:,dst)  = xyzh(:,src)
 vxyzu(:,dst) = vxyzu(:,src)
 fext(:,dst)  = fext(:,src)
 if (mhd) then
    Bevol(:,dst) = Bevol(:,src)
    Bxyz(:,dst)  = Bxyz(:,src)
 endif
 if (do_radiation) then
    rad(:,dst) = rad(:,src)
    radprop(:,dst) = radprop(:,src)
 endif
 if (gr) pxyzu(:,dst) = pxyzu(:,src)
 if (ndivcurlv  > 0) divcurlv(:,dst)  = divcurlv(:,src)
 if (maxalpha ==maxp) alphaind(:,dst) = alphaind(:,src)
 if (maxgradh ==maxp) gradh(:,dst)    = gradh(:,src)
 if (maxphase ==maxp) iphase(dst)   = iphase(src)
 if (maxgrav  ==maxp) poten(dst) = poten(src)
 if (ind_timesteps) then
    ibin(dst)       = ibin(src)
    ibin_old(dst)   = ibin_old(src)
    ibin_wake(dst)  = ibin_wake(src)
    dt_in(dst)      = dt_in(src)
    twas(dst)       = twas(src)
 endif
 if (use_dust) then
    dustfrac(:,dst) = dustfrac(:,src)
    dustevol(:,dst) = dustevol(:,src)
 endif
 if (use_apr) apr_level(dst) = apr_level(src)
 if (maxp_h2==maxp .or. maxp_krome==maxp) abundance(:,dst) = abundance(:,src)
 eos_vars(:,dst) = eos_vars(:,src)
 if (store_dust_temperature) dust_temp(dst) = dust_temp(src)
 if (do_nucleation) nucleation(:,dst) = nucleation(:,src)
 if (itau_alloc == 1) tau(dst) = tau(src)
 if (itauL_alloc == 1) tau_lucy(dst) = tau_lucy(src)

 if (new_part) then
    norig      = norig + 1
    iorig(dst) = norig      ! we are creating a new particle; give it the new ID
 else
    iorig(dst) = iorig(src) ! we are moving the particle within the list; maintain ID
 endif

 return
end subroutine copy_particle

!----------------------------------------------------------------
!+
! routine which copies a particle from one location to another
! (copies everything which is stored on a particle)
!
! Note that link list information CANNOT be copied so link list
! must be rebuilt after a copy operation.
!+
!----------------------------------------------------------------
subroutine copy_particle_all(src,dst,new_part)
 integer, intent(in) :: src,dst
 logical, intent(in) :: new_part

 xyzh(:,dst)  = xyzh(:,src)
 xyzh_soa(dst,:)  = xyzh_soa(src,:)
 vxyzu(:,dst) = vxyzu(:,src)
 if (maxan==maxp) then
    vpred(:,dst) = vpred(:,src)
    fxyzu(:,dst) = fxyzu(:,src)
    fext(:,dst)  = fext(:,src)
 endif
 if (mhd) then
    Bevol(:,dst)  = Bevol(:,src)
    if (maxmhdan==maxp) then
       Bpred(:,dst)  = Bpred(:,src)
       dBevol(:,dst) = dBevol(:,src)
       divBsymm(dst) = divBsymm(src)
    endif
    Bxyz(:,dst)   = Bxyz(:,src)
    if (maxmhdni==maxp) then
       nden_nimhd(:,dst) = nden_nimhd(:,src)
       eta_nimhd(:,dst)  = eta_nimhd(:,src)
    endif
 endif
 if (do_radiation) then
    rad(:,dst) = rad(:,src)
    radpred(:,dst) = radpred(:,src)
    radprop(:,dst) = radprop(:,src)
    drad(:,dst) = drad(:,src)
 endif
 if (gr) then
    pxyzu(:,dst) = pxyzu(:,src)
    if (maxgran==maxp) then
       ppred(:,dst) = ppred(:,src)
    endif
    dens(dst) = dens(src)
 endif

 if (ndivcurlv > 0) divcurlv(:,dst) = divcurlv(:,src)
 if (ndivcurlB > 0) divcurlB(:,dst) = divcurlB(:,src)
 if (maxdvdx ==maxp)  dvdx(:,dst) = dvdx(:,src)
 if (maxalpha ==maxp) alphaind(:,dst) = alphaind(:,src)
 if (maxgradh ==maxp) gradh(:,dst) = gradh(:,src)
 if (maxphase ==maxp) iphase(dst) = iphase(src)
 if (maxphase ==maxp) iphase_soa(dst) = iphase_soa(src)
 if (maxgrav  ==maxp) poten(dst) = poten(src)
 if (maxlum   ==maxp) luminosity(dst) = luminosity(src)
 if (maxindan==maxp) then
    ibin(dst)       = ibin(src)
    ibin_old(dst)   = ibin_old(src)
    ibin_wake(dst)  = ibin_wake(src)
    dt_in(dst)      = dt_in(src)
    twas(dst)       = twas(src)
 endif
 if (use_dust) then
    if (maxp_dustfrac==maxp) dustfrac(:,dst)  = dustfrac(:,src)
    dustevol(:,dst)  = dustevol(:,src)
    if (maxdustan==maxp) then
       dustpred(:,dst)  = dustpred(:,src)
       ddustevol(:,dst) = ddustevol(:,src)
       if (maxdusttypes > 0) tstop(:,dst) = tstop(:,src)
    endif
    deltav(:,:,dst)  = deltav(:,:,src)
    if (maxp_growth==maxp) then
       dustprop(:,dst) = dustprop(:,src)
       ddustprop(:,dst) = ddustprop(:,src)
       dustgasprop(:,dst) = dustgasprop(:,src)
       VrelVf(dst) = VrelVf(src)
       dustproppred(:,dst) = dustproppred(:,src)
       filfacpred(dst) = filfacpred(src)
    endif
    fxyz_drag(:,dst) = fxyz_drag(:,src)
    fxyz_dragold(:,dst) = fxyz_dragold(:,src)

 endif
 if (maxp_h2==maxp .or. maxp_krome==maxp) abundance(:,dst) = abundance(:,src)
 eos_vars(:,dst) = eos_vars(:,src)
 if (store_dust_temperature) dust_temp(dst) = dust_temp(src)
 if (do_nucleation) nucleation(:,dst) = nucleation(:,src)
 if (itau_alloc == 1) tau(dst) = tau(src)
 if (itauL_alloc == 1) tau_lucy(dst) = tau_lucy(src)

 if (use_krome) then
    T_gas_cool(dst)       = T_gas_cool(src)
 endif
 ibelong(dst) = ibelong(src)
 if (maxsts==maxp) then
    istsactive(dst) = istsactive(src)
    ibin_sts(dst) = ibin_sts(src)
 endif
 if (use_apr) then
    apr_level(dst)      = apr_level(src)
    apr_level_soa(dst)  = apr_level_soa(src)
 endif

 if (new_part) then
    norig      = norig + 1
    iorig(dst) = norig      ! we are creating a new particle; give it the new ID
 else
    iorig(dst) = iorig(src) ! we are moving the particle within the list; maintain ID
 endif

 return
end subroutine copy_particle_all

!------------------------------------------------------------------
!+
! routine which reorders the particles according to an input list
!+
!------------------------------------------------------------------
subroutine reorder_particles(iorder,np)
 integer, intent(in) :: iorder(:)
 integer, intent(in) :: np

 integer :: isrc,nbuf
 real    :: xtemp(ipartbufsize)

 do i=1,np
    isrc = iorder(i)

    ! If particle has already been moved
    do while (isrc < i)
       isrc = iorder(isrc)
    enddo

    ! Swap particles around
    call fill_sendbuf(i,xtemp,nbuf)
    call copy_particle_all(isrc,i,.false.)
    call unfill_buffer(isrc,xtemp)

 enddo

end subroutine reorder_particles

!-----------------------------------------------------------------------
!+
!  routine to compactify the list of particles by removing dead
!  particles from the list
!  (could be openMP parallel if we sent in ndead)
!+
!-----------------------------------------------------------------------
subroutine shuffle_part(np)
 use io,  only:fatal
 use dim, only: mpi
 integer, intent(inout) :: np
 integer :: newpart

 do while (ideadhead /= 0)
    newpart = ideadhead
    if (newpart <= np) then
       if (.not.isdead(np)) then
          ! move particle to new position
          call copy_particle_all(np,newpart,.false.)
          ! move ibelong to new position
          if (mpi) ibelong(newpart) = ibelong(np)
          ! update deadhead
          ideadhead = ll(newpart)
       endif
       np = np - 1
    else
       ideadhead = ll(newpart)
    endif
    if (np < 0) call fatal('shuffle','npart < 0')
 enddo

end subroutine shuffle_part

integer function count_dead_particles()
 integer :: i

 i = ideadhead
 count_dead_particles = 0
 do while (i > 0)
    count_dead_particles = count_dead_particles + 1
    i = ll(i)
 enddo

end function count_dead_particles

!-----------------------------------------------------------------------
!+
!  routine to completely remove dead or accreted particles
!  uses the routines above for efficiency
!+
!-----------------------------------------------------------------------
subroutine delete_dead_or_accreted_particles(npart,npoftype)
 integer, intent(inout) :: npart,npoftype(:)
 integer :: i

 do i=1,npart
    if (isdead_or_accreted(xyzh(4,i))) call kill_particle(i,npoftype)
 enddo
 call shuffle_part(npart)

end subroutine delete_dead_or_accreted_particles

!----------------------------------------------------------------
!+
!   change the position and status of a dead particle
!
!+
!----------------------------------------------------------------
subroutine change_status_pos(npart,x,y,z,h,vx,vy,vz)
 integer, intent(in) :: npart
 real, intent (in) :: x,y,z,h
 real, intent (in) :: vx,vy,vz
 integer  :: i,ix

 ix=0
 do i=1,npart
    if (isdead_or_accreted(xyzh(4,i))) then
       ix=i
       exit
    endif
 enddo

 xyzh(1,ix)=x
 xyzh(2,ix)=y
 xyzh(3,ix)=z
 xyzh(4,ix)=h
 vxyzu(1,ix)=vx
 vxyzu(2,ix)=vy
 vxyzu(3,ix)=vz

end subroutine change_status_pos

!----------------------------------------------------------------
!+
!  pack particle information into a contiguous buffer
!  to send to another processor
!+
!----------------------------------------------------------------
subroutine fill_sendbuf(i,xtemp,nbuf)
 use io,       only:fatal
 use mpiutils, only:fill_buffer
 integer, intent(in)  :: i
 real,    intent(out) :: xtemp(ipartbufsize)
 integer, intent(out) :: nbuf
!
!--package particle information into one simple wrapper
!
 nbuf = 0
!--NB: could use MPI_PACK here...
 if (i > 0) then
    call fill_buffer(xtemp,xyzh(:,i),nbuf)
    call fill_buffer(xtemp,vxyzu(:,i),nbuf)
    call fill_buffer(xtemp,vpred(:,i),nbuf)
    if (gr) then
       call fill_buffer(xtemp,pxyzu(:,i),nbuf)
       call fill_buffer(xtemp,ppred(:,i),nbuf)
       call fill_buffer(xtemp,dens(i),nbuf)
    endif
    call fill_buffer(xtemp,fxyzu(:,i),nbuf)
    call fill_buffer(xtemp,fext(:,i),nbuf)
    if (ndivcurlv > 0) then
       call fill_buffer(xtemp,divcurlv(1,i),nbuf)
    endif
    if (maxalpha==maxp) then
       call fill_buffer(xtemp,alphaind(:,i),nbuf)
    endif
    if (maxgradh==maxp) then
       call fill_buffer(xtemp,gradh(:,i),nbuf)
    endif
    if (mhd) then
       call fill_buffer(xtemp,Bevol(:,i),nbuf)
       call fill_buffer(xtemp,Bpred(:,i),nbuf)
    endif
    if (do_radiation) then
       call fill_buffer(xtemp,rad(:,i),nbuf)
       call fill_buffer(xtemp,radpred(:,i),nbuf)
       call fill_buffer(xtemp,drad(:,i),nbuf)
       call fill_buffer(xtemp,radprop(:,i),nbuf)
    endif
    if (maxphase==maxp) then
       call fill_buffer(xtemp,iphase(i),nbuf)
    endif
    if (use_dust) then
       call fill_buffer(xtemp, dustfrac(:,i),nbuf)
       call fill_buffer(xtemp, dustevol(:,i),nbuf)
       call fill_buffer(xtemp, dustpred(:,i),nbuf)
       if (use_dustgrowth) then
          call fill_buffer(xtemp, dustprop(:,i),nbuf)
          call fill_buffer(xtemp, dustproppred(:,i),nbuf)
          call fill_buffer(xtemp, dustgasprop(:,i),nbuf)
       endif
       call fill_buffer(xtemp,fxyz_drag(:,i),nbuf)
       call fill_buffer(xtemp,fxyz_dragold(:,i),nbuf)
    endif
    if (maxp_h2==maxp .or. maxp_krome==maxp) then
       call fill_buffer(xtemp, abundance(:,i),nbuf)
    endif
    call fill_buffer(xtemp, eos_vars(:,i),nbuf)
    if (store_dust_temperature) then
       call fill_buffer(xtemp, dust_temp(i),nbuf)
    endif
    if (do_nucleation) then
       call fill_buffer(xtemp, nucleation(:,i),nbuf)
    endif
    if (itau_alloc == 1)  call fill_buffer(xtemp, tau(i),nbuf)
    if (itauL_alloc == 1) call fill_buffer(xtemp, tau_lucy(i),nbuf)

    if (maxgrav==maxp) then
       call fill_buffer(xtemp, poten(i),nbuf)
    endif
    if (ind_timesteps) then
       call fill_buffer(xtemp,ibin(i),nbuf)
       call fill_buffer(xtemp,ibin_old(i),nbuf)
       call fill_buffer(xtemp,ibin_wake(i),nbuf)
       call fill_buffer(xtemp,dt_in(i),nbuf)
       call fill_buffer(xtemp,twas(i),nbuf)
    endif
    call fill_buffer(xtemp,iorig(i),nbuf)
    if (use_apr) call fill_buffer(xtemp,apr_level(i),nbuf)
 endif
 if (nbuf > ipartbufsize) call fatal('fill_sendbuf','error: send buffer size overflow',var='nbuf',ival=nbuf)

end subroutine fill_sendbuf

!----------------------------------------------------------------
!+
!  unpack particle information from the send buffer
!  after receiving from another processor
!+
!----------------------------------------------------------------
subroutine unfill_buffer(ipart,xbuf)
 use mpiutils, only:unfill_buf
 integer, intent(in) :: ipart
 real,    intent(in) :: xbuf(ipartbufsize)
 integer :: j

 j = 0
 xyzh(:,ipart)          = unfill_buf(xbuf,j,4)
 vxyzu(:,ipart)         = unfill_buf(xbuf,j,maxvxyzu)
 vpred(:,ipart)         = unfill_buf(xbuf,j,maxvxyzu)
 if (gr) then
    pxyzu(:,ipart)       = unfill_buf(xbuf,j,maxvxyzu)
    ppred(:,ipart)       = unfill_buf(xbuf,j,maxvxyzu)
    dens(ipart)          = unfill_buf(xbuf,j)
 endif
 fxyzu(:,ipart)         = unfill_buf(xbuf,j,maxvxyzu)
 fext(:,ipart)          = unfill_buf(xbuf,j,3)
 if (ndivcurlv > 0) then
    divcurlv(1,ipart)  = real(unfill_buf(xbuf,j),kind=kind(divcurlv))
 endif
 if (maxalpha==maxp) then
    alphaind(:,ipart)   = real(unfill_buf(xbuf,j,nalpha),kind(alphaind))
 endif
 if (maxgradh==maxp) then
    gradh(:,ipart)      = real(unfill_buf(xbuf,j,ngradh),kind(gradh))
 endif
 if (mhd) then
    Bevol(:,ipart)      = real(unfill_buf(xbuf,j,maxBevol),kind=kind(Bevol))
    Bpred(:,ipart)      = real(unfill_buf(xbuf,j,maxBevol),kind=kind(Bevol))
 endif
 if (do_radiation) then
    rad(:,ipart)     = real(unfill_buf(xbuf,j,maxirad))
    radpred(:,ipart) = real(unfill_buf(xbuf,j,maxirad))
    drad(:,ipart)    = real(unfill_buf(xbuf,j,maxirad))
    radprop(:,ipart) = real(unfill_buf(xbuf,j,maxradprop))
 endif
 if (maxphase==maxp) then
    iphase(ipart)       = nint(unfill_buf(xbuf,j),kind=1)
 endif
 if (use_dust) then
    dustfrac(:,ipart)   = unfill_buf(xbuf,j,maxdusttypes)
    dustevol(:,ipart)   = unfill_buf(xbuf,j,maxdustsmall)
    dustpred(:,ipart)   = unfill_buf(xbuf,j,maxdustsmall)
    if (use_dustgrowth) then
       dustprop(:,ipart)       = unfill_buf(xbuf,j,2)
       dustproppred(:,ipart)   = unfill_buf(xbuf,j,2)
       dustgasprop(:,ipart)    = unfill_buf(xbuf,j,4)
    endif
    fxyz_drag(:,ipart)   = unfill_buf(xbuf,j,3)
    fxyz_dragold(:,ipart)   = unfill_buf(xbuf,j,3)
 endif
 if (maxp_h2==maxp .or. maxp_krome==maxp) then
    abundance(:,ipart)  = unfill_buf(xbuf,j,nabundances)
 endif
 eos_vars(:,ipart) = unfill_buf(xbuf,j,maxeosvars)
 if (store_dust_temperature) then
    dust_temp(ipart)    = unfill_buf(xbuf,j)
 endif
 if (do_nucleation) then
    nucleation(:,ipart) = unfill_buf(xbuf,j,n_nucleation)
 endif
 if (itau_alloc == 1)  tau(ipart) = unfill_buf(xbuf,j)
 if (itauL_alloc == 1) tau_lucy(ipart) = unfill_buf(xbuf,j)
 if (maxgrav==maxp) then
    poten(ipart)        = real(unfill_buf(xbuf,j),kind=kind(poten))
 endif
 if (ind_timesteps) then
    ibin(ipart)         = nint(unfill_buf(xbuf,j),kind=1)
    ibin_old(ipart)     = nint(unfill_buf(xbuf,j),kind=1)
    ibin_wake(ipart)    = nint(unfill_buf(xbuf,j),kind=1)
    dt_in(ipart)        = real(unfill_buf(xbuf,j),kind=kind(dt_in))
    twas(ipart)         = unfill_buf(xbuf,j)
 endif
 iorig(ipart)           = nint(unfill_buf(xbuf,j),kind=8)
 if (use_apr) apr_level(ipart) = nint(unfill_buf(xbuf,j),kind=kind(apr_level))

!--just to be on the safe side, set other things to zero
 if (mhd) then
    divBsymm(ipart) = 0.
 endif

end subroutine unfill_buffer

!----------------------------------------------------------------
!+
!  utility to reorder an array
!  (rank 2 arrays)
!+
!----------------------------------------------------------------

subroutine copy_array(array,ilist)
 real,    intent(inout) :: array(:,:)
 integer, intent(in)    :: ilist(:)
 real :: arraytemp(size(array(1,:)))
 integer :: i

 do i=1,size(array(:,1))
    arraytemp(:) = array(i,ilist(:))
    array(i,:) = arraytemp
 enddo

 return
end subroutine copy_array

!----------------------------------------------------------------
!+
!  utility to reorder an array
!  (real4, rank 2 arrays)
!+
!----------------------------------------------------------------

subroutine copy_arrayr4(array,ilist)
 real(kind=4), intent(inout) :: array(:,:)
 integer,      intent(in)    :: ilist(:)
 real(kind=4) :: arraytemp(size(array(1,:)))
 integer :: i

 do i=1,size(array(:,1))
    arraytemp(:) = array(i,ilist(:))
    array(i,:) = arraytemp
 enddo

 return
end subroutine copy_arrayr4

!----------------------------------------------------------------
!+
!  utility to reorder an array
!  (real4, rank 1 arrays)
!+
!----------------------------------------------------------------

subroutine copy_array1(array,ilist)
 real(kind=4), intent(inout) :: array(:)
 integer,      intent(in)    :: ilist(:)
 real(kind=4) :: arraytemp(size(array(:)))

 arraytemp(:) = array(ilist(:))
 array = arraytemp

 return
end subroutine copy_array1

!----------------------------------------------------------------
!+
!  utility to reorder an array
!  (int1, rank 1 arrays)
!+
!----------------------------------------------------------------

subroutine copy_arrayint1(iarray,ilist)
 integer(kind=1), intent(inout) :: iarray(:)
 integer,         intent(in)    :: ilist(:)
 integer(kind=1) :: iarraytemp(size(iarray(:)))

 iarraytemp(:) = iarray(ilist(:))
 iarray = iarraytemp

 return
end subroutine copy_arrayint1

!----------------------------------------------------------------
!+
!  utility to reorder an array
!  (int8, rank 1 arrays)
!+
!----------------------------------------------------------------

subroutine copy_arrayint8(iarray,ilist)
 integer(kind=8), intent(inout) :: iarray(:)
 integer,         intent(in)    :: ilist(:)
 integer(kind=8) :: iarraytemp(size(iarray(:)))

 iarraytemp(:) = iarray(ilist(:))
 iarray = iarraytemp

 return
end subroutine copy_arrayint8

!----------------------------------------------------------------
!+
!  Delete particles outside of a defined box
!+
!----------------------------------------------------------------
subroutine delete_particles_outside_box(xmin, xmax, ymin, ymax, zmin, zmax)
 real, intent(in) :: xmin, xmax, ymin, ymax, zmin, zmax

 integer :: i
 real :: x, y, z, h

 do i=1,npart
    x = xyzh(1,i)
    y = xyzh(2,i)
    z = xyzh(3,i)
    h = xyzh(4,i)
    if (x  <  xmin .or. x  >  xmax .or. y  <  ymin .or. y  >  ymax .or. z  <  zmin .or. z  >  zmax) then
       xyzh(4,i) = -abs(h)
    endif
 enddo
end subroutine delete_particles_outside_box

!----------------------------------------------------------------
!+
!  Delete particles outside (or inside) of a defined sphere
!+
!----------------------------------------------------------------
subroutine delete_particles_outside_sphere(center,radius,np,revert,mytype)
 use io, only:fatal
 real,    intent(in)    :: center(3), radius
 integer, intent(inout) :: np
 logical, intent(in), optional :: revert
 integer, intent(in), optional :: mytype

 integer :: i
 real    :: r(3), radius_squared
 logical :: use_revert

 if (present(revert)) then
    use_revert = revert
 else
    use_revert = .false.
 endif

 radius_squared = radius**2

 if (present(mytype)) then
    do i=1,np
       r = xyzh(1:3,i) - center
       if (use_revert) then
          if (dot_product(r,r) < radius_squared .and. iamtype(iphase(i)) == mytype) call kill_particle(i,npartoftype)
       else
          if (dot_product(r,r) > radius_squared .and. iamtype(iphase(i)) == mytype) call kill_particle(i,npartoftype)
       endif
    enddo
 else
    do i=1,np
       r = xyzh(1:3,i) - center
       if (use_revert) then
          if (dot_product(r,r) < radius_squared) call kill_particle(i,npartoftype)
       else
          if (dot_product(r,r) > radius_squared) call kill_particle(i,npartoftype)
       endif
    enddo
 endif
 call shuffle_part(np)
 if (np /= sum(npartoftype)) call fatal('del_part_outside_sphere','particles not conserved')

end subroutine delete_particles_outside_sphere

!----------------------------------------------------------------
!+
!  Delete particles outside of a defined cylinder
!+
!----------------------------------------------------------------
subroutine delete_particles_outside_cylinder(center,radius,zmax,npoftype)
 use io, only:fatal
 real, intent(in) :: center(3),radius,zmax
 integer :: i,npoftype(:)
 real :: x,y,z,rcyl

 do i=1,npart
    x = xyzh(1,i)
    y = xyzh(2,i)
    z = xyzh(3,i)
    rcyl=sqrt((x-center(1))**2 + (y-center(2))**2)
    if (rcyl > radius .or. abs(z) > zmax) call kill_particle(i,npoftype)
 enddo
 call shuffle_part(npart)
 if (npart /= sum(npartoftype)) call fatal('del_part_outside_sphere','particles not conserved')


end subroutine delete_particles_outside_cylinder

!----------------------------------------------------------------
!+
!  Delete particles within radius
!+
!----------------------------------------------------------------
subroutine delete_dead_particles_inside_radius(center,radius,np)
 use io, only:fatal
 real, intent(in) :: center(3), radius
 integer, intent(inout) :: np
 integer :: i
 real :: r(3), radius_squared

 radius_squared = radius**2
 do i=1,npart
    if (isdead_or_accreted(xyzh(4,i))) then
       r = xyzh(1:3,i) - center
       if (dot_product(r,r) > radius_squared) call kill_particle(i,npartoftype)
    endif
 enddo
 call shuffle_part(np)
 if (np /= sum(npartoftype)) call fatal('del_dead_part_outside_sphere','particles not conserved')

end subroutine delete_dead_particles_inside_radius

!----------------------------------------------------------------
!+
!  Delete particles within radius
!+
!----------------------------------------------------------------
subroutine delete_particles_inside_radius(center,radius,npart,npoftype)
 real, intent(in) :: center(3), radius
 integer, intent(inout) :: npart,npoftype(:)
 integer :: i
 real :: x,y,z,r

 do i=1,npart
    x = xyzh(1,i)
    y = xyzh(2,i)
    z = xyzh(3,i)
    r=sqrt((x-center(1))**2+(y-center(2))**2+(z-center(3))**2)
    if (r < radius) call kill_particle(i,npoftype)
 enddo
 call shuffle_part(npart)

end subroutine delete_particles_inside_radius

!----------------------------------------------------------------
!+
!  Delete particles with large ratio of h/r
!+
!----------------------------------------------------------------
subroutine delete_particles_with_large_h(center,npart,h_on_r_min,rho_max,rmax)
 real, intent(in) :: center(3),h_on_r_min,rho_max,rmax
 integer, intent(inout) :: npart
 integer :: i
 real :: r,pmass,rho_part,h_on_r

 do i=1,npart
    r = sqrt(dot_product(xyzh(1:3,i)-center,xyzh(1:3,i)-center))
    pmass = massoftype(iamtype(iphase(i)))
    rho_part = rhoh(xyzh(4,i),pmass)
    h_on_r = xyzh(4,i)/r
    if (r > rmax .and. rho_part < rho_max .and. h_on_r > h_on_r_min) then
       call kill_particle(i,npartoftype)
    endif
 enddo
 call shuffle_part(npart)

end subroutine delete_particles_with_large_h

!----------------------------------------------------------------
 !+
 ! Accrete particles outside a given radius
 !+
 !----------------------------------------------------------------
subroutine accrete_particles_outside_sphere(radius)
 real, intent(in) :: radius
 integer :: i
 real :: r2
 !
 ! accrete particles outside some outer radius
 !
 !$omp parallel default(none) &
 !$omp shared(npart,nptmass,xyzh,xyzmh_ptmass,radius) &
 !$omp private(i,r2)
 !$omp do
 do i=1,npart
    r2 = xyzh(1,i)**2 + xyzh(2,i)**2 + xyzh(3,i)**2
    if (r2 > radius**2) xyzh(4,i) = -abs(xyzh(4,i))
 enddo
 !$omp enddo

 !$omp do
 do i=1,nptmass
    r2 = xyzmh_ptmass(1,i)**2 + xyzmh_ptmass(2,i)**2 + xyzmh_ptmass(3,i)**2
    if (r2 > radius**2) xyzmh_ptmass(4,i) = -abs(xyzmh_ptmass(4,i))
 enddo
!$omp enddo

 !$omp end parallel

end subroutine accrete_particles_outside_sphere

!----------------------------------------------------------------
!+
!  Returns Keplerian frequency of particle i
!  USE WITH EXTREME CAUTION
!+
!----------------------------------------------------------------
real function Omega_k(i)
 integer, intent(in)  :: i
 real                 :: m_star,r
 integer              :: j

 m_star = 0.

 !-- if flyby: r should be centered around the primary, else around center of mass
 if (this_is_a_flyby) then
    r = sqrt((xyzh(1,i)-xyzmh_ptmass(1,1))**2 + (xyzh(2,i)-xyzmh_ptmass(2,1))**2 + (xyzh(3,i)-xyzmh_ptmass(3,1))**2)
 else
    r = sqrt(xyzh(1,i)**2 + xyzh(2,i)**2 + xyzh(3,i)**2)
 endif

 if (this_is_a_flyby) then
    m_star = xyzmh_ptmass(4,1)
 else
    do j=1,nptmass
       if (xyzmh_ptmass(4,j) > 0.) m_star = m_star + xyzmh_ptmass(4,j)
    enddo
 endif

 if (r > 0. .and. m_star > 0.) then
    Omega_k = sqrt(m_star/r) / r
 elseif (this_is_a_test) then
    Omega_k = 1/(r**1.5)
 else
    Omega_k = 0.
 endif

end function Omega_k

subroutine update_npartoftypetot
 use mpiutils, only:reduceall_mpi

 npartoftypetot = reduceall_mpi('+',npartoftype)

end subroutine update_npartoftypetot

end module part<|MERGE_RESOLUTION|>--- conflicted
+++ resolved
@@ -214,15 +214,11 @@
  integer, parameter :: iJ2      = 19 ! 2nd gravity moment due to oblateness
  integer, parameter :: irstrom  = 20 ! Stromgren radius of the stars (icreate_sinks == 2)
  integer, parameter :: irateion = 21 ! Ionisation rate of the stars (log)(icreate_sinks == 2)
-<<<<<<< HEAD
- integer, parameter :: itbirth = 22  ! birth time of the new sink
- integer, parameter :: irbondi = 23  ! Bondi radius
- integer, parameter :: ipbondi = 24 ! external pressure at the Bondi radius
-=======
  integer, parameter :: itbirth  = 22 ! birth time of the new sink
  integer, parameter :: isftype  = 23 ! type of the sink (1: sink,2: star, 3:dead)
  integer, parameter :: inseed   = 24 ! number of seeds into a sink (icreate_sinks == 2)
->>>>>>> 8dd80323
+ integer, parameter :: irbondi  = 25 ! Bondi radius
+ integer, parameter :: ipbondi  = 26 ! external pressure at the Bondi radius
  integer, parameter :: ndptmass = 13 ! number of properties to conserve after accretion phase or merge
 
  real,    allocatable :: xyzmh_ptmass(:,:)
@@ -238,11 +234,8 @@
     'hsoft    ','maccreted','spinx    ','spiny    ','spinz    ',&
     'tlast    ','lum      ','Teff     ','Reff     ','mdotloss ',&
     'mdotav   ','mprev    ','massenc  ','J2       ','Rstrom   ',&
-<<<<<<< HEAD
-    'rate_ion ','tbirth   ','Rbondi   ','Pr_Bondi '/)
-=======
-    'rate_ion ','tbirth   ','sftype   ','nseed    '/)
->>>>>>> 8dd80323
+    'rate_ion ','tbirth   ','sftype   ','nseed    ','Rbondi   ',&
+    'Pr_Bondi '/)
  character(len=*), parameter :: vxyz_ptmass_label(3) = (/'vx','vy','vz'/)
 !
 !--self-gravity

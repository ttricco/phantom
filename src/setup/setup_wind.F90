--- conflicted
+++ resolved
@@ -16,15 +16,11 @@
 !   - Reff2a            : *tight binary primary effective radius (au)*
 !   - Reff2b            : *tight binary secondary effective radius (au)*
 !   - T_wind            : *wind temperature (K)*
-<<<<<<< HEAD
-!   - eccentricity      : *eccentricity of the binary system*                    ! = binary_e : *wide binary eccentricity*
-=======
 !   - Teff2a            : *tight binary primary effective temperature (K)*
 !   - Teff2b            : *tight binary secondary effective temperature (K)*
 !   - binary2_a         : *tight binary semi-major axis*
 !   - binary2_e         : *tight binary eccentricity*
 !   - eccentricity      : *eccentricity of the binary system*
->>>>>>> 8cd49336
 !   - icompanion_star   : *set to 1 for a binary system, 2 for a triple system*
 !   - inclination       : *inclination of the tight binary system w.r.t. outer binary (deg)*
 !   - lum2a             : *tight binary primary luminosity (Lsun)*
@@ -32,17 +28,6 @@
 !   - mass_of_particles : *particle mass (Msun, overwritten if iwind_resolution <>0)*
 !   - primary_Reff      : *primary star effective radius (au)*
 !   - primary_Teff      : *primary star effective temperature (K)*
-<<<<<<< HEAD
-!   - primary_lum       : *primary star luminosity**
-!   - primary_mass      : *primary star mass*                                    ! = m1       : *first hierarchical level primary mass*
-!   - primary_racc      : *primary star accretion radius*                        ! = racc1    : *primary star accretion radius*
-!   - secondary_Reff    : *secondary star effective radius*
-!   - secondary_Teff    : *secondary star effective temperature)*
-!   - secondary_lum     : *secondary star luminosity*
-!   - secondary_mass    : *secondary star mass (Msun)*                           ! = m2       : *first hierarchical level secondary mass*
-!   - secondary_racc    : *secondary star accretion radius*                      ! = racc2    : *perturber accretion radius*
-!   - semi_major_axis   : *semi-major axis of the binary system*                 ! = binary_a : *wide binary semi-major axis*
-=======
 !   - primary_lum       : *primary star luminosity (Lsun)*
 !   - primary_mass      : *primary star mass (Msun)*
 !   - primary_racc      : *primary star accretion radius (au)*
@@ -56,7 +41,6 @@
 !   - secondary_racc    : *secondary star accretion radius (au)*
 !   - semi_major_axis   : *semi-major axis of the binary system (au)*
 !   - subst             : *star to substitute*
->>>>>>> 8cd49336
 !   - temp_exponent     : *temperature profile T(r) = T_wind*(r/Reff)^(-temp_exponent)*
 !   - wind_gamma        : *adiabatic index (initial if Krome chemistry used)*
 !
@@ -203,26 +187,10 @@
     xyzmh_ptmass(iReff,1) = primary_Reff
     xyzmh_ptmass(iLum,1)  = primary_lum
     xyzmh_ptmass(iTeff,2) = secondary_Teff
-    if (secondary_Reff == 0.0) then
-       xyzmh_ptmass(iReff,2) = secondary_Racc
-    else
-       xyzmh_ptmass(iReff,2) = secondary_Reff
-    endif
+    xyzmh_ptmass(iReff,2) = secondary_Reff
     xyzmh_ptmass(iLum,2)  = secondary_lum
  elseif (icompanion_star == 2) then
     !-- hierarchical triple
-<<<<<<< HEAD
-       nptmass  = 0
-       print "(/,a)",'----------- Hierarchical triple -----------'
-       print "(a,g10.3,a)",'     First hierarchical level primary mass: ', primary_mass_msun
-       print "(a,g10.3,a)",'   First hierarchical level secondary mass: ', secondary_mass_msun
-       print "(a,g10.3)",  '                    Wide binary mass ratio: ', secondary_mass/primary_mass
-       print "(a,g10.3)",  '                   Tight binary mass ratio: ', q2
-       print "(a,g10.3)",  '                    Star to be substituted: ', abs(subst)
-       !print "(a,g10.3,a)",'                       Accretion Radius 1 : ', primary_racc!, trim(dist_unit)
-       !print "(a,g10.3,a)",'                       Accretion Radius 2a: ', racc2a!, trim(dist_unit)
-       !print "(a,g10.3,a)",'                       Accretion Radius 2b: ', racc2b!, trim(dist_unit)
-=======
     nptmass  = 0
     print "(/,a)",'----------- Hierarchical triple -----------'
     print "(a,g10.3,a)",'     First hierarchical level primary mass: ', primary_mass_msun
@@ -233,7 +201,6 @@
 !        print "(a,g10.3,a)",'                        Accretion Radius 1: ', primary_racc!, trim(dist_unit)
 !        print "(a,g10.3,a)",'                       Accretion Radius 2a: ', racc2a!, trim(dist_unit)
 !        print "(a,g10.3,a)",'                       Accretion Radius 2b: ', racc2b!, trim(dist_unit)
->>>>>>> 8cd49336
 
     if (subst>0) then
        print "(a,g10.3,a)",'      Tight binary orientation referred to: substituted star orbital plane'
@@ -246,50 +213,6 @@
             accretion_radius1=primary_racc,accretion_radius2=secondary_racc, &
             xyzmh_ptmass=xyzmh_ptmass,vxyz_ptmass=vxyz_ptmass,nptmass=nptmass,ierr=ierr)
 
-<<<<<<< HEAD
-        !replace companion by tight binary system : 1+2
-        if (subst == 12) then
-           call set_multiple(secondary_mass/(q2+1),secondary_mass*q2/(q2+1),semimajoraxis=binary2_a,&
-                eccentricity=binary2_e, accretion_radius1=racc2a,accretion_radius2=racc2b, &
-                xyzmh_ptmass=xyzmh_ptmass,vxyz_ptmass=vxyz_ptmass,nptmass=nptmass,&
-                posang_ascnode=0.,arg_peri=0.,incl=binary2_i,subst=subst,ierr=ierr)
-
-            xyzmh_ptmass(iTeff,1) = primary_Teff
-            xyzmh_ptmass(iReff,1) = primary_Reff
-            xyzmh_ptmass(iLum,1)  = primary_lum
-            xyzmh_ptmass(iTeff,2) = Teff2a
-            xyzmh_ptmass(iReff,2) = Reff2a
-            xyzmh_ptmass(iLum,2)  = lum2a
-            xyzmh_ptmass(iTeff,3) = Teff2b
-            xyzmh_ptmass(iReff,3) = Reff2b
-            xyzmh_ptmass(iLum,3)  = lum2b
-
-       !replace primary by tight binary system : 2+1
-       else if (subst == 11) then
-          call set_multiple(primary_mass*q2/(q2+1),primary_mass/(q2+1),semimajoraxis=binary2_a,&
-               eccentricity=binary2_e, accretion_radius1=racc2b,accretion_radius2=primary_racc, &
-               xyzmh_ptmass=xyzmh_ptmass,vxyz_ptmass=vxyz_ptmass,nptmass=nptmass,&
-               posang_ascnode=0.,arg_peri=0.,incl=binary2_i,subst=subst,ierr=ierr)
-
-            xyzmh_ptmass(iTeff,1) = primary_Teff
-            xyzmh_ptmass(iReff,1) = primary_Reff
-            xyzmh_ptmass(iLum,1)  = primary_lum
-            xyzmh_ptmass(iTeff,2) = secondary_Teff
-            xyzmh_ptmass(iReff,2) = secondary_Reff
-            xyzmh_ptmass(iLum,2)  = secondary_lum
-            xyzmh_ptmass(iTeff,3) = Teff2b
-            xyzmh_ptmass(iReff,3) = Reff2b
-            xyzmh_ptmass(iLum,3)  = lum2b
-       endif
-
-       print *,'Sink particles summary'
-       print *,'  #    mass       racc      lum         Reff'
-       do k=1,nptmass
-          print '(i4,2(2x,f9.5),2(2x,es10.3))',k,xyzmh_ptmass(4:5,k),xyzmh_ptmass(iLum,k)/&
-               (solarl*utime/unit_energ),xyzmh_ptmass(iReff,k)*udist/au
-       enddo
-       print *,''
-=======
     if (subst == 12) then
        call set_multiple(secondary_mass/(q2+1),secondary_mass*q2/(q2+1),semimajoraxis=binary2_a,eccentricity=binary2_e, &
                 accretion_radius1=racc2a,accretion_radius2=racc2b, &
@@ -330,7 +253,6 @@
                xyzmh_ptmass(iReff,k)*udist/au
     enddo
     print *,''
->>>>>>> 8cd49336
 
  else
     nptmass = 1
@@ -735,22 +657,6 @@
             secondary_Reff_au = sqrt(secondary_lum_lsun*solarl/(4.*pi*steboltz*secondary_Teff**4))/au
        if (secondary_Reff_au > 0. .and. secondary_lum_lsun == 0. .and. secondary_Teff > 0.) &
             secondary_lum_lsun = 4.*pi*steboltz*secondary_Teff**4*(secondary_Reff_au*au)**2/solarl
-<<<<<<< HEAD
-        secondary_lum = secondary_lum_lsun * (solarl * utime / unit_energ)
-        call write_inopt(secondary_mass_msun,'secondary_mass','secondary star mass (Msun)',iunit)
-        call write_inopt(secondary_racc_au,'secondary_racc','secondary star accretion radius (au)',iunit)
-        call write_inopt(secondary_lum_lsun,'secondary_lum','secondary star luminosity (Lsun)',iunit)
-        call write_inopt(secondary_Teff,'secondary_Teff','secondary star effective temperature)',iunit)
-        if (secondary_Reff_au == 0.) then
-           secondary_Reff_au = secondary_racc_au
-           secondary_Reff    = secondary_racc
-           call write_inopt(secondary_racc_au,'secondary_Reff','secondary star effective radius (Racc, au)',iunit)
-        else
-           call write_inopt(secondary_Reff_au,'secondary_Reff','secondary star effective radius (au)',iunit)
-        endif
-        call write_inopt(semi_major_axis_au,'semi_major_axis','semi-major axis of the binary system (au)',iunit)
-        call write_inopt(eccentricity,'eccentricity','eccentricity of the binary system',iunit)
-=======
        secondary_lum = secondary_lum_lsun * (solarl * utime / unit_energ)
        call write_inopt(secondary_mass_msun,'secondary_mass','secondary star mass (Msun)',iunit)
        call write_inopt(secondary_racc_au,'secondary_racc','secondary star accretion radius (au)',iunit)
@@ -759,7 +665,6 @@
        call write_inopt(secondary_Reff_au,'secondary_Reff','secondary star effective radius (au)',iunit)
        call write_inopt(semi_major_axis_au,'semi_major_axis','semi-major axis of the binary system (au)',iunit)
        call write_inopt(eccentricity,'eccentricity','eccentricity of the binary system',iunit)
->>>>>>> 8cd49336
     endif
  endif
 
@@ -836,34 +741,6 @@
     call read_inopt(subst,'subst',db,errcount=nerr)
     !replace primary by tight binary system : 2+1
     if (subst == 11) then
-<<<<<<< HEAD
-        call read_inopt(secondary_lum_lsun,'secondary_lum',db,min=0.,max=1000.,errcount=nerr)
-        secondary_lum = secondary_lum_lsun * (solarl * utime / unit_energ)
-        call read_inopt(secondary_Teff,'secondary_Teff',db,min=0.,max=1000.,errcount=nerr)
-        call read_inopt(secondary_Reff_au,'secondary_Reff',db,min=0.,max=1000.,errcount=nerr)
-        secondary_Reff = secondary_Reff_au * au / udist
-        call read_inopt(secondary_racc_au,'secondary_racc',db,min=0.,max=1000.,errcount=nerr)
-        secondary_racc = secondary_racc_au * au / udist
-        if (secondary_racc < tiny(0.)) then
-           print *,'WARNING: secondary accretion radius not defined'
-           !nerr = nerr+1
-        endif
-     !replace companion by tight binary system : 1+2
-     else if (subst == 12) then
-        call read_inopt(lum2a_lsun,'lum2a',db,errcount=nerr)
-        lum2a = lum2a_lsun * (solarl * utime / unit_energ)
-        !secondary_lum_lsun = lum2a_lsun
-        call read_inopt(Teff2a,'Teff2a',db,errcount=nerr)
-        call read_inopt(Reff2a_au,'Reff2a',db,errcount=nerr)
-        Reff2a = Reff2a_au * au / udist
-        !secondary_Reff =  Reff2a
-        call read_inopt(racc2a_au,'racc2a',db,errcount=nerr)
-        racc2a = racc2a_au * au / udist
-        if (racc2a < tiny(0.)) then
-           print *,'WARNING: secondary accretion radius not defined'
-           !nerr = nerr+1
-        endif
-=======
        call read_inopt(secondary_lum_lsun,'secondary_lum',db,min=0.,max=1000.,errcount=nerr)
        secondary_lum = secondary_lum_lsun * (solarl * utime / unit_energ)
        call read_inopt(secondary_Teff,'secondary_Teff',db,min=0.,max=1000.,errcount=nerr)
@@ -881,7 +758,6 @@
        !secondary_Reff =  Reff2a
        call read_inopt(racc2a_au,'racc2a',db,errcount=nerr)
        racc2a = racc2a_au * au / udist
->>>>>>> 8cd49336
     endif
     call read_inopt(secondary_mass_msun,'secondary_mass',db,min=0.,max=1000.,errcount=nerr)
     secondary_mass = secondary_mass_msun * (solarm / umass)

!--------------------------------------------------------------------------!
! The Phantom Smoothed Particle Hydrodynamics code, by Daniel Price et al. !
! Copyright (c) 2007-2020 The Authors (see AUTHORS)                        !
! See LICENCE file for usage and distribution conditions                   !
! http://phantomsph.bitbucket.io/                                          !
!--------------------------------------------------------------------------!
!+
!  MODULE: setup
!
!  DESCRIPTION:
!   Setup routine for uniform distribution
!
!  REFERENCES: None
!
!  OWNER: Daniel Price
!
!  $Id$
!
!  RUNTIME PARAMETERS:
!    cs0         -- initial sound speed in code units
!    dist_unit   -- distance unit (e.g. au)
!    dust_to_gas -- dust-to-gas ratio
!    ilattice    -- lattice type (1=cubic, 2=closepacked)
!    mass_unit   -- mass unit (e.g. solarm)
!    nx          -- number of particles in x direction
!    rhozero     -- initial density in code units
!    xmax        -- xmax boundary
!    xmin        -- xmin boundary
!    ymax        -- ymax boundary
!    ymin        -- ymin boundary
!    zmax        -- zmax boundary
!    zmin        -- zmin boundary
!
!  DEPENDENCIES: boundary, dim, infile_utils, io, mpiutils, options, part,
!    physcon, prompting, set_dust, setup_params, unifdis, units
!+
!--------------------------------------------------------------------------
module setup
 use dim,          only:use_dust
 use options,      only:use_dustfrac
 use setup_params, only:rhozero
 implicit none
 public :: setpart

 integer :: npartx,ilattice
 real    :: cs0,xmini,xmaxi,ymini,ymaxi,zmini,zmaxi
 character(len=20) :: dist_unit,mass_unit
 real(kind=8) :: udist,umass
 !--dust
 real    :: dust_to_gas

 private

contains

!----------------------------------------------------------------
!+
!  setup for uniform particle distributions
!+
!----------------------------------------------------------------
subroutine setpart(id,npart,npartoftype,xyzh,massoftype,vxyzu,polyk,gamma,hfact,time,fileprefix)
 use dim,          only:maxvxyzu,h2chemistry,gr
 use setup_params, only:npart_total
 use io,           only:master
 use unifdis,      only:set_unifdis
 use boundary,     only:xmin,ymin,zmin,xmax,ymax,zmax,dxbound,dybound,dzbound,set_boundary
<<<<<<< HEAD
 use part,         only:abundance,iHI,dustfrac,periodic
 use physcon,      only:pi,mass_proton_cgs,kboltz,years,pc,solarm
 use set_dust,     only:set_dustfrac
 use units,        only:set_units
 use domain,       only:i_belong
=======
 use part,         only:abundance,iHI,dustfrac,ndustsmall,ndusttypes,grainsize,graindens
 use physcon,      only:pi,mass_proton_cgs,kboltz,years,pc,solarm,micron
 use set_dust,     only:set_dustfrac
 use units,        only:set_units,udist,unit_density
>>>>>>> 9669809f
 integer,           intent(in)    :: id
 integer,           intent(inout) :: npart
 integer,           intent(out)   :: npartoftype(:)
 real,              intent(out)   :: xyzh(:,:)
 real,              intent(out)   :: massoftype(:)
 real,              intent(out)   :: polyk,gamma
 real,              intent(inout) :: hfact
 real,              intent(inout) :: time
 character(len=20), intent(in)    :: fileprefix
 real,              intent(out)   :: vxyzu(:,:)
 character(len=40) :: filename
 real    :: totmass,deltax
 integer :: i,ierr
 logical :: iexist
 !
 !--general parameters
 !
 time = 0.
 if (maxvxyzu < 4) then
    gamma = 1.
 else
    gamma = 5./3.
 endif
 !
 ! default units
 !
 mass_unit = 'solarm'
 dist_unit = 'pc'
 !
 ! set boundaries to default values
 !
 xmini = xmin; xmaxi = xmax
 ymini = ymin; ymaxi = ymax
 zmini = zmin; zmaxi = zmax
 !
 ! set default values for input parameters
 !
 npartx = 64
 ilattice = 1
 rhozero = 1.
 if (gr) then
    cs0 = 1.e-4
 else
    cs0 = 1.
 endif
 if (use_dust) then
    use_dustfrac = .true.
    dust_to_gas = 0.01
    ndustsmall = 1
    ndusttypes = 1
    grainsize(1) = 1.*micron/udist
    graindens(1) = 3./unit_density
 endif
 !
 ! get disc setup parameters from file or interactive setup
 !
 filename=trim(fileprefix)//'.setup'
 inquire(file=filename,exist=iexist)
 if (iexist) then
    !--read from setup file
    call read_setupfile(filename,ierr)
    if (id==master) call write_setupfile(filename)
    if (ierr /= 0) then
       stop
    endif
 elseif (id==master) then
    call setup_interactive(id,polyk)
    call write_setupfile(filename)
    stop 'rerun phantomsetup after editing .setup file'
 else
    stop
 endif
 !
 ! set units and boundaries
 !
 if (gr) then
    call set_units(mass=umass,c=1.d0,G=1.d0)
 else
    call set_units(dist=udist,mass=umass,G=1.d0)
 endif
 call set_boundary(xmini,xmaxi,ymini,ymaxi,zmini,zmaxi)
 !
 ! setup particles
 !
 deltax = dxbound/npartx
 npart = 0
 npart_total = 0

 select case(ilattice)
 case(2)
    call set_unifdis('closepacked',id,master,xmin,xmax,ymin,ymax,zmin,zmax,deltax,hfact,&
                     npart,xyzh,periodic,nptot=npart_total,mask=i_belong)
 case default
    if (ilattice /= 1) print*,' error: chosen lattice not available, using cubic'
    call set_unifdis('cubic',id,master,xmin,xmax,ymin,ymax,zmin,zmax,deltax,hfact,npart,xyzh,&
                     periodic,nptot=npart_total,mask=i_belong)
 end select

 npartoftype(:) = 0
 npartoftype(1) = npart
 print*,' npart = ',npart,npart_total

 totmass = rhozero*dxbound*dybound*dzbound
 massoftype = totmass/npart_total
 if (id==master) print*,' particle mass = ',massoftype(1)
 if (id==master) print*,' initial sound speed = ',cs0,' pressure = ',cs0**2/gamma

 if (maxvxyzu < 4 .or. gamma <= 1.) then
    polyk = cs0**2
 else
    polyk = 0.
 endif
 do i=1,npart
    vxyzu(1:3,i) = 0.
    if (maxvxyzu >= 4 .and. gamma > 1.) vxyzu(4,i) = cs0**2/(gamma*(gamma-1.))
 enddo

 if (use_dustfrac) then
    do i=1,npart
       call set_dustfrac(dust_to_gas,dustfrac(:,i))
    enddo
 endif

 if (h2chemistry) then
    do i=1,npart
       abundance(:,i)   = 0.
       abundance(iHI,i) = 1.  ! assume all atomic hydrogen initially
    enddo
 endif
end subroutine setpart

!------------------------------------------------------------------------
!
! interactive setup
!
!------------------------------------------------------------------------
subroutine setup_interactive(id,polyk)
 use io,        only:master
 use mpiutils,  only:bcast_mpi
 use dim,       only:maxp,maxvxyzu
 use prompting, only:prompt
 use units,     only:select_unit
 integer, intent(in)  :: id
 real,    intent(out) :: polyk
 integer :: ierr

 if (id==master) then
    ierr = 1
    do while (ierr /= 0)
       call prompt('Enter mass unit (e.g. solarm,jupiterm,earthm)',mass_unit)
       call select_unit(mass_unit,umass,ierr)
       if (ierr /= 0) print "(a)",' ERROR: mass unit not recognised'
    enddo
    ierr = 1
    do while (ierr /= 0)
       call prompt('Enter distance unit (e.g. au,pc,kpc,0.1pc)',dist_unit)
       call select_unit(dist_unit,udist,ierr)
       if (ierr /= 0) print "(a)",' ERROR: length unit not recognised'
    enddo

    call prompt('enter xmin boundary',xmini)
    call prompt('enter xmax boundary',xmaxi,xmini)
    call prompt('enter ymin boundary',ymini)
    call prompt('enter ymax boundary',ymaxi,ymini)
    call prompt('enter zmin boundary',zmini)
    call prompt('enter zmax boundary',zmaxi,zmini)
 endif
 !
 ! number of particles
 !
 if (id==master) then
    print*,' uniform setup... (max = ',nint((maxp)**(1/3.)),')'
    call prompt('enter number of particles in x direction ',npartx,1)
 endif
 call bcast_mpi(npartx)
 !
 ! mean density
 !
 if (id==master) call prompt(' enter density (gives particle mass)',rhozero,0.)
 call bcast_mpi(rhozero)
 !
 ! sound speed in code units
 !
 if (id==master) then
    call prompt(' enter sound speed in code units (sets polyk)',cs0,0.)
 endif
 call bcast_mpi(cs0)
 !
 ! dust to gas ratio
 !
 if (use_dustfrac) then
    call prompt('Enter dust to gas ratio',dust_to_gas,0.)
    call bcast_mpi(dust_to_gas)
 endif
 !
 ! type of lattice
 !
 if (id==master) then
    call prompt(' select lattice type (1=cubic, 2=closepacked)',ilattice,1)
 endif
 call bcast_mpi(ilattice)
end subroutine setup_interactive

!------------------------------------------------------------------------
!
! write setup file
!
!------------------------------------------------------------------------
subroutine write_setupfile(filename)
 use infile_utils, only:write_inopt
 character(len=*), intent(in) :: filename
 integer :: iunit

 print "(/,a)",' writing setup options file '//trim(filename)
 open(newunit=iunit,file=filename,status='replace',form='formatted')
 write(iunit,"(a)") '# input file for uniform setup routine'

 write(iunit,"(/,a)") '# units'
 call write_inopt(dist_unit,'dist_unit','distance unit (e.g. au)',iunit)
 call write_inopt(mass_unit,'mass_unit','mass unit (e.g. solarm)',iunit)
 !
 ! boundaries
 !
 write(iunit,"(/,a)") '# boundaries'
 call write_inopt(xmini,'xmin','xmin boundary',iunit)
 call write_inopt(xmaxi,'xmax','xmax boundary',iunit)
 call write_inopt(ymini,'ymin','ymin boundary',iunit)
 call write_inopt(ymaxi,'ymax','ymax boundary',iunit)
 call write_inopt(zmini,'zmin','zmin boundary',iunit)
 call write_inopt(zmaxi,'zmax','zmax boundary',iunit)
 !
 ! other parameters
 !
 write(iunit,"(/,a)") '# setup'
 call write_inopt(npartx,'nx','number of particles in x direction',iunit)
 call write_inopt(rhozero,'rhozero','initial density in code units',iunit)
 call write_inopt(cs0,'cs0','initial sound speed in code units',iunit)
 if (use_dustfrac) then
    call write_inopt(dust_to_gas,'dust_to_gas','dust-to-gas ratio',iunit)
 endif
 call write_inopt(ilattice,'ilattice','lattice type (1=cubic, 2=closepacked)',iunit)
 close(iunit)

end subroutine write_setupfile

!------------------------------------------------------------------------
!
! read setup file
!
!------------------------------------------------------------------------
subroutine read_setupfile(filename,ierr)
 use infile_utils, only:open_db_from_file,inopts,read_inopt,close_db
 use units,        only:select_unit
 use io,           only:error
 character(len=*), intent(in)  :: filename
 integer,          intent(out) :: ierr
 integer, parameter :: iunit = 21
 integer :: nerr
 type(inopts), allocatable :: db(:)

 print "(a)",' reading setup options from '//trim(filename)
 nerr = 0
 ierr = 0
 call open_db_from_file(db,filename,iunit,ierr)
 !
 ! units
 !
 call read_inopt(mass_unit,'mass_unit',db,errcount=nerr)
 call read_inopt(dist_unit,'dist_unit',db,errcount=nerr)
 !
 ! boundaries
 !
 call read_inopt(xmini,'xmin',db,errcount=nerr)
 call read_inopt(xmaxi,'xmax',db,min=xmini,errcount=nerr)
 call read_inopt(ymini,'ymin',db,errcount=nerr)
 call read_inopt(ymaxi,'ymax',db,min=ymini,errcount=nerr)
 call read_inopt(zmini,'zmin',db,errcount=nerr)
 call read_inopt(zmaxi,'zmax',db,min=zmini,errcount=nerr)
 !
 ! other parameters
 !
 call read_inopt(npartx,'nx',db,min=8,errcount=nerr)
 call read_inopt(rhozero,'rhozero',db,min=0.,errcount=nerr)
 call read_inopt(cs0,'cs0',db,min=0.,errcount=nerr)
 if (use_dustfrac) then
    call read_inopt(dust_to_gas,'dust_to_gas',db,min=0.,errcount=nerr)
 endif
 call read_inopt(ilattice,'ilattice',db,min=1,max=2,errcount=nerr)
 call close_db(db)
 !
 ! parse units
 !
 call select_unit(mass_unit,umass,nerr)
 if (nerr /= 0) then
    call error('setup_unifdis','mass unit not recognised')
    ierr = ierr + 1
 endif
 call select_unit(dist_unit,udist,nerr)
 if (nerr /= 0) then
    call error('setup_unifdis','length unit not recognised')
    ierr = ierr + 1
 endif

 if (nerr > 0) then
    print "(1x,i2,a)",nerr,' error(s) during read of setup file: re-writing...'
    ierr = nerr
 endif

end subroutine read_setupfile

end module setup<|MERGE_RESOLUTION|>--- conflicted
+++ resolved
@@ -64,18 +64,11 @@
  use io,           only:master
  use unifdis,      only:set_unifdis
  use boundary,     only:xmin,ymin,zmin,xmax,ymax,zmax,dxbound,dybound,dzbound,set_boundary
-<<<<<<< HEAD
- use part,         only:abundance,iHI,dustfrac,periodic
- use physcon,      only:pi,mass_proton_cgs,kboltz,years,pc,solarm
- use set_dust,     only:set_dustfrac
- use units,        only:set_units
- use domain,       only:i_belong
-=======
- use part,         only:abundance,iHI,dustfrac,ndustsmall,ndusttypes,grainsize,graindens
+ use part,         only:periodic,abundance,iHI,dustfrac,ndustsmall,ndusttypes,grainsize,graindens
  use physcon,      only:pi,mass_proton_cgs,kboltz,years,pc,solarm,micron
  use set_dust,     only:set_dustfrac
  use units,        only:set_units,udist,unit_density
->>>>>>> 9669809f
+ use domain,       only:i_belong
  integer,           intent(in)    :: id
  integer,           intent(inout) :: npart
  integer,           intent(out)   :: npartoftype(:)

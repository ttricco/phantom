--- conflicted
+++ resolved
@@ -31,11 +31,7 @@
 !
 ! :Dependencies: centreofmass, dim, eos, extern_densprofile, infile_utils,
 !   io, mpiutils, part, physcon, prompting, radiation_utils, relaxstar,
-<<<<<<< HEAD
-!   setstar_utils, unifdis, units
-=======
 !   setstar_utils, unifdis, units, vectorutils
->>>>>>> 9f6bba68
 !
  use setstar_utils, only:ikepler,imesa,ibpwpoly,ipoly,iuniform,ifromfile,ievrard,&
                          need_polyk
@@ -57,18 +53,12 @@
     real :: initialtemp
     real :: rcore
     real :: mcore
-<<<<<<< HEAD
-    real :: hsoft
-    character(len=120) :: input_profile,dens_profile
-    character(len=120) :: outputfilename ! outputfilename is the path to the cored profile
-=======
     real :: lcore
     real :: hsoft
     real :: hacc   ! accretion radius if star is a sink particle
     character(len=120) :: input_profile,dens_profile
     character(len=120) :: outputfilename ! outputfilename is the path to the cored profile
     character(len=2) :: label ! used to rename relax_star snapshots to relax1, relax2 etc.
->>>>>>> 9f6bba68
  end type star_t
 
  public :: star_t

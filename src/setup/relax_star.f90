--- conflicted
+++ resolved
@@ -83,11 +83,7 @@
  !
  rstar = maxval(r)
  mr = get_mr(rho,r)
-<<<<<<< HEAD
- mstar = mr(nt) 
-=======
  mstar = mr(nt)
->>>>>>> 7b048304
  tdyn  = 2.*pi*sqrt(rstar**3/(32.*mstar))
  print*,'rstar  = ',rstar,' mstar = ',mstar, ' tdyn = ',tdyn
  call set_options_for_relaxation(tdyn)

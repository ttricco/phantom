!--------------------------------------------------------------------------!
! The Phantom Smoothed Particle Hydrodynamics code, by Daniel Price et al. !
! Copyright (c) 2007-2023 The Authors (see AUTHORS)                        !
! See LICENCE file for usage and distribution conditions                   !
! http://phantomsph.github.io/                                             !
!--------------------------------------------------------------------------!
module test
!
! Instead of running a simulation this routine, when called,
!   initiates a series of internal tests on the code
!
! :References: None
!
! :Owner: Daniel Price
!
! :Runtime parameters: None
!
! :Dependencies: dim, io, io_summary, mpiutils, options, testcooling,
!   testcorotate, testdamping, testderivs, testdust, testeos, testexternf,
!   testgeometry, testgnewton, testgr, testgravity, testgrowth,
!   testindtstep, testkdtree, testkernel, testlink, testmath, testmpi,
!   testnimhd, testpart, testpoly, testptmass, testradiation, testrwdump,
<<<<<<< HEAD
!   testsedov, testsetdisc, testsethier, testsmol, teststep, timing
=======
!   testsedov, testsetdisc, testsethier, testsmol, teststep, testwind,
!   timing
>>>>>>> 9f6bba68
!
 implicit none
 public :: testsuite

 private

contains

subroutine testsuite(string,first,last,ntests,npass,nfail)
 use io,           only:iprint,id,master,iverbose
 use io_summary,   only:summary_initialise
 use testderivs,   only:test_derivs
 use teststep,     only:test_step
 use testlink,     only:test_link
 use testkdtree,   only:test_kdtree
 use testsedov,    only:test_sedov
 use testgravity,  only:test_gravity
 use testdust,     only:test_dust
 use testgrowth,   only:test_growth
 use testsmol,     only:test_smol
 use testpart,     only:test_part
 use testnimhd,    only:test_nonidealmhd
#ifdef FINVSQRT
 use testmath,     only:test_math
#endif
 use testkernel,   only:test_kernel
 use testptmass,   only:test_ptmass
#ifdef GR
 use testgr,       only:test_gr
#else
 use testgnewton,  only:test_gnewton
 use testcorotate, only:test_corotate
#endif
 use testexternf,  only:test_externf
 use testindtstep, only:test_indtstep
 use testrwdump,   only:test_rwdump
 use testsetdisc,  only:test_setdisc
 use testsethier,  only:test_sethier
 use testeos,      only:test_eos
 use testcooling,  only:test_cooling
 use testgeometry, only:test_geometry
 use testwind,     only:test_wind
 use testpoly,     only:test_poly
 use testdamping,  only:test_damping
 use testradiation,only:test_radiation
#ifdef MPI
 use testmpi,      only:test_mpi
#endif
 use timing,       only:get_timings,print_time
 use mpiutils,     only:barrier_mpi
 use dim,          only:do_radiation
 character(len=*), intent(in)    :: string
 logical,          intent(in)    :: first,last
 integer,          intent(inout) :: ntests,npass,nfail
 logical :: testall,dolink,dokdtree,doderivs,dokernel,dostep,dorwdump,dosmol
 logical :: doptmass,dognewton,dosedov,doexternf,doindtstep,dogravity,dogeom
 logical :: dosetdisc,doeos,docooling,dodust,donimhd,docorotate,doany,dogrowth
 logical :: dogr,doradiation,dopart,dopoly,dompi,dohier,dodamp,dowind
#ifdef FINVSQRT
 logical :: usefsqrt,usefinvsqrt
#endif
 real(kind=4) :: twall1,tcpu1,twall2,tcpu2

 call summary_initialise

 iprint = 6
 iverbose = max(iverbose,2)
 if (first) then
    if (id==master) then
       write(*,"(/,a,/)") '--> RUNNING PHANTOM TEST SUITE'
       write(*,"(2x,a)") '"Nobody cares how fast you can calculate the wrong answer."'
       write(*,"(14x,a,/)") '-- Richard West (former UKAFF manager)'
       write(*,"(2x,a)") '"Trace, test and treat"'
       write(*,"(14x,a,/)") '-- South Korea'
    endif
    ntests = 0
    npass  = 0
    nfail  = 0
 endif
 call get_timings(twall1,tcpu1)
 testall    = .false.
 dokernel   = .false.
 dolink     = .false.
 dopart     = .false.
 dokdtree   = .false.
 doderivs   = .false.
 dostep     = .false.
 doptmass   = .false.
 dognewton  = .false.
 docorotate = .false.
 dosedov    = .false.
 doexternf  = .false.
 doindtstep = .false.
 dogravity  = .false.
 dorwdump   = .false.
 dosetdisc  = .false.
 doeos      = .false.
 dodust     = .false.
 dogrowth   = .false.
 donimhd    = .false.
 docooling  = .false.
 dogeom     = .false.
 dogr       = .false.
 dosmol     = .false.
 doradiation = .false.
 dopoly     = .false.
 dompi      = .false.
 dohier     = .false.
 dodamp     = .false.
 dowind     = .false.

 if (index(string,'deriv')     /= 0) doderivs  = .true.
 if (index(string,'grav')      /= 0) dogravity = .true.
 if (index(string,'part')      /= 0) dopart    = .true.
 if (index(string,'polytrope') /= 0) dogravity = .true.
 if (index(string,'directsum') /= 0) dogravity = .true.
 if (index(string,'dust')      /= 0) dodust    = .true.
 if (index(string,'growth')    /= 0) dogrowth  = .true.
 if (index(string,'nimhd')     /= 0) donimhd   = .true.
 if (index(string,'dump')      /= 0) dorwdump  = .true.
 if (index(string,'sink')      /= 0) doptmass  = .true.
 if (index(string,'cool')      /= 0) docooling = .true.
 if (index(string,'geom')      /= 0) dogeom    = .true.
 if (index(string,'gr')        /= 0) dogr      = .true.
 if (index(string,'smol')      /= 0) dosmol    = .true.
 if (index(string,'rad')       /= 0) doradiation = .true.
 if (index(string,'poly')      /= 0) dopoly    = .true.
 if (index(string,'mpi')       /= 0) dompi     = .true.
 if (index(string,'hier')      /= 0) dohier    = .true.
 if (index(string,'damp')      /= 0) dodamp    = .true.
 if (index(string,'wind')      /= 0) dowind    = .true.

 doany = any((/doderivs,dogravity,dodust,dogrowth,donimhd,dorwdump,&
               doptmass,docooling,dogeom,dogr,dosmol,doradiation,&
               dopart,dopoly,dohier,dodamp,dowind/))

 select case(trim(string))
 case('kernel','kern')
    dokernel = .true.
 case('link','tree')
    dolink = .true.
 case('kdtree','revtree')
    dokdtree = .true.
 case('step')
    dostep = .true.
 case('ptmass','sink')
    doptmass = .true.
 case('gnewton')
    dognewton = .true.
 case('corotate','corot','coriolis','centrifugal')
    docorotate = .true.
 case('externf','extern','extf')
    doexternf = .true.
 case('sedov','blast')
    dosedov = .true.
 case('indtstep','ind')
    doindtstep = .true.
 case('gravity','grav')
    dogravity = .true.
 case('dump','rwdump','dumprw')
    dorwdump = .true.
 case('setdisc','disc')
    dosetdisc = .true.
 case('eos')
    doeos = .true.
 case('dust')
    dodust = .true.
 case('gr')
    dogr = .true.
 case('growth')
    dogrowth = .true.
 case('nimhd')
    donimhd = .true.
 case('wind')
    dowind = .true.
 case('mpi')
    dompi = .true.
 case default
    if (.not.doany) testall = .true.
 end select
 call set_default_options_testsuite(iverbose) ! set defaults

#ifdef FINVSQRT
 call test_math(ntests,npass,usefsqrt,usefinvsqrt)
#endif
!
!--test kernel module
!
 if (dokernel.or.testall) then
    call test_kernel(ntests,npass)
 endif
!
!--test of linklist/neighbour finding module
!
 if (dolink.or.testall) then
    call test_link(ntests,npass)
    call set_default_options_testsuite(iverbose) ! restore defaults
 endif
!
!--test of part module
!
 if (dopart .or. testall) then
    call test_part(ntests,npass)
    call set_default_options_testsuite(iverbose) ! restore defaults
 endif
!
!--test of derivs module
!
 if (doderivs.or.testall) then
    call test_derivs(ntests,npass,string)
    call set_default_options_testsuite(iverbose) ! restore defaults
 endif
!
!--test of equation of state module
!
 if (doeos.or.testall) then
    call test_eos(ntests,npass)
    call set_default_options_testsuite(iverbose) ! restore defaults
 endif
!
!--test of equation of state module
!
 if (docooling.or.testall) then
    call test_cooling(ntests,npass)
    call set_default_options_testsuite(iverbose) ! restore defaults
 endif
!
!--test of kdtree module
!
 if (dokdtree.or.testall) then
    call test_kdtree(ntests,npass)
    call set_default_options_testsuite(iverbose) ! restore defaults
 endif
!
!--test of self-gravity
!
 if (dogravity.or.testall) then
    call test_gravity(ntests,npass,string)
    call set_default_options_testsuite(iverbose) ! restore defaults
 endif
!
!--test of dust module
!
 if (dodust.or.testall) then
    call test_dust(ntests,npass)
    call set_default_options_testsuite(iverbose) ! restore defaults
 endif
!
!--test of dust growth module
!
 if (dogrowth.or.testall) then
    call test_growth(ntests,npass)
    call set_default_options_testsuite(iverbose) ! restore defaults
 endif
!
!--test of smoluchowsky growth solver
!
 if (dosmol.or.testall) then
    call test_smol(ntests,npass)
    call set_default_options_testsuite(iverbose) ! restore defaults
 endif
!
!--test of non-ideal MHD
!
 if (donimhd.or.testall) then
    call test_nonidealmhd(ntests,npass,string)
    call set_default_options_testsuite(iverbose) ! restore defaults
 endif
!
!--test of readwrite_dumps module
!
 if (dorwdump.or.testall) then
    call test_rwdump(ntests,npass)
    call set_default_options_testsuite(iverbose) ! restore defaults
 endif
!
!--test of step module
!
 if (dostep.or.testall) then
    call test_step(ntests,npass)
    call set_default_options_testsuite(iverbose) ! restore defaults
 endif
!
!--test of ind tstep module
!
 if (doindtstep.or.testall) then
    call test_indtstep(ntests,npass)
    call set_default_options_testsuite(iverbose) ! restore defaults
 endif
!
!--test of external forces module
!
 if (doexternf.or.testall) then
    call test_externf(ntests,npass)
    call set_default_options_testsuite(iverbose) ! restore defaults
 endif
!
!--test of ptmass module
!
 if (doptmass.or.testall) then
    call test_ptmass(ntests,npass)
    call set_default_options_testsuite(iverbose) ! restore defaults
 endif

#ifdef MPI
 if (dompi.or.testall) then
    call test_mpi(ntests,npass)
    call set_default_options_testsuite(iverbose) ! restore defaults
 endif
#endif

#ifdef GR
 if (dogr.or.testall) then
    call test_gr(ntests,npass)
    call set_default_options_testsuite(iverbose) ! restore defaults
 endif
#else
!
!--test of gnewton module
!
 if (dognewton.or.testall) then
    call test_gnewton(ntests,npass)
    call set_default_options_testsuite(iverbose) ! restore defaults
 endif
!
!--test of corotate module
!
 if (docorotate.or.testall) then
    call test_corotate(ntests,npass)
    call set_default_options_testsuite(iverbose) ! restore defaults
 endif
#endif
!
!--test of set_disc module
!
 if (dosetdisc.or.testall) then
    call test_setdisc(ntests,npass)
    call set_default_options_testsuite(iverbose) ! restore defaults
 endif
!
!--test of set_hier module
!
 if (dohier.or.testall) then
    call test_sethier(ntests,npass)
    call set_default_options_testsuite(iverbose) ! restore defaults
 endif
!
!--test of geometry module
!
 if (dogeom.or.testall) then
    call test_geometry(ntests,npass)
    call set_default_options_testsuite(iverbose) ! restore defaults
 endif
!
!--test of polynomial solvers
!
 if (dopoly.or.testall) then
    call test_poly(ntests,npass)
    call set_default_options_testsuite(iverbose) ! restore defaults
 endif
!
!--test of damping module
!
 if (dodamp.or.testall) then
    call test_damping(ntests,npass)
    call set_default_options_testsuite(iverbose) ! restore defaults
 endif
!
!--test of radiation module
!
 if (doradiation.or.testall) then
    call test_radiation(ntests,npass)
    call set_default_options_testsuite(iverbose) ! restore defaults
 endif
!--test of wind module
!
 if (dowind.or.testall) then
    call test_wind(ntests,npass)
    call set_default_options_testsuite(iverbose) ! restore defaults
 endif
!
!--now do a "real" calculation, putting it all together (Sedov blast wave)
!
 if (dosedov.or.testall) then
    call test_sedov(ntests,npass)
 endif

 if (last .and. id==master) then
    nfail = max(ntests - npass,0)
    write(*,"(/,a)") '<-- testing complete'
    call get_timings(twall2,tcpu2)
    call print_time(twall2-twall1,'total wall time = ')
    call print_time(tcpu2-tcpu1,  'total cpu time  = ')
    if (ntests > 0) then
       write(*,"(/,a,2(/,a,i3,a,i3,1x,2pf5.1,'%'),/)") &
        'SUMMARY OF ALL TESTS:', &
        'PASSED: ',npass,' of ',ntests,npass/real(ntests), &
        'FAILED: ',nfail,' of ',ntests,nfail/real(ntests)
    endif

    if (nfail==0) then
       write(*,"(5(a,/))") &
          " ____   _    ____ ____  ", &
          "|  _ \ / \  / ___/ ___| ", &
          "| |_) / _ \ \___ \___ \ ", &
          "|  __/ ___ \ ___) |__) |", &
          "|_| /_/   \_\____/____/ "

       write(*,"(a)") 'TEST SUITE PASSED'
       call system("say OK")
    else
       write(*,"(5(a,/))") &
          " _____ _    ___ _     ", &
          "|  ___/ \  |_ _| |    ", &
          "| |_ / _ \  | || |    ", &
          "|  _/ ___ \ | || |___ ", &
          "|_|/_/   \_\___|_____|"
       write(*,"(a)") 'TEST SUITE FAILED'
       call system("say fail")
    endif
 endif

end subroutine testsuite

!--Short subroutine to reset default options & iverbose
!  (note: iverbose is not set in set_default_options)
subroutine set_default_options_testsuite(iverbose)
 use options, only:set_default_options,iopacity_type
 integer, intent(inout) :: iverbose

 iverbose = max(iverbose,2)
 call set_default_options ! restore defaults
 iopacity_type = 0 ! do not use opacity tables in test suite

end subroutine set_default_options_testsuite

end module test<|MERGE_RESOLUTION|>--- conflicted
+++ resolved
@@ -20,12 +20,8 @@
 !   testgeometry, testgnewton, testgr, testgravity, testgrowth,
 !   testindtstep, testkdtree, testkernel, testlink, testmath, testmpi,
 !   testnimhd, testpart, testpoly, testptmass, testradiation, testrwdump,
-<<<<<<< HEAD
-!   testsedov, testsetdisc, testsethier, testsmol, teststep, timing
-=======
 !   testsedov, testsetdisc, testsethier, testsmol, teststep, testwind,
 !   timing
->>>>>>> 9f6bba68
 !
  implicit none
  public :: testsuite

!--------------------------------------------------------------------------!
! The Phantom Smoothed Particle Hydrodynamics code, by Daniel Price et al. !
! Copyright (c) 2007-2017 The Authors (see AUTHORS)                        !
! See LICENCE file for usage and distribution conditions                   !
! http://users.monash.edu.au/~dprice/phantom                               !
!--------------------------------------------------------------------------!
!+
!  MODULE: testdust
!
!  DESCRIPTION:
!   Unit tests of the dust module
!
!  REFERENCES:
!   Laibe & Price (2011),  MNRAS 418, 1491
!   Laibe & Price (2012a), MNRAS 420, 2345
!   Laibe & Price (2012b), MNRAS 420, 2365
!   Price & Laibe (2015),  MNRAS 451, 5332
!
!  OWNER: Daniel Price
!
!  $Id$
!
!  RUNTIME PARAMETERS: None
!
!  DEPENDENCIES: boundary, deriv, dim, dust, energies, eos, io, kernel,
!    mpiutils, options, part, physcon, step_lf_global, testutils, timestep,
!    unifdis, units
!+
!--------------------------------------------------------------------------
module testdust
 use testutils, only:checkval
 use io,        only:id,master
 implicit none
 public :: test_dust

 private

contains

subroutine test_dust(ntests,npass)
#ifdef DUST
 use dust,      only:idrag,init_drag,get_ts,grainsize,graindens,&
                     set_dustfrac,smincgs,smaxcgs,sindex
 use physcon,   only:solarm,au
 use units,     only:set_units,unit_density
 use eos,       only:gamma
 use dim,       only:ndusttypes
 use mpiutils,  only:barrier_mpi
#endif
 integer, intent(inout) :: ntests,npass
#ifdef DUST
 integer :: i,nfailed(10),ierr,iregime
 real    :: dustfraci(ndusttypes),dustfracisum,rhoi,rhogasi,spsoundi,tsi(ndusttypes)
 real    :: dust_to_gas

 if (id==master) write(*,"(/,a)") '--> TESTING DUST MODULE'

 call set_units(mass=solarm,dist=au,G=1.d0)

 if (id==master) write(*,"(/,a)") '--> testing drag initialisation'

 nfailed = 0
 ntests = ntests + 1
 gamma = 5./3.
 do idrag=1,2
    call init_drag(ierr)
    call checkval(ierr,0,0,nfailed(idrag),'drag initialisation')
 enddo
 if (all(nfailed==0)) npass = npass + 1

 idrag = 1
 rhoi = 1.e-13/unit_density
 spsoundi = 1.
 if (ndusttypes>1) then
    dust_to_gas = 0.01
    call set_dustfrac(dust_to_gas,dustfraci,smincgs,smaxcgs,sindex)
 else
    dustfraci(:) = 0.5
 endif
 dustfracisum = sum(dustfraci)
 rhogasi = rhoi*(1. - dustfracisum)
 do i = 1,ndusttypes
    call get_ts(idrag,grainsize(i),graindens,rhogasi,rhoi*dustfracisum,spsoundi,0.,tsi(i),iregime)
 enddo
 call checkval(iregime,1,0,nfailed(1),'deltav=0 gives Epstein drag')
 ntests = ntests + 1
 if (all(nfailed==0)) npass = npass + 1

 !
 ! Test transition between Epstein/Stokes drag
 !
 call test_epsteinstokes(ntests,npass)
 call barrier_mpi()

 !
 ! DUSTYBOX test
 !
 call test_dustybox(ntests,npass)
 call barrier_mpi()

 !
 ! DUSTYDIFFUSE test
 !
 call test_dustydiffuse(ntests,npass)
 call barrier_mpi()

 if (id==master) write(*,"(/,a)") '<-- DUST TEST COMPLETE'
#else
 if (id==master) write(*,"(/,a)") '--> SKIPPING DUST TEST (REQUIRES -DDUST)'
#endif

end subroutine test_dust

#ifdef DUST
!----------------------------------------------------
!+
!  Dustybox test from Laibe & Price (2011, 2012a,b)
!  This tests the *two fluid* dust algorithm
!+
!----------------------------------------------------
subroutine test_dustybox(ntests,npass)
 use boundary,       only:set_boundary,xmin,xmax,ymin,ymax,zmin,zmax,dxbound,dybound,dzbound
 use kernel,         only:hfact_default
 use part,           only:igas,idust,npart,xyzh,vxyzu,npartoftype,massoftype,set_particle_type,&
                          fxyzu,fext,divcurlv,divcurlB,Bevol,dBevol,&
                          dustfrac,dustevol,ddustfrac,iphase,iamdust,maxtypes
 use step_lf_global, only:step,init_step
 use deriv,          only:derivs
 use energies,       only:compute_energies,ekin
 use testutils,      only:checkvalbuf,checkvalbuf_end
 use eos,            only:ieos,polyk,gamma
 use dust,           only:K_code,idrag
 use options,        only:alpha,alphamax
 use unifdis,        only:set_unifdis
 use dim,            only:periodic,mhd,use_dust,use_dustfrac,ndusttypes
 use timestep,       only:dtmax
 use io,             only:iverbose
 use mpiutils,       only:reduceall_mpi
 integer, intent(inout) :: ntests,npass
 integer(kind=8) :: npartoftypetot(maxtypes)
 integer :: nx, itype, npart_previous, i, j, nsteps, ncheck(5), nerr(5)
 real :: deltax, dz, hfact, totmass, rhozero, errmax(5), dtext_dum
 real :: t, dt, dtext, dtnew
 real :: vg, vd, deltav, ekin_exact, fd
 real, parameter :: tol = 1.e-4, tolvg = 1.e-4, tolfg = 3.3e-3, tolfd = 3.3e-3

 if (periodic) then
    if (use_dustfrac .and. ndusttypes>1) then
       if (id==master) write(*,"(/,a)") '--> skipping DUSTYBOX because use_dustfrac = yes AND ndusttypes > 1'
       return
    else
       if (id==master) write(*,"(/,a)") '--> testing DUSTYBOX'
    endif
 else
    if (id==master) write(*,"(/,a)") '--> skipping DUSTYBOX (need -DPERIODIC)'
    return
 endif
 !
 ! setup for dustybox problem
 !
 nx = 32
 deltax = 1./nx
 dz = 2.*sqrt(6.)/nx
 call set_boundary(-0.5,0.5,-0.25,0.25,-dz,dz)
 hfact = hfact_default
 rhozero = 1.
 totmass = rhozero*dxbound*dybound*dzbound
 npart = 0

 do itype=1,2
    npart_previous = npart
    call set_unifdis('closepacked',id,master,xmin,xmax,ymin,ymax,zmin,zmax,&
                     deltax,hfact,npart,xyzh,verbose=.false.)
    do i=npart_previous+1,npart
       call set_particle_type(i,itype)
       vxyzu(:,i) = 0.
       if (itype==idust) then
          vxyzu(1,i) = 1.
       endif
       fext(:,i) = 0.
       if (mhd) Bevol(:,i) = 0.
       if (use_dust) then
          dustevol(:,i) = 0.
          dustfrac(:,i) = 0.
       endif
    enddo
    npartoftype(itype) = npart - npart_previous
    npartoftypetot(itype) = reduceall_mpi('+',npartoftype(itype))
    massoftype(itype) = totmass/npartoftypetot(itype)
 enddo
 !
 ! runtime parameters
 !
 K_code = 0.35
 ieos = 1
 idrag = 2
 polyk = 1.
 gamma = 1.
 alpha = 0.
 alphamax = 0.
 iverbose = 0
 !
 ! call derivs the first time around
 !
 dt = 1.e-3
 nsteps = 100
 t = 0
 dtmax = nsteps*dt
 call derivs(1,npart,npart,xyzh,vxyzu,fxyzu,fext,divcurlv,divcurlB,&
             Bevol,dBevol,dustfrac,ddustfrac,t,0.,dtext_dum)
 !
 ! run dustybox problem
 !
 ncheck(:) = 0
 nerr(:) = 0
 errmax(:) = 0.
 call init_step(npart,t,dtmax)
 do i=1,nsteps
    t = t + dt
    dtext = dt
    !print*,'t = ',t
    call step(npart,npart,t,dt,dtext,dtnew)
    call compute_energies(t)

    deltav = exp(-2.*K_code*t)
    vg = 0.5*(1. - deltav)
    vd = 0.5*(1. + deltav)
    fd = K_code*(vg - vd)
    do j=1,npart
       if (iamdust(iphase(j))) then
          call checkvalbuf(vxyzu(1,j),vd,tol,'vd',nerr(1),ncheck(1),errmax(1))
          call checkvalbuf(fxyzu(1,j),fd,tolfd,'fd',nerr(2),ncheck(2),errmax(2))
       else
          call checkvalbuf(vxyzu(1,j),vg,tolvg,'vg',nerr(3),ncheck(3),errmax(3))
          call checkvalbuf(fxyzu(1,j),-fd,tolfg,'fg',nerr(4),ncheck(4),errmax(4))
       endif
    enddo
    !call checkval(npart/2-1,vxyzu(1,1:npart),vg,tolvg,nerr(2),'vg')
    ekin_exact = 0.5*totmass*(vd**2 + vg**2)
    !print*,' step ',i,'t = ',t,' ekin should be ',ekin_exact, ' got ',ekin,(ekin-ekin_exact)/ekin_exact
    call checkvalbuf(ekin,ekin_exact,tol,'ekin',nerr(5),ncheck(5),errmax(5))
 enddo
 call checkvalbuf_end('dust velocities match exact solution',ncheck(1),nerr(1),errmax(1),tol)
 call checkvalbuf_end('dust accel matches exact solution',   ncheck(2),nerr(2),errmax(2),tolfd)
 call checkvalbuf_end('gas velocities match exact solution',ncheck(3),nerr(3),errmax(3),tolvg)
 call checkvalbuf_end('gas accel matches exact solution',   ncheck(4),nerr(4),errmax(4),tolfg)
 call checkvalbuf_end('kinetic energy decay matches exact',ncheck(5),nerr(5),errmax(5),tol)

 ntests = ntests + 1
 if (all(nerr(1:5)==0)) npass = npass + 1

end subroutine test_dustybox

!----------------------------------------------------
!+
!  3D dust diffusion test from Price & Laibe (2015)
!+
!----------------------------------------------------
subroutine test_dustydiffuse(ntests,npass)
<<<<<<< HEAD
 use dim,       only:use_dustfrac,maxp,periodic,maxtypes,mhd,ndusttypes
=======
 use dim,       only:maxp,periodic,maxtypes,mhd
>>>>>>> 3d5c8013
 use part,      only:hfact,npart,npartoftype,massoftype,igas,dustfrac,ddustfrac,dustevol, &
                     xyzh,vxyzu,Bevol,dBevol,divcurlv,divcurlB,fext,fxyzu,set_particle_type,rhoh
 use options,   only:use_dustfrac
 use kernel,    only:hfact_default
 use eos,       only:gamma,polyk,ieos
 use dust,      only:K_code,idrag
 use boundary,  only:dxbound,dybound,dzbound,xmin,xmax,ymin,ymax,zmin,zmax,set_boundary
 use io,        only:iverbose
 use unifdis,   only:set_unifdis
 use deriv,     only:derivs
 use testutils, only:checkvalbuf,checkvalbuf_end
 use mpiutils,  only:reduceall_mpi
 integer, intent(inout) :: ntests,npass
 integer(kind=8) :: npartoftypetot(maxtypes)
 integer :: nx,j,i,n,nsteps
 integer :: nerr(1),ncheck(1)
 integer :: eps_type
 real    :: errmax(1)
 real    :: deltax,rhozero,totmass,dt,dtnew,time,tmax
 real    :: epstot,epsi(ndusttypes),rc,rc2,r2,A,B,eta
 real    :: erri,exact,errl2,term,tol
 real,allocatable   :: ddustfrac_prev(:,:)
 logical, parameter :: do_output = .false.
 real,    parameter :: t_write(5) = (/0.1,0.3,1.0,3.0,10.0/)

 if (use_dustfrac .and. periodic) then
    if (id==master) write(*,"(/,a)") '--> testing DUSTYDIFFUSE'
 else
    if (id==master) write(*,"(/,a)") '--> skipping DUSTYDIFFUSE (need -DDUSTFRAC and -DPERIODIC)'
    return
 endif
 !
 ! setup uniform box
 !
 nx = 32
 deltax = 1./nx
 call set_boundary(-0.5,0.5,-0.5,0.5,-0.5,0.5)
 hfact = hfact_default
 rhozero = 3.
 totmass = rhozero*dxbound*dybound*dzbound
 time  = 0.
 npart = 0
 npartoftype(:) = 0
 iverbose = 2
 call set_unifdis('cubic',id,master,xmin,xmax,ymin,ymax,zmin,zmax,&
                  deltax,hfact,npart,xyzh,verbose=.false.)
 npartoftype(igas) = npart
 npartoftypetot(igas) = reduceall_mpi('+',npartoftype(igas))
 massoftype(igas)  = totmass/npartoftypetot(igas)
 allocate(ddustfrac_prev(ndusttypes,npart))
 vxyzu = 0.
 if (mhd) Bevol = 0.
 !
 ! runtime options
 !
 K_code = 0.1
 ieos = 1
 idrag = 3
 polyk = 1.
 gamma = 1.
 iverbose = 0

 !
 ! setup dust fraction in the box
 !
 epstot = 0.1

 eps_type = 2 
 select case(eps_type)
 case(1)
    !--Equal dust fractions
    epsi(:) = epstot/real(ndusttypes)
 case(2) 
    !--Unequal dust fractions
    do i=1,ndusttypes
       epsi(i) = 1./real(i)
    enddo
    epsi = epstot/sum(epsi)*epsi
 case default
    stop 'eps_type not valid!'
 end select

 !--check that individual dust fractions add up to the total dust fraction 
 if (abs(sum(epsi)-epstot)/epstot>1.e-14) then
    write(*,"(/,a)") 'ERROR! SUM(epsilon_k) /= epsilon'
    print*,'SUM(epsilon_k) = ',sum(epsi)
    print*,'       epsilon = ',epstot
 endif

 rc   = 0.25
 rc2  = rc**2
 do i=1,npart
    r2 = dot_product(xyzh(1:3,i),xyzh(1:3,i))
    if (r2 < rc2) then
       dustfrac(:,i) = epsi(:)*(1. - r2/rc2)
    else
       dustfrac(:,i) = 0.
    endif
    call set_particle_type(i,igas)
 enddo

 ! factors in exact solution (Eq. 51 in PL15)
 B = rc2/epstot
 A = epstot*B**0.6
 eta = 0.1

 !
 ! evolve only the dust fraction with a simple predictor-corrector scheme
 !
 dt = 0.05
 tmax = 10.
 nsteps = nint(tmax/dt)
 dt = tmax/nsteps
 call derivs(1,npart,npart,xyzh,vxyzu,fxyzu,fext,divcurlv,divcurlB,Bevol,dBevol,&
             dustfrac,ddustfrac,time,dt,dtnew)

 if (do_output) call write_file(time,xyzh,dustfrac,npart)
 do i=1,npart
    dustevol(:,i) = sqrt(dustfrac(:,i)*rhoh(xyzh(4,i),massoftype(igas)))
 enddo

 nerr = 0
 ncheck = 0
 errmax = 0.
 do j=1,nsteps
    time = j*dt
    !$omp parallel do private(i)
    do i=1,npart
       ddustfrac_prev(:,i) = ddustfrac(:,i)
       dustevol(:,i) = dustevol(:,i) + dt*ddustfrac(:,i)
       dustfrac(:,i) = dustevol(:,i)**2/rhoh(xyzh(4,i),massoftype(igas))
    enddo
    !$omp end parallel do
    call derivs(1,npart,npart,xyzh,vxyzu,fxyzu,fext,divcurlv,divcurlB,Bevol,dBevol,&
                dustfrac,ddustfrac,time,dt,dtnew)
    !$omp parallel do private(i)
    do i=1,npart
       dustevol(:,i) = dustevol(:,i) + 0.5*dt*(ddustfrac(:,i) - ddustfrac_prev(:,i))
    enddo
    !$omp end parallel do

    !
    ! check solution matches the analytic solution at each timestep
    !
    term = 10.*eta*time + B
    n = 0
    errl2 = 0.
    !$omp parallel do private(i,r2,exact,erri) reduction(+:errl2,n)
    do i=1,npart
       r2 = dot_product(xyzh(1:3,i),xyzh(1:3,i))
       exact = A*abs(term)**(-0.6) - r2/term
       if (exact > 0.) then
          erri  = sum(dustfrac(:,i)) - exact
          errl2 = errl2 + erri*erri
          n = n + 1
       endif
    enddo
    !$omp end parallel do
    errl2 = sqrt(errl2/n)
    tol = 2.5e-3 !1.5e-3/(1. + time)  ! take tolerance down with time
    call checkvalbuf(errl2,0.,tol,'L2 err',nerr(1),ncheck(1),errmax(1))
    !
    ! write solution to file if necessary
    !
    if (do_output .and. any(abs(t_write-time) < 0.01*dt)) call write_file(time,xyzh,dustfrac,npart)
 enddo
 call checkvalbuf_end('dust diffusion matches exact solution',ncheck(1),nerr(1),errmax(1),tol)

 !
 ! clean up dog poo
 !
 dustevol  = 0.
 dustfrac  = 0.
 ddustfrac = 0.

end subroutine test_dustydiffuse

!---------------------------------------------------------
!+
!  check that the Epstein/Stokes transition is continuous
!+
!---------------------------------------------------------
subroutine test_epsteinstokes(ntests,npass)
 use dust,      only:idrag,init_drag,get_ts,grainsize,graindens,grainsizecgs
 use units,     only:unit_density,unit_velocity,utime
 use physcon,   only:years,kb_on_mh,pi
 use testutils, only:checkval,checkvalbuf,checkvalbuf_end
 integer, intent(inout) :: ntests,npass
 integer :: iregime,ierr,i,j,nfailed,ncheck
 integer, parameter :: npts=1001, nrhopts = 11
 real :: rhogas,spsoundi,tsi,ts1,deltav,tol
 real :: smin,smax,ds,rhomin,rhomax,drho,psi,exact,err,errmax
 logical :: write_output = .false.
 character(len=60) :: filename
 integer, parameter :: lu = 36

 if (id==master) write(*,"(/,a)") '--> testing Epstein/Stokes drag transition'

 idrag = 1
 spsoundi = 6.e4/unit_velocity
 deltav = 1.e-2*spsoundi
 !print*,' T = ',(6.e4)**2/kb_on_mh*2.,' delta v/cs = ',deltav/spsoundi
 smin = 1.e-6 ! cgs units
 smax = 1.e8
 rhomin = 1.e-19  ! cgs units
 rhomax = 1.e-09
 ds = (log10(smax) - log10(smin))/real(npts-1)
 drho = (log10(rhomax) - log10(rhomin))/real(nrhopts-1)

 do j=1,nrhopts
    rhogas = rhomin*10**((j-1)*drho)/unit_density
    if (write_output) then
       write(filename,"(a,1pe8.2,a)") 'ts-rho',rhogas*unit_density,'.out'
       open(unit=lu,file=filename,status='replace')
       print "(a)",' writing '//trim(filename)
    endif
    write(filename,"(a,1pe8.2)") 'rho=',rhogas*unit_density
    ncheck = 0
    nfailed = 0
    tol = 6.3e-2
    do i=1,npts
       grainsizecgs  = smin*10**((i-1)*ds)
       call init_drag(ierr)
       !--no need to test drag transition 'ndusttypes' times...once is enough
       call get_ts(idrag,grainsize(1),graindens,rhogas,0.,spsoundi,deltav**2,tsi,iregime)
       !print*,'s = ',grainsizecgs,' ts = ',tsi*utime/years,',yr ',iregime

       if (i > 1) call checkvalbuf((tsi-ts1)/abs(tsi),0.,tol,'ts is continuous into Stokes regime',nfailed,ncheck,errmax)
       ts1 = tsi
       if (write_output) write(lu,*) grainsizecgs,tsi*utime/years,iregime
    enddo
    if (write_output) close(lu)
    call checkvalbuf_end('ts is continuous into Stokes regime: '//trim(filename),ncheck,nfailed,errmax,tol)
    ntests = ntests + 1
    if (nfailed==0) npass = npass + 1
 enddo

 !
 ! graph of variation with delta v / cs
 !
 grainsizecgs = 0.1
 rhogas = 1.e-13/unit_density
 call init_drag(ierr)
 smin = 0.
 smax = 10.
 ds = (smax-smin)/real(npts-1)
 err = 0.
 if (write_output) open(unit=lu,file='ts-deltav.out',status='replace')
 do i=1,npts
    deltav = (smin + (i-1)*ds)*spsoundi
    call get_ts(idrag,grainsize(1),graindens,rhogas,0.,spsoundi,deltav**2,tsi,iregime)
    psi = sqrt(0.5)*deltav/spsoundi
    if (i==1) then
       ts1 = tsi
    else
       ! exact non-linear Epstein drag formula
       exact = 20./3./sqrt(pi)/(deltav/spsoundi* &
                ((1./psi + 1./(2.*psi**3))*exp(-psi**2) &
               + (1. + 1./psi**2 - 1./(4.*psi**4))*sqrt(pi)*erf(psi)))
       err = err + (tsi/ts1 - exact)**2
    endif
    if (write_output) write(lu,*) deltav/spsoundi,tsi/ts1,iregime
 enddo
 err = sqrt(err/npts)
 ntests = ntests + 1
 call checkval(err,0.,3.9e-3,nfailed,'Epstein drag formula matches non-linear solution')
 if (nfailed==0) npass = npass + 1

 if (write_output) close(lu)

end subroutine test_epsteinstokes

!---------------------------------------------------
!+
!  write an output file with r, dustfrac in table
!  this is what is shown in Phantom paper
!+
!---------------------------------------------------
subroutine write_file(time,xyzh,dustfrac,npart)
 use dim, only:ndusttypes
 real, intent(in)     :: time
 real, intent(in)    :: xyzh(:,:),dustfrac(:,:)
 integer, intent(in) :: npart
 character(len=30)   :: filename,str1,str2,fmt1
 integer :: i,lu
 real    :: r2,dustfracsum(npart)

 write(str1,"(f5.1)") time
 if (ndusttypes>1) then
    write(str2,"(I5)") ndusttypes+2
    dustfracsum = sum(dustfrac,1)
 else
    write(str2,"(I5)") ndusttypes+1
 endif
 filename = 'dustfrac_t'//trim(adjustl(str1))//'.txt'
 fmt1 = '('//trim(adjustl(str2))//'F15.8)'
 open(newunit=lu,file=filename,status='replace')
 print*,' writing '//filename
 write(lu,*) time
 do i=1,npart
    r2 = dot_product(xyzh(1:3,i),xyzh(1:3,i))
    if (ndusttypes>1) then
       write(lu,fmt1) sqrt(r2),dustfracsum(i),dustfrac(:,i)
    else
       write(lu,fmt1) sqrt(r2),dustfrac(:,i)
    endif
 enddo
 close(lu)

end subroutine write_file

#endif

end module testdust<|MERGE_RESOLUTION|>--- conflicted
+++ resolved
@@ -130,9 +130,9 @@
  use testutils,      only:checkvalbuf,checkvalbuf_end
  use eos,            only:ieos,polyk,gamma
  use dust,           only:K_code,idrag
- use options,        only:alpha,alphamax
+ use options,        only:alpha,alphamax,use_dustfrac
  use unifdis,        only:set_unifdis
- use dim,            only:periodic,mhd,use_dust,use_dustfrac,ndusttypes
+ use dim,            only:periodic,mhd,use_dust,ndusttypes
  use timestep,       only:dtmax
  use io,             only:iverbose
  use mpiutils,       only:reduceall_mpi
@@ -257,11 +257,7 @@
 !+
 !----------------------------------------------------
 subroutine test_dustydiffuse(ntests,npass)
-<<<<<<< HEAD
- use dim,       only:use_dustfrac,maxp,periodic,maxtypes,mhd,ndusttypes
-=======
- use dim,       only:maxp,periodic,maxtypes,mhd
->>>>>>> 3d5c8013
+ use dim,       only:maxp,periodic,maxtypes,mhd,ndusttypes
  use part,      only:hfact,npart,npartoftype,massoftype,igas,dustfrac,ddustfrac,dustevol, &
                      xyzh,vxyzu,Bevol,dBevol,divcurlv,divcurlB,fext,fxyzu,set_particle_type,rhoh
  use options,   only:use_dustfrac

!--------------------------------------------------------------------------!
! The Phantom Smoothed Particle Hydrodynamics code, by Daniel Price et al. !
! Copyright (c) 2007-2019 The Authors (see AUTHORS)                        !
! See LICENCE file for usage and distribution conditions                   !
! http://phantomsph.bitbucket.io/                                          !
!--------------------------------------------------------------------------!
!+
!  MODULE: testgrowth
!
!  DESCRIPTION:
!   Unit tests of the growth module
!
!  REFERENCES:
!
!  OWNER: Arnaud Vericel
!
!  $Id$
!
!  RUNTIME PARAMETERS: None
!
!  DEPENDENCIES: boundary, deriv, dim, dust, energies, eos, growth, io,
!    kernel, mpiutils, options, part, physcon, step_lf_global, testutils,
!    timestep, unifdis, units, viscosity
!+
!--------------------------------------------------------------------------
module testgrowth
 use testutils, only:checkval,update_test_scores
 use io,        only:id,master
 use testdust,  only:test_dustybox
 implicit none
 public :: test_growth

 private

contains

subroutine test_growth(ntests,npass)
#ifdef DUST
#ifdef DUSTGROWTH
 use growth,      only:init_growth,get_growth_rate,ifrag,isnow
 use physcon,     only:solarm,au
 use units,       only:set_units
 use mpiutils,    only:barrier_mpi
#endif
#endif
 integer, intent(inout) :: ntests,npass

#ifdef DUST
#ifdef DUSTGROWTH
 integer :: nfailed(5),ierr !don't forget the dimension of nfailed

 if (id==master) write(*,"(/,a)") '--> TESTING DUSTGROWTH MODULE'

 call set_units(mass=solarm,dist=au,G=1.d0)

 if (id==master) write(*,"(/,a)") '--> testing growth initialisation'

 nfailed = 0
 do ifrag=0,2
    do isnow=0,2
       call init_growth(ierr)
       call checkval(ierr,0,0,nfailed(ifrag+isnow+1),'growth initialisation')
    enddo
 enddo
 call update_test_scores(ntests,nfailed,npass)

 !
 ! The return of the dustybox test
 !
 call test_dustybox(ntests,npass)
 call barrier_mpi()

 !
 ! the infamous Laibe 2008-inspired test
 !
 call The_big_laiboxi(ntests,npass) !- Nobody calls me Laiboxi. You got the wrong guy. I'm the dude, man.
 call barrier_mpi()

 if (id==master) write(*,"(/,a)") '<-- DUSTGROWTH TEST COMPLETE'
#else
 if (id==master) write(*,"(/,a)") '--> SKIPPING DUSTGROWTH TEST (REQUIRES -DDUST -DDUSTGROWTH)'
#endif
#endif

end subroutine test_growth

#ifdef DUST
#ifdef DUSTGROWTH

<<<<<<< HEAD
=======
subroutine dustybox_thereturn(ntests,npass)
 use boundary,       only:set_boundary,xmin,xmax,ymin,ymax,zmin,zmax,dxbound,dybound,dzbound
 use kernel,         only:hfact_default
 use part,           only:igas,idust,npart,xyzh,vxyzu,npartoftype,massoftype,set_particle_type,&
                          fxyzu,fext,divcurlv,divcurlB,Bevol,dBevol,dustprop,ddustprop,&
                          dustfrac,dustevol,ddustevol,temperature,iphase,iamdust,maxtypes,&
                          xyzmh_ptmass,dustproppred,VrelVf,dustgasprop,nptmass,Omega_k
 use step_lf_global, only:step,init_step
 use deriv,          only:derivs
 use energies,       only:compute_energies
 use testutils,      only:checkvalbuf,checkvalbuf_end
 use eos,            only:ieos,polyk,gamma,qfacdisc,get_spsound
 use dust,           only:K_code,idrag,init_drag
 use growth,         only:ifrag
 use options,        only:alpha,alphamax
 use unifdis,        only:set_unifdis
 use dim,            only:periodic,mhd,use_dust
 use timestep,       only:dtmax
 use io,             only:iverbose
 use mpiutils,       only:reduceall_mpi
 use physcon,        only:au,solarm,Ro,pi
 use viscosity,      only:shearparam
 use units,          only:set_units,udist,unit_velocity,unit_density

 integer,intent(inout) :: ntests,npass

 integer(kind=8) :: npartoftypetot(maxtypes)

 integer         :: nx
 integer         :: itype
 integer         :: npart_previous
 integer         :: i
 integer         :: j
 integer         :: nsteps
 integer         :: modu
 integer         :: noutputs
 integer         :: ncheck(5)
 integer         :: nerr(5)
 integer         :: ierr

 logical         :: do_output = .false.

 real            :: deltax
 real            :: dz
 real            :: hfact
 real            :: totmass
 real            :: rhozero
 real            :: errmax(5)
 real            :: dtext_dum
 real            :: Stcomp(20000)
 real            :: cscomp(20000)
 real            :: s(20000)
 real            :: r
 real            :: sinit
 real            :: dens
 real            :: t
 real            :: tmax
 real            :: dt
 real            :: dtext
 real            :: dtnew
 real            :: dv
 real            :: Vt
 real            :: vini

 real, parameter :: tolst = 5.e-4
 real, parameter :: tolcs = 5.e-4
 real, parameter :: toldv = 5.e-4
 real, parameter :: tolrho = 5.e-4

 sinit = 1.
 dens  = 1.
 vini  = 1.

 write(*,"(/,a)")'--> testing DUSTYBOX 2, THE return'

 nptmass           = 1
 xyzmh_ptmass(4,1) = 1.

 !
 ! setup for dustybox problem
 !
 nx      = 32
 deltax  = 1./nx
 dz      = 2.*sqrt(6.)/nx
 call set_boundary(-0.5,0.5,-0.25,0.25,-dz,dz)
 call set_units(mass=solarm,dist=au,G=1.d0)
 hfact   = hfact_default
 rhozero = 1.
 totmass = rhozero*dxbound*dybound*dzbound
 npart   = 0

 do itype=igas,idust,(idust-igas)
    npart_previous = npart
    call set_unifdis('closepacked',id,master,xmin,xmax,ymin,ymax,zmin,zmax,&
                     deltax,hfact,npart,xyzh,verbose=.false.)
    do i=npart_previous+1,npart
       call set_particle_type(i,itype)
       dustprop(:,i)    = 0.
       VrelVf(i)        = 0.
       dustgasprop(:,i) = 0.
       vxyzu(:,i)       = 0.
       if (itype == idust) then
          vxyzu(1,i)       = -1.*sqrt(vini/3.)
          vxyzu(2,i)       = -1.*sqrt(vini/2.)
          vxyzu(3,i)       = sqrt(vini/6.)
       endif
       fext(:,i)           = 0.
       if (mhd) Bevol(:,i) = 0.
       if (use_dust) then
          dustevol(:,i)    = 0.
          dustfrac(:,i)    = 0.
       endif
    enddo
    npartoftype(itype)     = npart - npart_previous
    npartoftypetot(itype)  = reduceall_mpi('+',npartoftype(itype))
    massoftype(itype)      = totmass/npartoftypetot(itype)
 enddo

 !
 ! runtime parameters
 !
 ieos       = 1
 idrag      = 2
 ifrag      = -1
 gamma      = 1.
 polyk      = 1.
 alpha      = 0.
 alphamax   = 0.
 iverbose   = 0
 shearparam = 1.
 dv         = 0.
 dt         = 1.e-3
 tmax       = 0.1
 nsteps     = int(tmax/dt)
 noutputs   = 100
 if (noutputs > nsteps) noutputs = nsteps
 modu       = int(nsteps/noutputs)
 ncheck(:)  = 0
 nerr(:)    = 0
 errmax(:)  = 0.

 t                   = 0.
 K_code              = 5.

 call derivs(1,npart,npart,xyzh,vxyzu,fxyzu,fext,divcurlv,divcurlB,&
             Bevol,dBevol,dustprop,ddustprop,dustfrac,ddustevol,temperature,t,0.,dtext_dum)

 call init_step(npart,t,dtmax)
 !
 ! run dustybox problem
 !
 do i=1,nsteps
    dtext = dt
    call step(npart,npart,t,dt,dtext,dtnew)
    t = t + dt
    do j=1,npart
       if (iamdust(iphase(j))) then
          Stcomp(j) = 1./(2.*K_code) * Omega_k(j)
          cscomp(j) = get_spsound(ieos,xyzh(:,j),rhozero,vxyzu(:,j))
          dv        = vini*exp(-2.*K_code*t)
          call checkvalbuf(dustgasprop(1,j)/cscomp(j),1.,tolcs,'csound',nerr(1),ncheck(1),errmax(1))
          call checkvalbuf(dustgasprop(2,j)/rhozero,1.,tolrho,'rhogas',nerr(2),ncheck(2),errmax(2))
          call checkvalbuf(dustgasprop(3,j)/Stcomp(j),1.,tolst,'St',nerr(3),ncheck(3),errmax(3))
          call checkvalbuf(dustgasprop(4,j)/dv,1.,toldv,'dv',nerr(4),ncheck(4),errmax(4))
       endif
    enddo
    !if (do_output .and. mod(i,modu)==0) !call write_file_err(i,t,xyzh,dustprop,s,St,&
!Stcomp,csound,cscomp,dv,npart,"dustybox2_")
 enddo
 call checkvalbuf_end('sound speed interpolation match exact number',ncheck(1),nerr(1),errmax(1),tolcs)
 call checkvalbuf_end('rhogas interpolation match exact number',ncheck(2),nerr(2),errmax(2),tolrho)
 call checkvalbuf_end('Stokes number interpolation match exact number',ncheck(3),nerr(3),errmax(3),tolst)
 call checkvalbuf_end('dv interpolation match exact solution',ncheck(4),nerr(4),errmax(4),toldv)

 call update_test_scores(ntests,nerr(1:4),npass)

end subroutine dustybox_thereturn

>>>>>>> afd41000
!-------------------
!-------------------
!-------------------

subroutine The_big_laiboxi(ntests,npass)
 use boundary,       only:set_boundary,xmin,xmax,ymin,ymax,zmin,zmax,dxbound,dybound,dzbound
 use kernel,         only:hfact_default
 use part,           only:igas,idust,npart,xyzh,vxyzu,npartoftype,massoftype,set_particle_type,&
                          fxyzu,fext,divcurlv,divcurlB,Bevol,dBevol,dustprop,ddustprop,&
                          dustfrac,dustevol,ddustevol,temperature,iphase,iamdust,maxtypes,&
                          VrelVf,dustgasprop,ndusttypes,Omega_k,alphaind,this_is_a_test
 use step_lf_global, only:step,init_step
 use deriv,          only:derivs
 use energies,       only:compute_energies
 use testutils,      only:checkvalbuf,checkvalbuf_end
 use eos,            only:ieos,polyk,gamma,get_spsound
 use dust,           only:idrag,init_drag
 use growth,         only:ifrag,init_growth
 use options,        only:alpha,alphamax
 use unifdis,        only:set_unifdis
 use dim,            only:periodic,mhd,use_dust,maxp,maxalpha
 use timestep,       only:dtmax
 use io,             only:iverbose
 use mpiutils,       only:reduceall_mpi
 use physcon,        only:au,solarm,Ro,pi
 use viscosity,      only:shearparam
 use units,          only:set_units,udist,unit_density!,unit_velocity

 integer,intent(inout) :: ntests,npass

 integer(kind=8) :: npartoftypetot(maxtypes)

 integer         :: nx
 integer         :: itype
 integer         :: npart_previous
 integer         :: i
 integer         :: j
 integer         :: nsteps
 integer         :: modu
 integer         :: noutputs
 integer         :: ncheck(4)
 integer         :: nerr(4)
 integer         :: ierr

 logical         :: do_output = .false.

 real            :: deltax
 real            :: dz
 real            :: hfact
 real            :: totmass
 real            :: rhozero
 real            :: errmax(4)
 real            :: dtext_dum
 real            :: Stcomp(20000),Stini(20000)
 real            :: cscomp(20000),tau(20000)
 real            :: s(20000),time
 real            :: sinit
 real            :: dens
 real            :: t
 real            :: tmax
 real            :: dt
 real            :: dtext
 real            :: dtnew
 real            :: guillaume

 real, parameter :: tolst = 5.e-4
 real, parameter :: tolcs = 5.e-4
 real, parameter :: tols  = 5.e-4
 real, parameter :: tolrho = 5.e-4

 sinit = 1.e-2/udist
 dens  = 1./unit_density

 write(*,"(/,a)")'--> testing THE BIG LAIBOXI'

 !
 ! initialise
 !
 this_is_a_test = .true.

 !
 ! setup for dustybox problem
 !
 nx = 32
 deltax = 1./nx
 dz = 2.*sqrt(6.)/nx
 call set_boundary(-0.5,0.5,-0.25,0.25,-dz,dz)
 hfact = hfact_default
 rhozero = 1.e-11/unit_density
 totmass = rhozero*dxbound*dybound*dzbound
 npart = 0
 fxyzu = 0.
 dustprop = 0.
 ddustprop = 0.
 ddustevol = 0.
 dBevol = 0.
 if (maxalpha==maxp) alphaind(:,:) = 0.

 !- setting gas particles
 itype = igas
 npart_previous = npart
 call set_unifdis('closepacked',id,master,xmin,xmax,ymin,ymax,zmin,zmax,&
                  deltax,hfact,npart,xyzh,verbose=.false.)
 do i=npart_previous+1,npart
    call set_particle_type(i,itype)
    vxyzu(:,i)       = 0.
    fext(:,i)        = 0.
    dustprop(:,i)    = 0.
    dustgasprop(:,i) = 0.
    VrelVf(i)        = 0.
    if (mhd) Bevol(:,i) = 0.
    if (use_dust) then
       dustevol(:,i) = 0.
       dustfrac(:,i) = 0.
    endif
 enddo
 npartoftype(itype) = npart - npart_previous
 npartoftypetot(itype) = reduceall_mpi('+',npartoftype(itype))
 massoftype(itype) = totmass/npartoftypetot(itype)

 !- setting dust particles (only 1 type)
 ndusttypes = 1
 itype = idust
 npart_previous = npart
 call set_unifdis('closepacked',id,master,xmin,xmax,ymin,ymax,zmin,zmax,&
                  deltax,hfact,npart,xyzh,verbose=.false.)
 do i=npart_previous+1,npart
    call set_particle_type(i,itype)
    vxyzu(:,i)       = 0.
    fext(:,i)        = 0.
    dustgasprop(:,i) = 0.
    VrelVf(i)        = 0.
    if (mhd) Bevol(:,i) = 0.
    if (use_dust) then
       dustevol(:,i) = 0.
       dustfrac(:,i) = 0.
       dustprop(1,i) = sinit
       dustprop(2,i) = dens
    endif
 enddo
 npartoftype(itype) = npart - npart_previous
 npartoftypetot(itype) = reduceall_mpi('+',npartoftype(itype))
 massoftype(itype) = totmass/npartoftypetot(itype)

 !
 ! runtime parameters
 !

 ieos       = 1
 idrag      = 1
 ifrag      = 0
 polyk      = 1.e-3
 gamma      = 1.
 alpha      = 0.
 alphamax   = 0.
 iverbose   = 0
 shearparam = 1.e-2


 !polyk      = (2000./unit_velocity)**2

 dt         = 1.e-3
 tmax       = 0.2
 nsteps     = int(tmax/dt)
 noutputs   = 50
 if (noutputs > nsteps) noutputs = nsteps
 modu       = int(nsteps/noutputs)
 dtmax = nsteps*dt

 ncheck(:)  = 0
 nerr(:)    = 0
 errmax(:)  = 0.

 t          = 0.

 call init_drag(ierr)
 call init_growth(ierr)

 call derivs(1,npart,npart,xyzh,vxyzu,fxyzu,fext,divcurlv,divcurlB,&
             Bevol,dBevol,dustprop,ddustprop,dustfrac,ddustevol,temperature,t,0.,dtext_dum)

 call init_step(npart,t,dtmax)

 do j=1,npart
    if (iamdust(iphase(j))) then
       cscomp(j)        = get_spsound(ieos,xyzh(:,j),rhozero,vxyzu(:,j))
       Stini(j)         = sqrt(pi*gamma/8)*dens*sinit/(2*rhozero*cscomp(j)) * Omega_k(j)
       Stcomp(j)        = Stini(j)
       dustgasprop(3,j) = Stini(j)
       tau(j)           = 1/(sqrt(2**1.5*Ro*shearparam)*Omega_k(j))*2/sqrt(pi*gamma/8.)
       s(j)             = Stini(j)/(sqrt(pi*gamma/8)*dens/(2*rhozero*cscomp(j))*Omega_k(j))
    endif
 enddo
 !
 ! run dustybox problem
 !
 do i=1,nsteps
    dtext = dt
<<<<<<< HEAD
    if (do_output) call write_file_err(i,t,xyzh,dustprop*udist,dustgasprop,npart,"Laiboxi_")
=======
    !if (do_output .and. mod(i,modu)==0) !call write_file_err(i,t,xyzh,dustprop*udist,s*udist,St,Stcomp,&
    !csound,cscomp,dv,npart,"Laiboxi_")
>>>>>>> afd41000
    call step(npart,npart,t,dt,dtext,dtnew)
    t = t + dt
    do j=1,npart
       if (iamdust(iphase(j))) then
          time      = t/tau(j) + 2.*sqrt(Stini(j))*(1.+Stini(j)/3.)
          guillaume = (8.+9.*time*time+3.*time*sqrt(16.+9.*time*time))**(1./3.)
          Stcomp(j) = guillaume/2. + 2./guillaume - 2.
          s(j)      = Stcomp(j)/(sqrt(pi*gamma/8)*dens/(2*rhozero*cscomp(j))*Omega_k(j))
          call checkvalbuf(dustgasprop(3,j)/Stcomp(j),1.,tolst,'St',nerr(1),ncheck(1),errmax(1))
          call checkvalbuf(dustprop(1,j)/s(j),1.,tols,'size',nerr(2),ncheck(2),errmax(2))
          call checkvalbuf(dustgasprop(1,j)/cscomp(j),1.,tolcs,'csound',nerr(3),ncheck(3),errmax(3))
          call checkvalbuf(dustgasprop(2,j)/rhozero,1.,tolrho,'rhogas',nerr(4),ncheck(4),errmax(4))
       endif
    enddo
 enddo
 call checkvalbuf_end('Stokes number interpolation match exact solution',ncheck(1),nerr(1),errmax(1),tolst)
 call checkvalbuf_end('size interpolation match exact solution',ncheck(2),nerr(2),errmax(2),tolcs)
 call checkvalbuf_end('sound speed interpolation match exact number',ncheck(3),nerr(3),errmax(3),tols)
 call checkvalbuf_end('rhogas interpolation match exact number',ncheck(4),nerr(4),errmax(4),tolrho)

 call update_test_scores(ntests,nerr(1:4),npass)

end subroutine The_big_laiboxi

!---------------------------------------------------
!+
!  write an output file with x, y, z ,
!  dustprop(1) (size) and dustprop(4) (vrel/vfrag)
!+
!---------------------------------------------------
subroutine write_file(step,t,xyzh,dustprop,cs,npart,prefix)
 real, intent(in)              :: t
 real, intent(in)              :: xyzh(:,:),dustprop(:,:),cs(:)
 character(len=*), intent(in)  :: prefix
 integer, intent(in)           :: npart,step
 character(len=30)             :: filename,str
 integer                       :: i,lu

 write(str,"(i000.4)") step
 filename = prefix//trim(adjustl(str))//'.txt'
 open(newunit=lu,file=filename,status='replace')
 write(lu,*) t
 do i=1,npart
    write(lu,*) xyzh(1,i),xyzh(2,i),xyzh(3,i),dustprop(1,i),dustprop(4,i),cs(i)
 enddo
 close(lu)

end subroutine write_file

subroutine write_file_err(step,t,xyzh,dustprop,dustgasprop,npart,prefix)
 use part,                     only:iamdust,iphase,iamgas
 real, intent(in)              :: t
 real, intent(in)              :: xyzh(:,:),dustprop(:,:),dustgasprop(:,:)
 character(len=*), intent(in)  :: prefix
 integer, intent(in)           :: npart,step
 character(len=30)             :: filename,str
 integer                       :: i,lu

 write(str,"(i000.4)") step
 filename = prefix//'dust_'//trim(adjustl(str))//'.txt'
 open(newunit=lu,file=filename,status='replace')
 write(lu,*) t
 do i=1,npart
<<<<<<< HEAD
    if (iamdust(iphase(i))) write(lu,*) xyzh(1,i),xyzh(2,i),xyzh(3,i),dustprop(1,i),&
        dustgasprop(3,i),dustgasprop(1,i),dustgasprop(4,i)
=======
    if (iamdust(iphase(i))) write(lu,*) xyzh(1,i),xyzh(2,i),xyzh(3,i),0.5,dustprop(1,i),&
    scomp(i),St(i),Stcomp(i),cs(i),cscomp(i),dustprop(4,i),dvcomp
    !if (iamgas(iphase(i))) write(lulu,*) xyzh(1,i),xyzh(2,i),xyzh(3,i),xyzh(4,i)
>>>>>>> afd41000
 enddo
 close(lu)

end subroutine write_file_err

#endif
#endif

end module testgrowth<|MERGE_RESOLUTION|>--- conflicted
+++ resolved
@@ -87,187 +87,6 @@
 #ifdef DUST
 #ifdef DUSTGROWTH
 
-<<<<<<< HEAD
-=======
-subroutine dustybox_thereturn(ntests,npass)
- use boundary,       only:set_boundary,xmin,xmax,ymin,ymax,zmin,zmax,dxbound,dybound,dzbound
- use kernel,         only:hfact_default
- use part,           only:igas,idust,npart,xyzh,vxyzu,npartoftype,massoftype,set_particle_type,&
-                          fxyzu,fext,divcurlv,divcurlB,Bevol,dBevol,dustprop,ddustprop,&
-                          dustfrac,dustevol,ddustevol,temperature,iphase,iamdust,maxtypes,&
-                          xyzmh_ptmass,dustproppred,VrelVf,dustgasprop,nptmass,Omega_k
- use step_lf_global, only:step,init_step
- use deriv,          only:derivs
- use energies,       only:compute_energies
- use testutils,      only:checkvalbuf,checkvalbuf_end
- use eos,            only:ieos,polyk,gamma,qfacdisc,get_spsound
- use dust,           only:K_code,idrag,init_drag
- use growth,         only:ifrag
- use options,        only:alpha,alphamax
- use unifdis,        only:set_unifdis
- use dim,            only:periodic,mhd,use_dust
- use timestep,       only:dtmax
- use io,             only:iverbose
- use mpiutils,       only:reduceall_mpi
- use physcon,        only:au,solarm,Ro,pi
- use viscosity,      only:shearparam
- use units,          only:set_units,udist,unit_velocity,unit_density
-
- integer,intent(inout) :: ntests,npass
-
- integer(kind=8) :: npartoftypetot(maxtypes)
-
- integer         :: nx
- integer         :: itype
- integer         :: npart_previous
- integer         :: i
- integer         :: j
- integer         :: nsteps
- integer         :: modu
- integer         :: noutputs
- integer         :: ncheck(5)
- integer         :: nerr(5)
- integer         :: ierr
-
- logical         :: do_output = .false.
-
- real            :: deltax
- real            :: dz
- real            :: hfact
- real            :: totmass
- real            :: rhozero
- real            :: errmax(5)
- real            :: dtext_dum
- real            :: Stcomp(20000)
- real            :: cscomp(20000)
- real            :: s(20000)
- real            :: r
- real            :: sinit
- real            :: dens
- real            :: t
- real            :: tmax
- real            :: dt
- real            :: dtext
- real            :: dtnew
- real            :: dv
- real            :: Vt
- real            :: vini
-
- real, parameter :: tolst = 5.e-4
- real, parameter :: tolcs = 5.e-4
- real, parameter :: toldv = 5.e-4
- real, parameter :: tolrho = 5.e-4
-
- sinit = 1.
- dens  = 1.
- vini  = 1.
-
- write(*,"(/,a)")'--> testing DUSTYBOX 2, THE return'
-
- nptmass           = 1
- xyzmh_ptmass(4,1) = 1.
-
- !
- ! setup for dustybox problem
- !
- nx      = 32
- deltax  = 1./nx
- dz      = 2.*sqrt(6.)/nx
- call set_boundary(-0.5,0.5,-0.25,0.25,-dz,dz)
- call set_units(mass=solarm,dist=au,G=1.d0)
- hfact   = hfact_default
- rhozero = 1.
- totmass = rhozero*dxbound*dybound*dzbound
- npart   = 0
-
- do itype=igas,idust,(idust-igas)
-    npart_previous = npart
-    call set_unifdis('closepacked',id,master,xmin,xmax,ymin,ymax,zmin,zmax,&
-                     deltax,hfact,npart,xyzh,verbose=.false.)
-    do i=npart_previous+1,npart
-       call set_particle_type(i,itype)
-       dustprop(:,i)    = 0.
-       VrelVf(i)        = 0.
-       dustgasprop(:,i) = 0.
-       vxyzu(:,i)       = 0.
-       if (itype == idust) then
-          vxyzu(1,i)       = -1.*sqrt(vini/3.)
-          vxyzu(2,i)       = -1.*sqrt(vini/2.)
-          vxyzu(3,i)       = sqrt(vini/6.)
-       endif
-       fext(:,i)           = 0.
-       if (mhd) Bevol(:,i) = 0.
-       if (use_dust) then
-          dustevol(:,i)    = 0.
-          dustfrac(:,i)    = 0.
-       endif
-    enddo
-    npartoftype(itype)     = npart - npart_previous
-    npartoftypetot(itype)  = reduceall_mpi('+',npartoftype(itype))
-    massoftype(itype)      = totmass/npartoftypetot(itype)
- enddo
-
- !
- ! runtime parameters
- !
- ieos       = 1
- idrag      = 2
- ifrag      = -1
- gamma      = 1.
- polyk      = 1.
- alpha      = 0.
- alphamax   = 0.
- iverbose   = 0
- shearparam = 1.
- dv         = 0.
- dt         = 1.e-3
- tmax       = 0.1
- nsteps     = int(tmax/dt)
- noutputs   = 100
- if (noutputs > nsteps) noutputs = nsteps
- modu       = int(nsteps/noutputs)
- ncheck(:)  = 0
- nerr(:)    = 0
- errmax(:)  = 0.
-
- t                   = 0.
- K_code              = 5.
-
- call derivs(1,npart,npart,xyzh,vxyzu,fxyzu,fext,divcurlv,divcurlB,&
-             Bevol,dBevol,dustprop,ddustprop,dustfrac,ddustevol,temperature,t,0.,dtext_dum)
-
- call init_step(npart,t,dtmax)
- !
- ! run dustybox problem
- !
- do i=1,nsteps
-    dtext = dt
-    call step(npart,npart,t,dt,dtext,dtnew)
-    t = t + dt
-    do j=1,npart
-       if (iamdust(iphase(j))) then
-          Stcomp(j) = 1./(2.*K_code) * Omega_k(j)
-          cscomp(j) = get_spsound(ieos,xyzh(:,j),rhozero,vxyzu(:,j))
-          dv        = vini*exp(-2.*K_code*t)
-          call checkvalbuf(dustgasprop(1,j)/cscomp(j),1.,tolcs,'csound',nerr(1),ncheck(1),errmax(1))
-          call checkvalbuf(dustgasprop(2,j)/rhozero,1.,tolrho,'rhogas',nerr(2),ncheck(2),errmax(2))
-          call checkvalbuf(dustgasprop(3,j)/Stcomp(j),1.,tolst,'St',nerr(3),ncheck(3),errmax(3))
-          call checkvalbuf(dustgasprop(4,j)/dv,1.,toldv,'dv',nerr(4),ncheck(4),errmax(4))
-       endif
-    enddo
-    !if (do_output .and. mod(i,modu)==0) !call write_file_err(i,t,xyzh,dustprop,s,St,&
-!Stcomp,csound,cscomp,dv,npart,"dustybox2_")
- enddo
- call checkvalbuf_end('sound speed interpolation match exact number',ncheck(1),nerr(1),errmax(1),tolcs)
- call checkvalbuf_end('rhogas interpolation match exact number',ncheck(2),nerr(2),errmax(2),tolrho)
- call checkvalbuf_end('Stokes number interpolation match exact number',ncheck(3),nerr(3),errmax(3),tolst)
- call checkvalbuf_end('dv interpolation match exact solution',ncheck(4),nerr(4),errmax(4),toldv)
-
- call update_test_scores(ntests,nerr(1:4),npass)
-
-end subroutine dustybox_thereturn
-
->>>>>>> afd41000
 !-------------------
 !-------------------
 !-------------------
@@ -466,12 +285,7 @@
  !
  do i=1,nsteps
     dtext = dt
-<<<<<<< HEAD
     if (do_output) call write_file_err(i,t,xyzh,dustprop*udist,dustgasprop,npart,"Laiboxi_")
-=======
-    !if (do_output .and. mod(i,modu)==0) !call write_file_err(i,t,xyzh,dustprop*udist,s*udist,St,Stcomp,&
-    !csound,cscomp,dv,npart,"Laiboxi_")
->>>>>>> afd41000
     call step(npart,npart,t,dt,dtext,dtnew)
     t = t + dt
     do j=1,npart
@@ -535,14 +349,8 @@
  open(newunit=lu,file=filename,status='replace')
  write(lu,*) t
  do i=1,npart
-<<<<<<< HEAD
     if (iamdust(iphase(i))) write(lu,*) xyzh(1,i),xyzh(2,i),xyzh(3,i),dustprop(1,i),&
         dustgasprop(3,i),dustgasprop(1,i),dustgasprop(4,i)
-=======
-    if (iamdust(iphase(i))) write(lu,*) xyzh(1,i),xyzh(2,i),xyzh(3,i),0.5,dustprop(1,i),&
-    scomp(i),St(i),Stcomp(i),cs(i),cscomp(i),dustprop(4,i),dvcomp
-    !if (iamgas(iphase(i))) write(lulu,*) xyzh(1,i),xyzh(2,i),xyzh(3,i),xyzh(4,i)
->>>>>>> afd41000
  enddo
  close(lu)
 
